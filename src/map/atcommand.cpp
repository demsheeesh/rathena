// Copyright (c) rAthena Dev Teams - Licensed under GNU GPL
// For more information, see LICENCE in the main folder

#include "atcommand.hpp"

#include <math.h>
#include <stdlib.h>

#include "../common/cbasetypes.hpp"
#include "../common/cli.hpp"
#include "../common/conf.hpp"
#include "../common/malloc.hpp"
#include "../common/mmo.hpp"
#include "../common/nullpo.hpp"
#include "../common/random.hpp"
#include "../common/showmsg.hpp"
#include "../common/socket.hpp"
#include "../common/strlib.hpp"
#include "../common/timer.hpp"
#include "../common/utilities.hpp"
#include "../common/utils.hpp"

#include "achievement.hpp"
#include "battle.hpp"
#include "channel.hpp"
#include "chat.hpp"
#include "chrif.hpp"
#include "clan.hpp"
#include "clif.hpp"
#include "duel.hpp"
#include "elemental.hpp"
#include "guild.hpp"
#include "homunculus.hpp"
#include "instance.hpp"
#include "intif.hpp"
#include "itemdb.hpp" // MAX_ITEMGROUP
#include "log.hpp"
#include "mail.hpp"
#include "map.hpp"
#include "mapreg.hpp"
#include "mercenary.hpp"
#include "mob.hpp"
#include "npc.hpp"
#include "party.hpp"
#include "pc.hpp"
#include "pc_groups.hpp"
#include "pet.hpp"
#include "quest.hpp"
#include "script.hpp"
#include "storage.hpp"
#include "trade.hpp"
<<<<<<< HEAD
#include "mapreg.hpp"
#include "quest.hpp"
#include "pc.hpp"
#include "pc_groups.hpp"
#include "npc.hpp"
#include "guild.hpp"
#include "clif.hpp"
#include "log.hpp"
#include "itemdb.hpp" // MAX_ITEMGROUP
#include "mob.hpp"
#include "achievement.hpp"
#include "clan.hpp"
#include "tax.hpp"
=======
>>>>>>> d5a815a6

#define ATCOMMAND_LENGTH 50
#define ACMD_FUNC(x) static int atcommand_ ## x (const int fd, struct map_session_data* sd, const char* command, const char* message)

typedef struct AtCommandInfo AtCommandInfo;
typedef struct AliasInfo AliasInfo;

int atcmd_binding_count = 0;

/// Atcommand restriction usage
enum e_atcmd_restict {
	ATCMD_NOCONSOLE    = 0x1, /// Cannot be used via console (is_atcommand type 2)
	ATCMD_NOSCRIPT     = 0x2, /// Cannot be used via script command 'atcommand' or 'useatcmd' (is_atcommand type 0 and 3)
	ATCMD_NOAUTOTRADE  = 0x4, /// Like ATCMD_NOSCRIPT, but if the player is autotrader. Example: atcommand "@kick "+strcharinfo(0);
};

struct AtCommandInfo {
	char command[ATCOMMAND_LENGTH];
	AtCommandFunc func;
	char* at_groups; /// Quick @commands "can-use" lookup
	char* char_groups; /// Quick @charcommands "can-use" lookup
	uint8 restriction; /// Restrictions see enum e_restict
};

struct AliasInfo {
	AtCommandInfo *command;
	char alias[ATCOMMAND_LENGTH];
};


char atcommand_symbol = '@'; // first char of the commands
char charcommand_symbol = '#';

static DBMap* atcommand_db = NULL; //name -> AtCommandInfo
static DBMap* atcommand_alias_db = NULL; //alias -> AtCommandInfo
static config_t atcommand_config;

static char atcmd_output[CHAT_SIZE_MAX];
static char atcmd_player_name[NAME_LENGTH];
const char *parent_cmd;

struct atcmd_binding_data** atcmd_binding;

static AtCommandInfo* get_atcommandinfo_byname(const char *name); // @help
static const char* atcommand_checkalias(const char *aliasname); // @help
static void atcommand_get_suggestions(struct map_session_data* sd, const char *name, bool atcommand); // @help
static void warp_get_suggestions(struct map_session_data* sd, const char *name); // @rura, @warp, @mapmove

// @commands (script-based)
struct atcmd_binding_data* get_atcommandbind_byname(const char* name) {
	int i = 0;

	if( *name == atcommand_symbol || *name == charcommand_symbol )
		name++; // for backwards compatibility

	ARR_FIND( 0, atcmd_binding_count, i, strcmpi(atcmd_binding[i]->command, name) == 0 );

	return ( i < atcmd_binding_count ) ? atcmd_binding[i] : NULL;
}

/**
 * retrieves the help string associated with a given command.
 *
 * @param name the name of the command to retrieve help information for
 * @return the string associated with the command, or NULL
 */
static const char* atcommand_help_string(const char* command)
{
	const char* str = NULL;
	config_setting_t* info;

	if( *command == atcommand_symbol || *command == charcommand_symbol )
	{// remove the prefix symbol for the raw name of the command
		command ++;
	}

	// convert alias to the real command name
	command = atcommand_checkalias(command);

	// attempt to find the first default help command
	info = config_lookup(&atcommand_config, "help");

	if( info == NULL )
	{// failed to find the help property in the configuration file
		return NULL;
	}

	if( !config_setting_lookup_string( info, command, &str ) )
	{// failed to find the matching help string
		return NULL;
	}

	// push the result from the method
	return str;
}


/*==========================================
 * @send (used for testing packet sends from the client)
 *------------------------------------------*/
ACMD_FUNC(send)
{
	int len=0,type;
	// read message type as hex number (without the 0x)
	if(!message || !*message ||
			!((sscanf(message, "len %8x", &type)==1 && (len=1))
			|| sscanf(message, "%8x", &type)==1) )
	{
		int i;
		for (i = 900; i <= 903; ++i)
			clif_displaymessage(fd, msg_txt(sd,i));
		return -1;
	}

#define PARSE_ERROR(error,p) \
	{\
		clif_displaymessage(fd, (error));\
		sprintf(atcmd_output, ">%s", (p));\
		clif_displaymessage(fd, atcmd_output);\
	}
//define PARSE_ERROR

#define CHECK_EOS(p) \
	if(*(p) == 0){\
		clif_displaymessage(fd, "Unexpected end of string");\
		return -1;\
	}
//define CHECK_EOS

#define SKIP_VALUE(p) \
	{\
		while(*(p) && !ISSPACE(*(p))) ++(p); /* non-space */\
		while(*(p) && ISSPACE(*(p)))  ++(p); /* space */\
	}
//define SKIP_VALUE

#define GET_VALUE(p,num) \
	{\
		if(sscanf((p), "x%16lx", &(num)) < 1 && sscanf((p), "%20ld ", &(num)) < 1){\
			PARSE_ERROR("Invalid number in:",(p));\
			return -1;\
		}\
	}
//define GET_VALUE
	if (type > 0 && type < MAX_PACKET_DB) {
		int off,end;
		long num;
		if(len)
		{// show packet length
			sprintf(atcmd_output, msg_txt(sd,904), type, packet_db[type].len); // Packet 0x%x length: %d
			clif_displaymessage(fd, atcmd_output);
			return 0;
		}

		len=packet_db[type].len;
		off=2;
		if(len == 0)
		{// unknown packet - ERROR
			sprintf(atcmd_output, msg_txt(sd,905), type); // Unknown packet: 0x%x
			clif_displaymessage(fd, atcmd_output);
			return -1;
		} else if(len == -1)
		{// dynamic packet
			len=SHRT_MAX-4; // maximum length
			off=4;
		}
		WFIFOHEAD(fd, len);
		WFIFOW(fd,0)=TOW(type);

		// parse packet contents
		SKIP_VALUE(message);
		while(*message != 0 && off < len){
			if(ISDIGIT(*message) || *message == '-' || *message == '+')
			{// default (byte)
				GET_VALUE(message,num);
				WFIFOB(fd,off)=TOB(num);
				++off;
			} else if(TOUPPER(*message) == 'B')
			{// byte
				++message;
				GET_VALUE(message,num);
				WFIFOB(fd,off)=TOB(num);
				++off;
			} else if(TOUPPER(*message) == 'W')
			{// word (2 bytes)
				++message;
				GET_VALUE(message,num);
				WFIFOW(fd,off)=TOW(num);
				off+=2;
			} else if(TOUPPER(*message) == 'L')
			{// long word (4 bytes)
				++message;
				GET_VALUE(message,num);
				WFIFOL(fd,off)=TOL(num);
				off+=4;
			} else if(TOUPPER(*message) == 'S')
			{// string - escapes are valid
				// get string length - num <= 0 means not fixed length (default)
				++message;
				if(*message == '"'){
					num=0;
				} else {
					GET_VALUE(message,num);
					while(*message != '"')
					{// find start of string
						if(*message == 0 || ISSPACE(*message)){
							PARSE_ERROR(msg_txt(sd,906),message); // Not a string:
							return -1;
						}
						++message;
					}
				}

				// parse string
				++message;
				CHECK_EOS(message);
				end=(num<=0? 0: min(off+((int)num),len));
				for(; *message != '"' && (off < end || end == 0); ++off){
					if(*message == '\\'){
						++message;
						CHECK_EOS(message);
						switch(*message){
							case 'a': num=0x07; break; // Bell
							case 'b': num=0x08; break; // Backspace
							case 't': num=0x09; break; // Horizontal tab
							case 'n': num=0x0A; break; // Line feed
							case 'v': num=0x0B; break; // Vertical tab
							case 'f': num=0x0C; break; // Form feed
							case 'r': num=0x0D; break; // Carriage return
							case 'e': num=0x1B; break; // Escape
							default:  num=*message; break;
							case 'x': // Hexadecimal
							{
								++message;
								CHECK_EOS(message);
								if(!ISXDIGIT(*message)){
									PARSE_ERROR(msg_txt(sd,907),message); // Not a hexadecimal digit:
									return -1;
								}
								num=(ISDIGIT(*message)?*message-'0':TOLOWER(*message)-'a'+10);
								if(ISXDIGIT(*message)){
									++message;
									CHECK_EOS(message);
									num<<=8;
									num+=(ISDIGIT(*message)?*message-'0':TOLOWER(*message)-'a'+10);
								}
								WFIFOB(fd,off)=TOB(num);
								++message;
								CHECK_EOS(message);
								continue;
							}
							case '0':
							case '1':
							case '2':
							case '3':
							case '4':
							case '5':
							case '6':
							case '7': // Octal
							{
								num=*message-'0'; // 1st octal digit
								++message;
								CHECK_EOS(message);
								if(ISDIGIT(*message) && *message < '8'){
									num<<=3;
									num+=*message-'0'; // 2nd octal digit
									++message;
									CHECK_EOS(message);
									if(ISDIGIT(*message) && *message < '8'){
										num<<=3;
										num+=*message-'0'; // 3rd octal digit
										++message;
										CHECK_EOS(message);
									}
								}
								WFIFOB(fd,off)=TOB(num);
								continue;
							}
						}
					} else
						num=*message;
					WFIFOB(fd,off)=TOB(num);
					++message;
					CHECK_EOS(message);
				}//for
				while(*message != '"')
				{// ignore extra characters
					++message;
					CHECK_EOS(message);
				}

				// terminate the string
				if(off < end)
				{// fill the rest with 0's
					memset(WFIFOP(fd,off),0,end-off);
					off=end;
				}
			} else
			{// unknown
				PARSE_ERROR(msg_txt(sd,908),message); // Unknown type of value in:
				return -1;
			}
			SKIP_VALUE(message);
		}

		if(packet_db[type].len == -1)
		{// send dynamic packet
			WFIFOW(fd,2)=TOW(off);
			WFIFOSET(fd,off);
		} else
		{// send static packet
			if(off < len)
				memset(WFIFOP(fd,off),0,len-off);
			WFIFOSET(fd,len);
		}
	} else {
		clif_displaymessage(fd, msg_txt(sd,259)); // Invalid packet
		return -1;
	}
	sprintf (atcmd_output, msg_txt(sd,258), type, type); // Sent packet 0x%x (%d)
	clif_displaymessage(fd, atcmd_output);
	return 0;
#undef PARSE_ERROR
#undef CHECK_EOS
#undef SKIP_VALUE
#undef GET_VALUE
}

/**
 * Retrieves map name suggestions for a given string.
 * This will first check if any map names contain the given string, and will
 *   print out MAX_SUGGESTIONS results if any maps are found.
 * Otherwise, suggestions will be calculated through Levenshtein distance,
 *   and up to 5 of the closest matches will be printed.
 *
 * @author Euphy
 */
static void warp_get_suggestions(struct map_session_data* sd, const char *name) {
	char buffer[512];
	int i, count = 0;

	if (strlen(name) < 2)
		return;

	// build the suggestion string
	strcpy(buffer, msg_txt(sd, 205)); // Maybe you meant:
	strcat(buffer, "\n");

	// check for maps that contain string
	for (i = 0; i < MAX_MAP_PER_SERVER; i++) {
		if (count < MAX_SUGGESTIONS && strstr(map[i].name, name) != NULL) {
			strcat(buffer, map[i].name);
			strcat(buffer, " ");
			if (++count >= MAX_SUGGESTIONS)
				break;
		}
	}

	// if no maps found, search by edit distance
	if (!count) {
		unsigned int distance[MAX_MAP_PER_SERVER][2];
		int j;

		// calculate Levenshtein distance for all maps
		for (i = 0; i < MAX_MAP_PER_SERVER; i++) {
			if (strlen(map[i].name) < 4)  // invalid map name?
				distance[i][0] = INT_MAX;
			else {
				distance[i][0] = levenshtein(map[i].name, name);
				distance[i][1] = i;
			}
		}

		// selection sort elements as needed
		count = min(MAX_SUGGESTIONS, 5);  // results past 5 aren't worth showing
		for (i = 0; i < count; i++) {
			int min = i;
			for (j = i+1; j < MAX_MAP_PER_SERVER; j++) {
				if (distance[j][0] < distance[min][0])
					min = j;
			}

			// print map name
			if (distance[min][0] > 4) {  // awful results, don't bother
				if (!i) return;
				break;
			}
			strcat(buffer, map[distance[min][1]].name);
			strcat(buffer, " ");

			// swap elements
			SWAP(distance[i][0], distance[min][0]);
			SWAP(distance[i][1], distance[min][1]);
		}
	}

	clif_displaymessage(sd->fd, buffer);
}

/*==========================================
 * @rura, @warp, @mapmove
 *------------------------------------------*/
ACMD_FUNC(mapmove)
{
	char map_name[MAP_NAME_LENGTH_EXT];
	unsigned short mapindex;
	short x = 0, y = 0;
	int16 m = -1;

	nullpo_retr(-1, sd);

	memset(map_name, '\0', sizeof(map_name));

	if (!message || !*message ||
		(sscanf(message, "%15s %6hd %6hd", map_name, &x, &y) < 3 &&
		 sscanf(message, "%15[^,],%6hd,%6hd", map_name, &x, &y) < 1)) {
			clif_displaymessage(fd, msg_txt(sd,909)); // Please enter a map (usage: @warp/@rura/@mapmove <mapname> <x> <y>).
			return -1;
	}

	mapindex = mapindex_name2id(map_name);
	if (mapindex)
		m = map_mapindex2mapid(mapindex);

	if (!mapindex) { // m < 0 means on different server! [Kevin]
		clif_displaymessage(fd, msg_txt(sd,1)); // Map not found.

		if (battle_config.warp_suggestions_enabled)
			warp_get_suggestions(sd, map_name);

		return -1;
	}

	if ((x || y) && map_getcell(m, x, y, CELL_CHKNOPASS))
	{	//This is to prevent the pc_setpos call from printing an error.
		clif_displaymessage(fd, msg_txt(sd,2)); // Invalid coordinates, using random target cell.
		if (!map_search_freecell(NULL, m, &x, &y, 10, 10, 1))
			x = y = 0; //Invalid cell, use random spot.
	}
	if ((map[m].flag.nowarpto && !pc_has_permission(sd, PC_PERM_WARP_ANYWHERE)) || !pc_job_can_entermap((enum e_job)sd->status.class_, m, sd->group_level)) {
		clif_displaymessage(fd, msg_txt(sd,247)); // You are not authorized to warp to this map.
		return -1;
	}
	if (sd->bl.m >= 0 && map[sd->bl.m].flag.nowarp && !pc_has_permission(sd, PC_PERM_WARP_ANYWHERE)) {
		clif_displaymessage(fd, msg_txt(sd,248)); // You are not authorized to warp from your current map.
		return -1;
	}
	if (pc_setpos(sd, mapindex, x, y, CLR_TELEPORT) != SETPOS_OK) {
		clif_displaymessage(fd, msg_txt(sd,1)); // Map not found.
		return -1;
	}

	clif_displaymessage(fd, msg_txt(sd,0)); // Warped.
	return 0;
}

/*==========================================
 * Displays where a character is. Corrected version by Silent. [Skotlex]
 *------------------------------------------*/
ACMD_FUNC(where)
{
	struct map_session_data* pl_sd;

	nullpo_retr(-1, sd);
	memset(atcmd_player_name, '\0', sizeof atcmd_player_name);

	if (!message || !*message || sscanf(message, "%23[^\n]", atcmd_player_name) < 1) {
		clif_displaymessage(fd, msg_txt(sd,910)); // Please enter a player name (usage: @where <char name>).
		return -1;
	}

	pl_sd = map_nick2sd(atcmd_player_name,true);
	if (pl_sd == NULL ||
	    strncmp(pl_sd->status.name, atcmd_player_name, NAME_LENGTH) != 0 ||
	    (pc_has_permission(pl_sd, PC_PERM_HIDE_SESSION) && pc_get_group_level(pl_sd) > pc_get_group_level(sd) && !pc_has_permission(sd, PC_PERM_WHO_DISPLAY_AID))
	) {
		clif_displaymessage(fd, msg_txt(sd,3)); // Character not found.
		return -1;
	}

	snprintf(atcmd_output, sizeof atcmd_output, "%s %s %d %d", pl_sd->status.name, mapindex_id2name(pl_sd->mapindex), pl_sd->bl.x, pl_sd->bl.y);
	clif_displaymessage(fd, atcmd_output);

	return 0;
}

/*==========================================
 *
 *------------------------------------------*/
ACMD_FUNC(jumpto)
{
	struct map_session_data *pl_sd = NULL;

	nullpo_retr(-1, sd);

	memset(atcmd_player_name, '\0', sizeof(atcmd_player_name));

	if (!message || !*message || sscanf(message, "%23[^\n]", atcmd_player_name) < 1) {
		clif_displaymessage(fd, msg_txt(sd,911)); // Please enter a player name (usage: @jumpto/@warpto/@goto <char name/ID>).
		return -1;
	}

	if((pl_sd=map_nick2sd(atcmd_player_name,true)) == NULL && (pl_sd=map_charid2sd(atoi(atcmd_player_name))) == NULL)
	{
		clif_displaymessage(fd, msg_txt(sd,3)); // Character not found.
		return -1;
	}

	if (pl_sd->bl.m >= 0 && map[pl_sd->bl.m].flag.nowarpto && !pc_has_permission(sd, PC_PERM_WARP_ANYWHERE))
	{
		clif_displaymessage(fd, msg_txt(sd,247));	// You are not authorized to warp to this map.
		return -1;
	}

	if (sd->bl.m >= 0 && map[sd->bl.m].flag.nowarp && !pc_has_permission(sd, PC_PERM_WARP_ANYWHERE))
	{
		clif_displaymessage(fd, msg_txt(sd,248));	// You are not authorized to warp from your current map.
		return -1;
	}

	if( pc_isdead(sd) )
	{
		clif_displaymessage(fd, msg_txt(sd,664)); // You cannot use this command when dead.
		return -1;
	}

	pc_setpos(sd, pl_sd->mapindex, pl_sd->bl.x, pl_sd->bl.y, CLR_TELEPORT);
	sprintf(atcmd_output, msg_txt(sd,4), pl_sd->status.name); // Jumped to %s
 	clif_displaymessage(fd, atcmd_output);

	return 0;
}

/*==========================================
 *
 *------------------------------------------*/
ACMD_FUNC(jump)
{
	short x = 0, y = 0;

	nullpo_retr(-1, sd);

	memset(atcmd_output, '\0', sizeof(atcmd_output));

	sscanf(message, "%6hd %6hd", &x, &y);

	if (map[sd->bl.m].flag.noteleport && !pc_has_permission(sd, PC_PERM_WARP_ANYWHERE)) {
		clif_displaymessage(fd, msg_txt(sd,248));	// You are not authorized to warp from your current map.
		return -1;
	}

	if( pc_isdead(sd) )
	{
		clif_displaymessage(fd, msg_txt(sd,664)); // You cannot use this command when dead.
		return -1;
	}

	if ((x || y) && map_getcell(sd->bl.m, x, y, CELL_CHKNOPASS))
	{	//This is to prevent the pc_setpos call from printing an error.
		clif_displaymessage(fd, msg_txt(sd,2)); // Invalid coordinates, using random target cell.
		if (!map_search_freecell(NULL, sd->bl.m, &x, &y, 10, 10, 1))
			x = y = 0; //Invalid cell, use random spot.
	}

	pc_setpos(sd, sd->mapindex, x, y, CLR_TELEPORT);
	sprintf(atcmd_output, msg_txt(sd,5), sd->bl.x, sd->bl.y); // Jumped to %d %d
	clif_displaymessage(fd, atcmd_output);
	return 0;
}

/*==========================================
 * Display list of online characters with
 * various info.
 *------------------------------------------*/
ACMD_FUNC(who) {
	struct map_session_data *pl_sd = NULL;
	struct s_mapiterator *iter = NULL;	
	char player_name[NAME_LENGTH] = "";
	int count = 0;
	int level = 0;
	StringBuf buf;
	/**
	 * 1 = @who  : Player name, [Title], [Party name], [Guild name]
	 * 2 = @who2 : Player name, [Title], BLvl, JLvl, Job
	 * 3 = @who3 : [CID/AID] Player name [Title], Map, X, Y
	 */
	int display_type = 1;
	int map_id = -1;

	nullpo_retr(-1, sd);

	if (strstr(command, "map") != NULL) {
		char map_name[MAP_NAME_LENGTH_EXT] = "";
		if (sscanf(message, "%15s %23s", map_name, player_name) < 1 || (map_id = map_mapname2mapid(map_name)) < 0)
			map_id = sd->bl.m;
	} else {
		sscanf(message, "%23s", player_name);
	}

	if (strstr(command, "2") != NULL)
		display_type = 2;
	else if (strstr(command, "3") != NULL)
		display_type = 3;

	level = pc_get_group_level(sd);
	StringBuf_Init(&buf);

	iter = mapit_getallusers();
	for (pl_sd = (TBL_PC*)mapit_first(iter); mapit_exists(iter); pl_sd = (TBL_PC*)mapit_next(iter))	{
		if (!((pc_has_permission(pl_sd, PC_PERM_HIDE_SESSION) || pc_isinvisible(pl_sd)) && pc_get_group_level(pl_sd) > level)) { // you can look only lower or same level
			if (stristr(pl_sd->status.name, player_name) == NULL // search with no case sensitive
				|| (map_id >= 0 && pl_sd->bl.m != map_id))
				continue;
			switch (display_type) {
				case 2: {
					StringBuf_Printf(&buf, msg_txt(sd,343), pl_sd->status.name); // "Name: %s "
					if (pc_get_group_id(pl_sd) > 0) // Player title, if exists
						StringBuf_Printf(&buf, msg_txt(sd,344), pc_group_id2name(pc_get_group_id(pl_sd))); // "(%s) "
					StringBuf_Printf(&buf, msg_txt(sd,347), pl_sd->status.base_level, pl_sd->status.job_level,
						job_name(pl_sd->status.class_)); // "| Lv:%d/%d | Job: %s"
					break;
				}
				case 3: {
					if (pc_has_permission(sd, PC_PERM_WHO_DISPLAY_AID))
						StringBuf_Printf(&buf, msg_txt(sd,912), pl_sd->status.char_id, pl_sd->status.account_id);	// "(CID:%d/AID:%d) "
					StringBuf_Printf(&buf, msg_txt(sd,343), pl_sd->status.name); // "Name: %s "
					if (pc_get_group_id(pl_sd) > 0) // Player title, if exists
						StringBuf_Printf(&buf, msg_txt(sd,344), pc_group_id2name(pc_get_group_id(pl_sd))); // "(%s) "
					StringBuf_Printf(&buf, msg_txt(sd,348), mapindex_id2name(pl_sd->mapindex), pl_sd->bl.x, pl_sd->bl.y); // "| Location: %s %d %d"
					break;
				}
				default: {
					struct party_data *p = party_search(pl_sd->status.party_id);
					struct guild *g = pl_sd->guild;

					StringBuf_Printf(&buf, msg_txt(sd,343), pl_sd->status.name); // "Name: %s "
					if (pc_get_group_id(pl_sd) > 0) // Player title, if exists
						StringBuf_Printf(&buf, msg_txt(sd,344), pc_group_id2name(pc_get_group_id(pl_sd))); // "(%s) "
					if (p != NULL)
						StringBuf_Printf(&buf, msg_txt(sd,345), p->party.name); // " | Party: '%s'"
					if (g != NULL)
						StringBuf_Printf(&buf, msg_txt(sd,346), g->name); // " | Guild: '%s'"
					break;
				}
			}
			clif_displaymessage(fd, StringBuf_Value(&buf));
			StringBuf_Clear(&buf);
			count++;
		}
	}
	mapit_free(iter);

	if (map_id < 0) {
		if (count == 0)
			StringBuf_Printf(&buf, msg_txt(sd,28)); // No player found.
		else if (count == 1)
			StringBuf_Printf(&buf, msg_txt(sd,29)); // 1 player found.
		else
			StringBuf_Printf(&buf, msg_txt(sd,30), count); // %d players found.
	} else {
		if (count == 0)
			StringBuf_Printf(&buf, msg_txt(sd,54), map[map_id].name); // No player found in map '%s'.
		else if (count == 1)
			StringBuf_Printf(&buf, msg_txt(sd,55), map[map_id].name); // 1 player found in map '%s'.
		else
			StringBuf_Printf(&buf, msg_txt(sd,56), count, map[map_id].name); // %d players found in map '%s'.
	}
	clif_displaymessage(fd, StringBuf_Value(&buf));
	StringBuf_Destroy(&buf);
	return 0;
}

/*==========================================
 *
 *------------------------------------------*/
ACMD_FUNC(whogm)
{
	struct map_session_data* pl_sd;
	struct s_mapiterator* iter;
	int j, count;
	int level;
	char match_text[CHAT_SIZE_MAX];
	char player_name[NAME_LENGTH];
	struct guild *g;
	struct party_data *p;

	nullpo_retr(-1, sd);

	memset(atcmd_output, '\0', sizeof(atcmd_output));
	memset(match_text, '\0', sizeof(match_text));
	memset(player_name, '\0', sizeof(player_name));

	if (sscanf(message, "%255[^\n]", match_text) < 1)
		strcpy(match_text, "");
	for (j = 0; match_text[j]; j++)
		match_text[j] = TOLOWER(match_text[j]);

	count = 0;
	level = pc_get_group_level(sd);

	iter = mapit_getallusers();
	for( pl_sd = (TBL_PC*)mapit_first(iter); mapit_exists(iter); pl_sd = (TBL_PC*)mapit_next(iter) )
	{
		int pl_level = pc_get_group_level(pl_sd);
		if (!pl_level)
			continue;

		if (match_text[0])
		{
			memcpy(player_name, pl_sd->status.name, NAME_LENGTH);
			for (j = 0; player_name[j]; j++)
				player_name[j] = TOLOWER(player_name[j]);
			// search with no case sensitive
			if (strstr(player_name, match_text) == NULL)
				continue;
		}
		if (pl_level > level) {
			if (pc_isinvisible(pl_sd))
				continue;
			sprintf(atcmd_output, msg_txt(sd,913), pl_sd->status.name); // Name: %s (GM)
			clif_displaymessage(fd, atcmd_output);
			count++;
			continue;
		}

		sprintf(atcmd_output, msg_txt(sd,914), // Name: %s (GM:%d) | Location: %s %d %d
			pl_sd->status.name, pl_level,
			mapindex_id2name(pl_sd->mapindex), pl_sd->bl.x, pl_sd->bl.y);
		clif_displaymessage(fd, atcmd_output);

		sprintf(atcmd_output, msg_txt(sd,915), // BLvl: %d | Job: %s (Lvl: %d)
			pl_sd->status.base_level,
			job_name(pl_sd->status.class_), pl_sd->status.job_level);
		clif_displaymessage(fd, atcmd_output);

		p = party_search(pl_sd->status.party_id);
		g = pl_sd->guild;

		sprintf(atcmd_output,msg_txt(sd,916),	// Party: '%s' | Guild: '%s'
			p?p->party.name:msg_txt(sd,917), g?g->name:msg_txt(sd,917));	// None.

		clif_displaymessage(fd, atcmd_output);
		count++;
	}
	mapit_free(iter);

	if (count == 0)
		clif_displaymessage(fd, msg_txt(sd,150)); // No GM found.
	else if (count == 1)
		clif_displaymessage(fd, msg_txt(sd,151)); // 1 GM found.
	else {
		sprintf(atcmd_output, msg_txt(sd,152), count); // %d GMs found.
		clif_displaymessage(fd, atcmd_output);
	}

	return 0;
}

/*==========================================
 *
 *------------------------------------------*/
ACMD_FUNC(save)
{
	nullpo_retr(-1, sd);

	if( map[sd->bl.m].instance_id ) {
		clif_displaymessage(fd, msg_txt(sd,383)); // You cannot create a savepoint in an instance.
		return 1;
	}

	pc_setsavepoint(sd, sd->mapindex, sd->bl.x, sd->bl.y);
	if (sd->status.pet_id > 0 && sd->pd)
		intif_save_petdata(sd->status.account_id, &sd->pd->pet);

	chrif_save(sd, CSAVE_NORMAL);

	clif_displaymessage(fd, msg_txt(sd,6)); // Your save point has been changed.

	return 0;
}

/*==========================================
 *
 *------------------------------------------*/
ACMD_FUNC(load)
{
	int16 m;

	nullpo_retr(-1, sd);

	m = map_mapindex2mapid(sd->status.save_point.map);
	if (m >= 0 && map[m].flag.nowarpto && !pc_has_permission(sd, PC_PERM_WARP_ANYWHERE)) {
		clif_displaymessage(fd, msg_txt(sd,249));	// You are not authorized to warp to your save map.
		return -1;
	}
	if (sd->bl.m >= 0 && map[sd->bl.m].flag.nowarp && !pc_has_permission(sd, PC_PERM_WARP_ANYWHERE)) {
		clif_displaymessage(fd, msg_txt(sd,248));	// You are not authorized to warp from your current map.
		return -1;
	}

	pc_setpos(sd, sd->status.save_point.map, sd->status.save_point.x, sd->status.save_point.y, CLR_OUTSIGHT);
	clif_displaymessage(fd, msg_txt(sd,7)); // Warping to save point..

	return 0;
}

/*==========================================
 *
 *------------------------------------------*/
ACMD_FUNC(speed)
{
	short speed;

	nullpo_retr(-1, sd);

	memset(atcmd_output, '\0', sizeof(atcmd_output));

	if (!message || !*message || sscanf(message, "%6hd", &speed) < 1) {
		sprintf(atcmd_output, msg_txt(sd,918), MIN_WALK_SPEED, MAX_WALK_SPEED); // Please enter a speed value (usage: @speed <%d-%d>).
		clif_displaymessage(fd, atcmd_output);
		return -1;
	}

	sd->state.permanent_speed = 0; // Remove lock when set back to default speed.

	if (speed < 0)
		sd->base_status.speed = DEFAULT_WALK_SPEED;
	else
		sd->base_status.speed = cap_value(speed, MIN_WALK_SPEED, MAX_WALK_SPEED);

	if (sd->base_status.speed != DEFAULT_WALK_SPEED) {
		sd->state.permanent_speed = 1; // Set lock when set to non-default speed.
		clif_displaymessage(fd, msg_txt(sd,8)); // Speed changed.
	} else
		clif_displaymessage(fd, msg_txt(sd,389)); // Speed returned to normal.

	status_calc_bl(&sd->bl, SCB_SPEED);

	return 0;
}

/*==========================================
 *
 *------------------------------------------*/
ACMD_FUNC(storage)
{
	nullpo_retr(-1, sd);

	if (sd->npc_id || sd->state.vending || sd->state.buyingstore || sd->state.trading || sd->state.storage_flag)
		return -1;

	if (storage_storageopen(sd) == 1)
	{	//Already open.
		clif_displaymessage(fd, msg_txt(sd,250)); // You have already opened your storage. Close it first.
		return -1;
	}

	clif_displaymessage(fd, msg_txt(sd,919)); // Storage opened.

	return 0;
}


/*==========================================
 *
 *------------------------------------------*/
ACMD_FUNC(guildstorage)
{
	nullpo_retr(-1, sd);

	if (!sd->status.guild_id) {
		clif_displaymessage(fd, msg_txt(sd,252)); // You are not in a guild.
		return -1;
	}

	if (sd->npc_id || sd->state.vending || sd->state.buyingstore || sd->state.trading)
		return -1;

	if (sd->state.storage_flag == 1) {
		clif_displaymessage(fd, msg_txt(sd,250)); // You have already opened your storage. Close it first.
		return -1;
	}

	if (sd->state.storage_flag == 2) {
		clif_displaymessage(fd, msg_txt(sd,251)); // You have already opened your guild storage. Close it first.
		return -1;
	}

	if (sd->state.storage_flag == 3) {
		clif_displaymessage(fd, msg_txt(sd,250)); // You have already opened your storage. Close it first.
		return -1;
	}

	storage_guild_storageopen(sd);
	clif_displaymessage(fd, msg_txt(sd,920)); // Guild storage opened.
	return 0;
}

/*==========================================
 *
 *------------------------------------------*/
ACMD_FUNC(option)
{
	int param1 = 0, param2 = 0, param3 = 0;
	nullpo_retr(-1, sd);

	if (!message || !*message || sscanf(message, "%11d %11d %11d", &param1, &param2, &param3) < 1 || param1 < 0 || param2 < 0 || param3 < 0)
	{// failed to match the parameters so inform the user of the options
		const char* text;

		// attempt to find the setting information for this command
		text = atcommand_help_string( command );

		// notify the user of the requirement to enter an option
		clif_displaymessage(fd, msg_txt(sd,921)); // Please enter at least one option.

		if( text )
		{// send the help text associated with this command
			clif_displaymessage( fd, text );
		}

		return -1;
	}

	sd->sc.opt1 = param1;
	sd->sc.opt2 = param2;
	pc_setoption(sd, param3);

	clif_displaymessage(fd, msg_txt(sd,9)); // Options changed.

	return 0;
}

/*==========================================
 *
 *------------------------------------------*/
ACMD_FUNC(hide)
{
	nullpo_retr(-1, sd);
	if (pc_isinvisible(sd)) {
		sd->sc.option &= ~OPTION_INVISIBLE;
		if (sd->disguise)
			status_set_viewdata(&sd->bl, sd->disguise);
		else
			status_set_viewdata(&sd->bl, sd->status.class_);
		clif_displaymessage(fd, msg_txt(sd,10)); // Invisible: Off

		// increment the number of pvp players on the map
		map[sd->bl.m].users_pvp++;

		if( !battle_config.pk_mode && map[sd->bl.m].flag.pvp && !map[sd->bl.m].flag.pvp_nocalcrank )
		{// register the player for ranking calculations
			sd->pvp_timer = add_timer( gettick() + 200, pc_calc_pvprank_timer, sd->bl.id, 0 );
		}
		//bugreport:2266
		map_foreachinmovearea(clif_insight, &sd->bl, AREA_SIZE, sd->bl.x, sd->bl.y, BL_ALL, &sd->bl);
	} else {
		sd->sc.option |= OPTION_INVISIBLE;
		sd->vd.class_ = JT_INVISIBLE;
		clif_displaymessage(fd, msg_txt(sd,11)); // Invisible: On

		// decrement the number of pvp players on the map
		map[sd->bl.m].users_pvp--;

		if( map[sd->bl.m].flag.pvp && !map[sd->bl.m].flag.pvp_nocalcrank && sd->pvp_timer != INVALID_TIMER )
		{// unregister the player for ranking
			delete_timer( sd->pvp_timer, pc_calc_pvprank_timer );
			sd->pvp_timer = INVALID_TIMER;
		}
	}
	clif_changeoption(&sd->bl);

	return 0;
}

/*==========================================
 * Changes a character's class
 *------------------------------------------*/
ACMD_FUNC(jobchange)
{
	int job = 0, upper = 0;
	const char* text;
	nullpo_retr(-1, sd);

    if (!message || !*message || sscanf(message, "%11d %11d", &job, &upper) < 1) {
		int i;
		bool found = false;

		upper = 0;

		// Normal Jobs
		for( i = JOB_NOVICE; i < JOB_MAX_BASIC && !found; i++ ) {
			if (strncmpi(message, job_name(i), 16) == 0) {
				job = i;
				found = true;
			}
		}

		// High Jobs, Babys and Third
		for( i = JOB_NOVICE_HIGH; i < JOB_MAX && !found; i++ ) {
			if (strncmpi(message, job_name(i), 16) == 0) {
				job = i;
				found = true;
			}
		}

		if (!found) {
			text = atcommand_help_string(command);
			if (text)
				clif_displaymessage(fd, text);
			return -1;
		}
	}

	if (job == JOB_KNIGHT2 || job == JOB_CRUSADER2 || job == JOB_WEDDING || job == JOB_XMAS || job == JOB_SUMMER || job == JOB_HANBOK || job == JOB_OKTOBERFEST
		|| job == JOB_LORD_KNIGHT2 || job == JOB_PALADIN2 || job == JOB_BABY_KNIGHT2 || job == JOB_BABY_CRUSADER2 || job == JOB_STAR_GLADIATOR2
		|| (job >= JOB_RUNE_KNIGHT2 && job <= JOB_MECHANIC_T2) || (job >= JOB_BABY_RUNE2 && job <= JOB_BABY_MECHANIC2) || job == JOB_BABY_STAR_GLADIATOR2
		|| job == JOB_STAR_EMPEROR2 || job == JOB_BABY_STAR_EMPEROR2)
	{ // Deny direct transformation into dummy jobs
		clif_displaymessage(fd, msg_txt(sd,923)); //"You can not change to this job by command."
		return 0;
	}

	if (pcdb_checkid(job))
	{
		if (pc_jobchange(sd, job, upper))
			clif_displaymessage(fd, msg_txt(sd,12)); // Your job has been changed.
		else {
			clif_displaymessage(fd, msg_txt(sd,155)); // You are unable to change your job.
			return -1;
		}
	} else {
		text = atcommand_help_string(command);
		if (text)
			clif_displaymessage(fd, text);
		return -1;
	}

	return 0;
}

/*==========================================
 *
 *------------------------------------------*/
ACMD_FUNC(kill)
{
	nullpo_retr(-1, sd);
	status_kill(&sd->bl);
	clif_displaymessage(sd->fd, msg_txt(sd,13)); // A pity! You've died.
	if (fd != sd->fd)
		clif_displaymessage(fd, msg_txt(sd,14)); // Character killed.
	return 0;
}

/*==========================================
 *
 *------------------------------------------*/
ACMD_FUNC(alive)
{
	nullpo_retr(-1, sd);
	if (!status_revive(&sd->bl, 100, 100))
	{
		clif_displaymessage(fd, msg_txt(sd,667)); // You're not dead.
		return -1;
	}
	clif_skill_nodamage(&sd->bl,&sd->bl,ALL_RESURRECTION,4,1);
	clif_displaymessage(fd, msg_txt(sd,16)); // You've been revived! It's a miracle!
	return 0;
}

/*==========================================
 * +kamic [LuzZza]
 *------------------------------------------*/
ACMD_FUNC(kami)
{
	unsigned long color=0;
	nullpo_retr(-1, sd);

	memset(atcmd_output, '\0', sizeof(atcmd_output));

	if(*(command + 5) != 'c' && *(command + 5) != 'C') {
		if (!message || !*message) {
			clif_displaymessage(fd, msg_txt(sd,980)); // Please enter a message (usage: @kami <message>).
			return -1;
		}

		sscanf(message, "%255[^\n]", atcmd_output);
		if (strstr(command, "l") != NULL)
			clif_broadcast(&sd->bl, atcmd_output, strlen(atcmd_output) + 1, BC_DEFAULT, ALL_SAMEMAP);
		else
			intif_broadcast(atcmd_output, strlen(atcmd_output) + 1, (*(command + 5) == 'b' || *(command + 5) == 'B') ? BC_BLUE : BC_DEFAULT);
	} else {
		if(!message || !*message || (sscanf(message, "%20lx %199[^\n]", &color, atcmd_output) < 2)) {
			clif_displaymessage(fd, msg_txt(sd,981)); // Please enter color and message (usage: @kamic <color> <message>).
			return -1;
		}

		if(color > 0xFFFFFF) {
			clif_displaymessage(fd, msg_txt(sd,982)); // Invalid color.
			return -1;
		}
		intif_broadcast2(atcmd_output, strlen(atcmd_output) + 1, color, 0x190, 12, 0, 0);
	}
	return 0;
}

/*==========================================
 *
 *------------------------------------------*/
ACMD_FUNC(heal)
{
	int hp = 0, sp = 0; // [Valaris] thanks to fov
	nullpo_retr(-1, sd);

	sscanf(message, "%11d %11d", &hp, &sp);

	// some overflow checks
	if( hp == INT_MIN ) hp++;
	if( sp == INT_MIN ) sp++;

	if ( hp == 0 && sp == 0 ) {
		if (!status_percent_heal(&sd->bl, 100, 100))
			clif_displaymessage(fd, msg_txt(sd,157)); // HP and SP have already been recovered.
		else
			clif_displaymessage(fd, msg_txt(sd,17)); // HP, SP recovered.
		return 0;
	}

	if ( hp > 0 && sp >= 0 ) {
		if(!status_heal(&sd->bl, hp, sp, 0))
			clif_displaymessage(fd, msg_txt(sd,157)); // HP and SP are already with the good value.
		else
			clif_displaymessage(fd, msg_txt(sd,17)); // HP, SP recovered.
		return 0;
	}

	if ( hp < 0 && sp <= 0 ) {
		status_damage(NULL, &sd->bl, -hp, -sp, 0, 0);
		clif_damage(&sd->bl,&sd->bl, gettick(), 0, 0, -hp, 0, DMG_ENDURE, 0, false);
		clif_displaymessage(fd, msg_txt(sd,156)); // HP or/and SP modified.
		return 0;
	}

	//Opposing signs.
	if ( hp ) {
		if (hp > 0)
			status_heal(&sd->bl, hp, 0, 0);
		else {
			status_damage(NULL, &sd->bl, -hp, 0, 0, 0);
			clif_damage(&sd->bl,&sd->bl, gettick(), 0, 0, -hp, 0, DMG_ENDURE, 0, false);
		}
	}

	if ( sp ) {
		if (sp > 0)
			status_heal(&sd->bl, 0, sp, 0);
		else
			status_damage(NULL, &sd->bl, 0, -sp, 0, 0);
	}

	clif_displaymessage(fd, msg_txt(sd,156)); // HP or/and SP modified.
	return 0;
}

/*==========================================
 * @item command (usage: @item <itemdid1:itemid2:itemname:..> <quantity>) (modified by [Yor] for pet_egg)
 * @itembound command (usage: @itembound <name/id_of_item> <quantity> <bound_type>)
 *------------------------------------------*/
ACMD_FUNC(item)
{
	char item_name[100];
	int number = 0, bound = BOUND_NONE;
	char flag = 0;
	struct item item_tmp;
	struct item_data *item_data[10];
	int get_count, i, j=0;
	char *itemlist;

	nullpo_retr(-1, sd);
	memset(item_name, '\0', sizeof(item_name));

	parent_cmd = atcommand_checkalias(command+1);

	if (!strcmpi(parent_cmd,"itembound")) {
		if (!message || !*message || (
			sscanf(message, "\"%99[^\"]\" %11d %11d", item_name, &number, &bound) < 3 &&
			sscanf(message, "%99s %11d %11d", item_name, &number, &bound) < 3))
		{
			clif_displaymessage(fd, msg_txt(sd,295)); // Please enter an item name or ID (usage: @item <item name/ID> <quantity> <bound_type>).
			clif_displaymessage(fd, msg_txt(sd,298)); // Invalid bound type
			return -1;
		}
		if( bound <= BOUND_NONE || bound >= BOUND_MAX ) {
			clif_displaymessage(fd, msg_txt(sd,298)); // Invalid bound type
			return -1;
		}
	} else if (!message || !*message || (
		sscanf(message, "\"%99[^\"]\" %11d", item_name, &number) < 1 &&
		sscanf(message, "%99s %11d", item_name, &number) < 1
	)) {
		clif_displaymessage(fd, msg_txt(sd,983)); // Please enter an item name or ID (usage: @item <item name/ID> <quantity>).
		return -1;
	}
	itemlist = strtok(item_name, ":");
	while (itemlist != NULL && j<10) {
		if ((item_data[j] = itemdb_searchname(itemlist)) == NULL &&
		    (item_data[j] = itemdb_exists(atoi(itemlist))) == NULL){
			clif_displaymessage(fd, msg_txt(sd,19)); // Invalid item ID or name.
			return -1;
		}
		itemlist = strtok(NULL, ":"); //next itemline
		j++;
	}

	if (number <= 0)
		number = 1;
	get_count = number;

	for(j--; j>=0; j--){ //produce items in list
		unsigned short item_id = item_data[j]->nameid;
		//Check if it's stackable.
		if (!itemdb_isstackable2(item_data[j]))
			get_count = 1;

		for (i = 0; i < number; i += get_count) {
			// if not pet egg
			if (!pet_create_egg(sd, item_id)) {
				memset(&item_tmp, 0, sizeof(item_tmp));
				item_tmp.nameid = item_id;
				item_tmp.identify = 1;
				item_tmp.bound = bound;
				if ((flag = pc_additem(sd, &item_tmp, get_count, LOG_TYPE_COMMAND)))
					clif_additem(sd, 0, 0, flag);
			}
		}
	}

	if (flag == 0)
		clif_displaymessage(fd, msg_txt(sd,18)); // Item created.
	return 0;
}

/*==========================================
 *
 *------------------------------------------*/
ACMD_FUNC(item2)
{
	struct item item_tmp;
	struct item_data *item_data;
	char item_name[100];
	unsigned short item_id;
	int number = 0, bound = BOUND_NONE;
	int identify = 0, refine = 0, attr = 0;
	int c1 = 0, c2 = 0, c3 = 0, c4 = 0;
	nullpo_retr(-1, sd);

	memset(item_name, '\0', sizeof(item_name));

	parent_cmd = atcommand_checkalias(command+1);

	if (!strcmpi(parent_cmd+1,"itembound2")) {
		if (!message || !*message || (
			sscanf(message, "\"%99[^\"]\" %11d %11d %11d %11d %11d %11d %11d %11d %11d", item_name, &number, &identify, &refine, &attr, &c1, &c2, &c3, &c4, &bound) < 10 &&
			sscanf(message, "%99s %11d %11d %11d %11d %11d %11d %11d %11d %11d", item_name, &number, &identify, &refine, &attr, &c1, &c2, &c3, &c4, &bound) < 10 ))
		{
			clif_displaymessage(fd, msg_txt(sd,296)); // Please enter all parameters (usage: @item2 <item name/ID> <quantity>
			clif_displaymessage(fd, msg_txt(sd,297)); //   <identify_flag> <refine> <attribute> <card1> <card2> <card3> <card4> <bound_type>).
			clif_displaymessage(fd, msg_txt(sd,298)); // Invalid bound type
			return -1;
		}
		if( bound <= BOUND_NONE || bound >= BOUND_MAX ) {
			clif_displaymessage(fd, msg_txt(sd,298)); // Invalid bound type
			return -1;
		}
	} else if ( !message || !*message || (
		sscanf(message, "\"%99[^\"]\" %11d %11d %11d %11d %11d %11d %11d %11d", item_name, &number, &identify, &refine, &attr, &c1, &c2, &c3, &c4) < 9 &&
		sscanf(message, "%99s %11d %11d %11d %11d %11d %11d %11d %11d", item_name, &number, &identify, &refine, &attr, &c1, &c2, &c3, &c4) < 9
		)) {
		clif_displaymessage(fd, msg_txt(sd,984)); // Please enter all parameters (usage: @item2 <item name/ID> <quantity>
		clif_displaymessage(fd, msg_txt(sd,985)); //   <identify_flag> <refine> <attribute> <card1> <card2> <card3> <card4>).
		return -1;
	}

	if (number <= 0)
		number = 1;

	item_id = 0;
	if ((item_data = itemdb_searchname(item_name)) != NULL ||
	    (item_data = itemdb_exists(atoi(item_name))) != NULL)
		item_id = item_data->nameid;

	if (item_id > 500) {
		int loop, get_count, i;
		char flag = 0;

		//Check if it's stackable.
		if(!itemdb_isstackable2(item_data)){
			loop = number;
			get_count = 1;
		}else{
			loop = 1;
			get_count = number;
		}

		if( itemdb_isequip2(item_data ) ){
			refine = cap_value( refine, 0, MAX_REFINE );
		}else{
			// All other items cannot be refined and are always identified
			identify = 1;
			refine = attr = 0;
		}

		for (i = 0; i < loop; i++) {
			// if not pet egg
			if (!pet_create_egg(sd, item_id)) {
				memset(&item_tmp, 0, sizeof(item_tmp));
				item_tmp.nameid = item_id;
				item_tmp.identify = identify;
				item_tmp.refine = refine;
				item_tmp.attribute = attr;
				item_tmp.card[0] = c1;
				item_tmp.card[1] = c2;
				item_tmp.card[2] = c3;
				item_tmp.card[3] = c4;
				item_tmp.bound = bound;
				if ((flag = pc_additem(sd, &item_tmp, get_count, LOG_TYPE_COMMAND)))
					clif_additem(sd, 0, 0, flag);
			}
		}

		if (flag == 0)
			clif_displaymessage(fd, msg_txt(sd,18)); // Item created.
	} else {
		clif_displaymessage(fd, msg_txt(sd,19)); // Invalid item ID or name.
		return -1;
	}

	return 0;
}

/*==========================================
 *
 *------------------------------------------*/
ACMD_FUNC(itemreset)
{
	int i;
	nullpo_retr(-1, sd);

	for (i = 0; i < MAX_INVENTORY; i++) {
		if (sd->inventory.u.items_inventory[i].amount && sd->inventory.u.items_inventory[i].equip == 0) {
			pc_delitem(sd, i, sd->inventory.u.items_inventory[i].amount, 0, 0, LOG_TYPE_COMMAND);
		}
	}
	clif_displaymessage(fd, msg_txt(sd,20)); // All of your items have been removed.

	return 0;
}

/*==========================================
 * Atcommand @lvlup
 *------------------------------------------*/
ACMD_FUNC(baselevelup)
{
	int level=0, i=0, status_point=0;
	nullpo_retr(-1, sd);
	level = atoi(message);

	if (!message || !*message || !level) {
		clif_displaymessage(fd, msg_txt(sd,986)); // Please enter a level adjustment (usage: @lvup/@blevel/@baselvlup <number of levels>).
		return -1;
	}

	if (level > 0) {
		if (sd->status.base_level >= pc_maxbaselv(sd)) { // check for max level by Valaris
			clif_displaymessage(fd, msg_txt(sd,47)); // Base level can't go any higher.
			return -1;
		} // End Addition
		if ((unsigned int)level > pc_maxbaselv(sd) || (unsigned int)level > pc_maxbaselv(sd) - sd->status.base_level) // fix positive overflow
			level = pc_maxbaselv(sd) - sd->status.base_level;
		for (i = 0; i < level; i++)
			status_point += pc_gets_status_point(sd->status.base_level + i);

		sd->status.status_point += status_point;
		sd->status.base_level += (unsigned int)level;
		status_calc_pc(sd, SCO_FORCE);
		status_percent_heal(&sd->bl, 100, 100);
		clif_misceffect(&sd->bl, 0);
		achievement_update_objective(sd, AG_GOAL_LEVEL, 1, sd->status.base_level);
		achievement_update_objective(sd, AG_GOAL_STATUS, 2, sd->status.base_level, sd->status.class_);
		clif_displaymessage(fd, msg_txt(sd,21)); // Base level raised.
	} else {
		if (sd->status.base_level == 1) {
			clif_displaymessage(fd, msg_txt(sd,158)); // Base level can't go any lower.
			return -1;
		}
		level*=-1;
		if ((unsigned int)level >= sd->status.base_level)
			level = sd->status.base_level-1;
		for (i = 0; i > -level; i--)
			status_point += pc_gets_status_point(sd->status.base_level + i - 1);
		if (sd->status.status_point < status_point)
			pc_resetstate(sd);
		if (sd->status.status_point < status_point)
			sd->status.status_point = 0;
		else
			sd->status.status_point -= status_point;
		sd->status.base_level -= (unsigned int)level;
		clif_displaymessage(fd, msg_txt(sd,22)); // Base level lowered.
		status_calc_pc(sd, SCO_FORCE);
		level*=-1;
	}
	sd->status.base_exp = 0;
	clif_updatestatus(sd, SP_STATUSPOINT);
	clif_updatestatus(sd, SP_BASELEVEL);
	clif_updatestatus(sd, SP_BASEEXP);
	clif_updatestatus(sd, SP_NEXTBASEEXP);
	pc_baselevelchanged(sd);
	if(sd->status.party_id)
		party_send_levelup(sd);

	if( level > 0 && battle_config.atcommand_levelup_events )
		npc_script_event(sd,NPCE_BASELVUP);

	return 0;
}

/*==========================================
 *
 *------------------------------------------*/
ACMD_FUNC(joblevelup)
{
	int level=0;
	nullpo_retr(-1, sd);

	level = atoi(message);

	if (!message || !*message || !level) {
		clif_displaymessage(fd, msg_txt(sd,987)); // Please enter a level adjustment (usage: @joblvup/@jlevel/@joblvlup <number of levels>).
		return -1;
	}
	if (level > 0) {
		if (sd->status.job_level >= pc_maxjoblv(sd)) {
			clif_displaymessage(fd, msg_txt(sd,23)); // Job level can't go any higher.
			return -1;
		}
		if ((unsigned int)level > pc_maxjoblv(sd) || (unsigned int)level > pc_maxjoblv(sd) - sd->status.job_level) // fix positive overflow
			level = pc_maxjoblv(sd) - sd->status.job_level;
		sd->status.job_level += (unsigned int)level;
		sd->status.skill_point += level;
		clif_misceffect(&sd->bl, 1);
		achievement_update_objective(sd, AG_GOAL_LEVEL, 1, sd->status.job_level);
		clif_displaymessage(fd, msg_txt(sd,24)); // Job level raised.
	} else {
		if (sd->status.job_level == 1) {
			clif_displaymessage(fd, msg_txt(sd,159)); // Job level can't go any lower.
			return -1;
		}
		level *=-1;
		if ((unsigned int)level >= sd->status.job_level) // fix negative overflow
			level = sd->status.job_level-1;
		sd->status.job_level -= (unsigned int)level;
		if (sd->status.skill_point < level)
			pc_resetskill(sd,0);	//Reset skills since we need to subtract more points.
		if (sd->status.skill_point < level)
			sd->status.skill_point = 0;
		else
			sd->status.skill_point -= level;
		clif_displaymessage(fd, msg_txt(sd,25)); // Job level lowered.
		level *=-1;
	}
	sd->status.job_exp = 0;
	clif_updatestatus(sd, SP_JOBLEVEL);
	clif_updatestatus(sd, SP_JOBEXP);
	clif_updatestatus(sd, SP_NEXTJOBEXP);
	clif_updatestatus(sd, SP_SKILLPOINT);
	status_calc_pc(sd, SCO_FORCE);

	if( level > 0 && battle_config.atcommand_levelup_events )
		npc_script_event(sd,NPCE_JOBLVUP);

	return 0;
}

/*==========================================
 * @help
 *------------------------------------------*/
ACMD_FUNC(help)
{
	config_setting_t *help;
	const char *text = NULL;
	const char *command_name = NULL;
	const char *default_command = "help";

	nullpo_retr(-1, sd);

	help = config_lookup(&atcommand_config, "help");
	if (help == NULL) {
		clif_displaymessage(fd, msg_txt(sd,27)); // "Commands help is not available."
		return -1;
	}

	if (!message || !*message) {
		command_name = default_command; // If no command_name specified, display help for @help.
	} else {
		if (*message == atcommand_symbol || *message == charcommand_symbol)
			++message;
		command_name = atcommand_checkalias(message);
	}

	if (!pc_can_use_command(sd, command_name, COMMAND_ATCOMMAND)) {
		sprintf(atcmd_output, msg_txt(sd,153), message); // "%s is Unknown Command"
		clif_displaymessage(fd, atcmd_output);
		atcommand_get_suggestions(sd, command_name, true);
		return -1;
	}

	if (!config_setting_lookup_string(help, command_name, &text)) {
		sprintf(atcmd_output, msg_txt(sd,988), atcommand_symbol, command_name); // There is no help for %c%s.
		clif_displaymessage(fd, atcmd_output);
		atcommand_get_suggestions(sd, command_name, true);
		return -1;
	}

	sprintf(atcmd_output, msg_txt(sd,989), atcommand_symbol, command_name); // Help for command %c%s:
	clif_displaymessage(fd, atcmd_output);

	{   // Display aliases
		DBIterator* iter;
		AtCommandInfo *command_info;
		AliasInfo *alias_info = NULL;
		StringBuf buf;
		bool has_aliases = false;

		StringBuf_Init(&buf);
		StringBuf_AppendStr(&buf, msg_txt(sd,990)); // Available aliases:
		command_info = get_atcommandinfo_byname(command_name);
		iter = db_iterator(atcommand_alias_db);
		for (alias_info = (AliasInfo *)dbi_first(iter); dbi_exists(iter); alias_info = (AliasInfo *)dbi_next(iter)) {
			if (alias_info->command == command_info) {
				StringBuf_Printf(&buf, " %s", alias_info->alias);
				has_aliases = true;
			}
		}
		dbi_destroy(iter);
		if (has_aliases)
			clif_displaymessage(fd, StringBuf_Value(&buf));
		StringBuf_Destroy(&buf);
	}

	// Display help contents
	clif_displaymessage(fd, text);
	return 0;
}

// helper function, used in foreach calls to stop auto-attack timers
// parameter: '0' - everyone, 'id' - only those attacking someone with that id
static int atcommand_stopattack(struct block_list *bl,va_list ap)
{
	struct unit_data *ud = unit_bl2ud(bl);
	int id = va_arg(ap, int);
	if (ud && ud->attacktimer != INVALID_TIMER && (!id || id == ud->target))
	{
		unit_stop_attack(bl);
		return 1;
	}
	return 0;
}
/*==========================================
 *
 *------------------------------------------*/
static int atcommand_pvpoff_sub(struct block_list *bl,va_list ap)
{
	TBL_PC* sd = (TBL_PC*)bl;
	clif_pvpset(sd, 0, 0, 2);
	if (sd->pvp_timer != INVALID_TIMER) {
		delete_timer(sd->pvp_timer, pc_calc_pvprank_timer);
		sd->pvp_timer = INVALID_TIMER;
	}
	return 0;
}

ACMD_FUNC(pvpoff)
{
	nullpo_retr(-1, sd);

	if (!map[sd->bl.m].flag.pvp) {
		clif_displaymessage(fd, msg_txt(sd,160)); // PvP is already Off.
		return -1;
	}

	map[sd->bl.m].flag.pvp = 0;

	if (!battle_config.pk_mode){
		clif_map_property_mapall(sd->bl.m, MAPPROPERTY_NOTHING);
	}
	map_foreachinmap(atcommand_pvpoff_sub,sd->bl.m, BL_PC);
	map_foreachinmap(atcommand_stopattack,sd->bl.m, BL_CHAR, 0);
	clif_displaymessage(fd, msg_txt(sd,31)); // PvP: Off.
	return 0;
}

/*==========================================
 *
 *------------------------------------------*/
static int atcommand_pvpon_sub(struct block_list *bl,va_list ap)
{
	TBL_PC* sd = (TBL_PC*)bl;
	if (sd->pvp_timer == INVALID_TIMER) {
		sd->pvp_timer = add_timer(gettick() + 200, pc_calc_pvprank_timer, sd->bl.id, 0);
		sd->pvp_rank = 0;
		sd->pvp_lastusers = 0;
		sd->pvp_point = 5;
		sd->pvp_won = 0;
		sd->pvp_lost = 0;
	}
	return 0;
}

ACMD_FUNC(pvpon)
{
	nullpo_retr(-1, sd);

	if (map[sd->bl.m].flag.pvp) {
		clif_displaymessage(fd, msg_txt(sd,161)); // PvP is already On.
		return -1;
	}

	map[sd->bl.m].flag.pvp = 1;

	if (!battle_config.pk_mode) {// display pvp circle and rank
		clif_map_property_mapall(sd->bl.m, MAPPROPERTY_FREEPVPZONE);
		map_foreachinmap(atcommand_pvpon_sub,sd->bl.m, BL_PC);
	}

	clif_displaymessage(fd, msg_txt(sd,32)); // PvP: On.

	return 0;
}

/*==========================================
 *
 *------------------------------------------*/
ACMD_FUNC(gvgoff)
{
	nullpo_retr(-1, sd);

	if (!map[sd->bl.m].flag.gvg) {
		clif_displaymessage(fd, msg_txt(sd,162)); // GvG is already Off.
		return -1;
	}

	map[sd->bl.m].flag.gvg = 0;
	clif_map_property_mapall(sd->bl.m, MAPPROPERTY_NOTHING);
	map_foreachinmap(atcommand_stopattack,sd->bl.m, BL_CHAR, 0);
	clif_displaymessage(fd, msg_txt(sd,33)); // GvG: Off.

	return 0;
}

/*==========================================
 *
 *------------------------------------------*/
ACMD_FUNC(gvgon)
{
	nullpo_retr(-1, sd);

	if (map[sd->bl.m].flag.gvg) {
		clif_displaymessage(fd, msg_txt(sd,163)); // GvG is already On.
		return -1;
	}

	map[sd->bl.m].flag.gvg = 1;
	clif_map_property_mapall(sd->bl.m, MAPPROPERTY_AGITZONE);
	clif_displaymessage(fd, msg_txt(sd,34)); // GvG: On.

	return 0;
}

/*==========================================
 *
 *------------------------------------------*/
ACMD_FUNC(model)
{
	int hair_style = 0, hair_color = 0, cloth_color = 0;
	nullpo_retr(-1, sd);

	memset(atcmd_output, '\0', sizeof(atcmd_output));

	if (!message || !*message || sscanf(message, "%11d %11d %11d", &hair_style, &hair_color, &cloth_color) < 1) {
		sprintf(atcmd_output, msg_txt(sd,991), // Please enter at least one value (usage: @model <hair ID: %d-%d> <hair color: %d-%d> <clothes color: %d-%d>).
		        MIN_HAIR_STYLE, MAX_HAIR_STYLE, MIN_HAIR_COLOR, MAX_HAIR_COLOR, MIN_CLOTH_COLOR, MAX_CLOTH_COLOR);
		clif_displaymessage(fd, atcmd_output);
		return -1;
	}

	if (hair_style >= MIN_HAIR_STYLE && hair_style <= MAX_HAIR_STYLE &&
		hair_color >= MIN_HAIR_COLOR && hair_color <= MAX_HAIR_COLOR &&
		cloth_color >= MIN_CLOTH_COLOR && cloth_color <= MAX_CLOTH_COLOR) {
			pc_changelook(sd, LOOK_HAIR, hair_style);
			pc_changelook(sd, LOOK_HAIR_COLOR, hair_color);
			pc_changelook(sd, LOOK_CLOTHES_COLOR, cloth_color);
			clif_displaymessage(fd, msg_txt(sd,36)); // Appearance changed.
	} else {
		clif_displaymessage(fd, msg_txt(sd,37)); // An invalid number was specified.
		return -1;
	}

	return 0;
}

/*==========================================
 * @bodystyle [Rytech]
 *------------------------------------------*/
ACMD_FUNC(bodystyle)
{
	int body_style = 0;
	nullpo_retr(-1, sd);

	memset(atcmd_output, '\0', sizeof(atcmd_output));

	if (!(sd->class_&JOBL_THIRD)) {
		clif_displaymessage(fd, msg_txt(sd,740));	// This job has no alternate body styles.
		return -1;
	}

	if (!message || !*message || sscanf(message, "%d", &body_style) < 1) {
		sprintf(atcmd_output, msg_txt(sd,739), MIN_BODY_STYLE, MAX_BODY_STYLE);		// Please enter a body style (usage: @bodystyle <body ID: %d-%d>).
		clif_displaymessage(fd, atcmd_output);
		return -1;
	}

	if (body_style >= MIN_BODY_STYLE && body_style <= MAX_BODY_STYLE) {
		pc_changelook(sd, LOOK_BODY2, body_style);
		clif_displaymessage(fd, msg_txt(sd,36)); // Appearence changed.
	} else {
		clif_displaymessage(fd, msg_txt(sd,37)); // An invalid number was specified.
		return -1;
	}

	return 0;
}

/*==========================================
 * @dye && @ccolor
 *------------------------------------------*/
ACMD_FUNC(dye)
{
	int cloth_color = 0;
	nullpo_retr(-1, sd);

	memset(atcmd_output, '\0', sizeof(atcmd_output));

	if (!message || !*message || sscanf(message, "%11d", &cloth_color) < 1) {
		sprintf(atcmd_output, msg_txt(sd,992), MIN_CLOTH_COLOR, MAX_CLOTH_COLOR); // Please enter a clothes color (usage: @dye/@ccolor <clothes color: %d-%d>).
		clif_displaymessage(fd, atcmd_output);
		return -1;
	}

	if (cloth_color >= MIN_CLOTH_COLOR && cloth_color <= MAX_CLOTH_COLOR) {
		pc_changelook(sd, LOOK_CLOTHES_COLOR, cloth_color);
		clif_displaymessage(fd, msg_txt(sd,36)); // Appearance changed.
	} else {
		clif_displaymessage(fd, msg_txt(sd,37)); // An invalid number was specified.
		return -1;
	}

	return 0;
}

/*==========================================
 * @hairstyle && @hstyle
 *------------------------------------------*/
ACMD_FUNC(hair_style)
{
	int hair_style = 0;
	nullpo_retr(-1, sd);

	memset(atcmd_output, '\0', sizeof(atcmd_output));

	if (!message || !*message || sscanf(message, "%11d", &hair_style) < 1) {
		sprintf(atcmd_output, msg_txt(sd,993), MIN_HAIR_STYLE, MAX_HAIR_STYLE); // Please enter a hair style (usage: @hairstyle/@hstyle <hair ID: %d-%d>).
		clif_displaymessage(fd, atcmd_output);
		return -1;
	}

	if (hair_style >= MIN_HAIR_STYLE && hair_style <= MAX_HAIR_STYLE) {
			pc_changelook(sd, LOOK_HAIR, hair_style);
			clif_displaymessage(fd, msg_txt(sd,36)); // Appearance changed.
	} else {
		clif_displaymessage(fd, msg_txt(sd,37)); // An invalid number was specified.
		return -1;
	}

	return 0;
}

/*==========================================
 * @haircolor && @hcolor
 *------------------------------------------*/
ACMD_FUNC(hair_color)
{
	int hair_color = 0;
	nullpo_retr(-1, sd);

	memset(atcmd_output, '\0', sizeof(atcmd_output));

	if (!message || !*message || sscanf(message, "%11d", &hair_color) < 1) {
		sprintf(atcmd_output, msg_txt(sd,994), MIN_HAIR_COLOR, MAX_HAIR_COLOR); // Please enter a hair color (usage: @haircolor/@hcolor <hair color: %d-%d>).
		clif_displaymessage(fd, atcmd_output);
		return -1;
	}

	if (hair_color >= MIN_HAIR_COLOR && hair_color <= MAX_HAIR_COLOR) {
			pc_changelook(sd, LOOK_HAIR_COLOR, hair_color);
			clif_displaymessage(fd, msg_txt(sd,36)); // Appearance changed.
	} else {
		clif_displaymessage(fd, msg_txt(sd,37)); // An invalid number was specified.
		return -1;
	}

	return 0;
}

/*==========================================
 * @go [city_number or city_name] - Updated by Harbin
 *------------------------------------------*/
ACMD_FUNC(go)
{
	int i;
	int town;
	char map_name[MAP_NAME_LENGTH];

	const struct {
		char map[MAP_NAME_LENGTH];
		int x, y;
	} data[] = {
		{ MAP_PRONTERA,    156, 191 }, //  0=Prontera
		{ MAP_MORROC,      156,  93 }, //  1=Morroc
		{ MAP_GEFFEN,      119,  59 }, //  2=Geffen
		{ MAP_PAYON,       162, 233 }, //  3=Payon
		{ MAP_ALBERTA,     192, 147 }, //  4=Alberta
#ifdef RENEWAL
		{ MAP_IZLUDE,      128, 146 }, //  5=Izlude (Renewal)
#else
		{ MAP_IZLUDE,      128, 114 }, //  5=Izlude
#endif
		{ MAP_ALDEBARAN,   140, 131 }, //  6=Al de Baran
		{ MAP_LUTIE,       147, 134 }, //  7=Lutie
		{ MAP_COMODO,      209, 143 }, //  8=Comodo
		{ MAP_YUNO,        157,  51 }, //  9=Yuno
		{ MAP_AMATSU,      198,  84 }, // 10=Amatsu
		{ MAP_GONRYUN,     160, 120 }, // 11=Gonryun
		{ MAP_UMBALA,       89, 157 }, // 12=Umbala
		{ MAP_NIFLHEIM,     21, 153 }, // 13=Niflheim
		{ MAP_LOUYANG,     217,  40 }, // 14=Louyang
#ifdef RENEWAL
		{ MAP_NOVICE,       18, 26  }, // 15=Training Grounds (Renewal)
#else
		{ MAP_NOVICE,       53, 111 }, // 15=Training Grounds
#endif
		{ MAP_JAIL,         23,  61 }, // 16=Prison
		{ MAP_JAWAII,      249, 127 }, // 17=Jawaii
		{ MAP_AYOTHAYA,    151, 117 }, // 18=Ayothaya
		{ MAP_EINBROCH,     64, 200 }, // 19=Einbroch
		{ MAP_LIGHTHALZEN, 158,  92 }, // 20=Lighthalzen
		{ MAP_EINBECH,      70,  95 }, // 21=Einbech
		{ MAP_HUGEL,        96, 145 }, // 22=Hugel
		{ MAP_RACHEL,      130, 110 }, // 23=Rachel
		{ MAP_VEINS,       216, 123 }, // 24=Veins
		{ MAP_MOSCOVIA,    223, 184 }, // 25=Moscovia
		{ MAP_MIDCAMP,     180, 240 }, // 26=Midgard Camp
		{ MAP_MANUK,       282, 138 }, // 27=Manuk
		{ MAP_SPLENDIDE,   201, 147 }, // 28=Splendide
		{ MAP_BRASILIS,    182, 239 }, // 29=Brasilis
		{ MAP_DICASTES,    198, 187 }, // 30=El Dicastes
		{ MAP_MORA,         44, 151 }, // 31=Mora
		{ MAP_DEWATA,      200, 180 }, // 32=Dewata
		{ MAP_MALANGDO,    140, 114 }, // 33=Malangdo Island
		{ MAP_MALAYA,      242, 211 }, // 34=Malaya Port
		{ MAP_ECLAGE,      110,  39 }, // 35=Eclage
		{ MAP_LASAGNA,     193, 182 }, // 36=Lasagna
	};

	nullpo_retr(-1, sd);

	if( map[sd->bl.m].flag.nogo && !pc_has_permission(sd, PC_PERM_WARP_ANYWHERE) ) {
		clif_displaymessage(sd->fd,msg_txt(sd,995)); // You cannot use @go on this map.
		return 0;
	}

	memset(map_name, '\0', sizeof(map_name));
	memset(atcmd_output, '\0', sizeof(atcmd_output));

	// get the number
	town = atoi(message);

	if (!message || !*message || sscanf(message, "%11s", map_name) < 1 || town < 0 || town >= ARRAYLENGTH(data))
	{// no value matched so send the list of locations
		const char* text;

		// attempt to find the text help string
		text = atcommand_help_string( command );

		clif_displaymessage(fd, msg_txt(sd,38)); // Invalid location number, or name.

		if( text )
		{// send the text to the client
			clif_displaymessage( fd, text );
		}

		return -1;
	}

	// get possible name of the city
	map_name[MAP_NAME_LENGTH-1] = '\0';
	for (i = 0; map_name[i]; i++)
		map_name[i] = TOLOWER(map_name[i]);
	// try to identify the map name
	if (strncmp(map_name, "prontera", 3) == 0) {
		town = 0;
	} else if (strncmp(map_name, "morocc", 4) == 0 ||
	           strncmp(map_name, "morroc", 4) == 0) {
		town = 1;
	} else if (strncmp(map_name, "geffen", 3) == 0) {
		town = 2;
	} else if (strncmp(map_name, "payon", 3) == 0) {
		town = 3;
	} else if (strncmp(map_name, "alberta", 3) == 0) {
		town = 4;
	} else if (strncmp(map_name, "izlude", 3) == 0) {
		town = 5;
	} else if (strncmp(map_name, "aldebaran", 3) == 0) {
		town = 6;
	} else if (strncmp(map_name, "lutie", 3) == 0 ||
	           strcmp(map_name,  "christmas") == 0 ||
	           strncmp(map_name, "xmas", 3) == 0 ||
	           strncmp(map_name, "x-mas", 3) == 0) {
		town = 7;
	} else if (strncmp(map_name, "comodo", 3) == 0) {
		town = 8;
	} else if (strncmp(map_name, "juno", 3) == 0 ||
	           strncmp(map_name, "yuno", 3) == 0) {
		town = 9;
	} else if (strncmp(map_name, "amatsu", 3) == 0) {
		town = 10;
	} else if (strncmp(map_name, "kunlun", 3) == 0 ||
	           strncmp(map_name, "gonryun", 3) == 0) {
		town = 11;
	} else if (strncmp(map_name, "umbala", 3) == 0) {
		town = 12;
	} else if (strncmp(map_name, "niflheim", 3) == 0) {
		town = 13;
	} else if (strncmp(map_name, "louyang", 3) == 0) {
		town = 14;
	} else if (strncmp(map_name, "new_1-1", 3) == 0 ||
	           strncmp(map_name, "startpoint", 3) == 0 ||
	           strncmp(map_name, "beginning", 3) == 0) {
		town = 15;
	} else if (strncmp(map_name, "sec_pri", 3) == 0 ||
	           strncmp(map_name, "prison", 3) == 0 ||
	           strncmp(map_name, "jail", 3) == 0) {
		town = 16;
	} else if (strncmp(map_name, "jawaii", 3) == 0) {
		town = 17;
	} else if (strncmp(map_name, "ayothaya", 3) == 0) {
		town = 18;
	} else if (strncmp(map_name, "einbroch", 5) == 0) {
		town = 19;
	} else if (strncmp(map_name, "lighthalzen", 3) == 0) {
		town = 20;
	} else if (strncmp(map_name, "einbech", 5) == 0) {
		town = 21;
	} else if (strncmp(map_name, "hugel", 3) == 0) {
		town = 22;
	} else if (strncmp(map_name, "rachel", 3) == 0) {
		town = 23;
	} else if (strncmp(map_name, "veins", 3) == 0) {
		town = 24;
	} else if (strncmp(map_name, "moscovia", 3) == 0) {
		town = 25;
	} else if (strncmp(map_name, "mid_camp", 3) == 0) {
		town = 26;
	} else if (strncmp(map_name, "manuk", 3) == 0) {
		town = 27;
	} else if (strncmp(map_name, "splendide", 3) == 0) {
		town = 28;
	} else if (strncmp(map_name, "brasilis", 3) == 0) {
		town = 29;
	} else if (strncmp(map_name, "dicastes01", 3) == 0) {
		town = 30;
	} else if (strcmp(map_name,  "mora") == 0) {
		town = 31;
	} else if (strncmp(map_name, "dewata", 3) == 0) {
		town = 32;
	} else if (strncmp(map_name, "malangdo", 5) == 0) {
		town = 33;
	} else if (strncmp(map_name, "malaya", 5) == 0) {
		town = 34;
	} else if (strncmp(map_name, "eclage", 3) == 0) {
		town = 35;
	} else if (strncmp(map_name, "lasagna", 2) == 0) {
		town = 36;
	}

	if (town >= 0 && town < ARRAYLENGTH(data))
	{
		int16 m = map_mapname2mapid(data[town].map);
		if (m >= 0 && map[m].flag.nowarpto && !pc_has_permission(sd, PC_PERM_WARP_ANYWHERE)) {
			clif_displaymessage(fd, msg_txt(sd,247)); // You are not authorized to warp to this map.
			return -1;
		}
		if (sd->bl.m >= 0 && map[sd->bl.m].flag.nowarp && !pc_has_permission(sd, PC_PERM_WARP_ANYWHERE)) {
			clif_displaymessage(fd, msg_txt(sd,248)); // You are not authorized to warp from your current map.
			return -1;
		}
		if (pc_setpos(sd, mapindex_name2id(data[town].map), data[town].x, data[town].y, CLR_TELEPORT) == SETPOS_OK) {
			clif_displaymessage(fd, msg_txt(sd,0)); // Warped.
		} else {
			clif_displaymessage(fd, msg_txt(sd,1)); // Map not found.
			return -1;
		}
	} else { // if you arrive here, you have an error in town variable when reading of names
		clif_displaymessage(fd, msg_txt(sd,38)); // Invalid location number or name.
		return -1;
	}

	return 0;
}

/*==========================================
 *
 *------------------------------------------*/
ACMD_FUNC(monster)
{
	char name[NAME_LENGTH];
	char monster[NAME_LENGTH];
	char eventname[EVENT_NAME_LENGTH] = "";
	int mob_id;
	int number = 0;
	int count;
	int i, range;
	short mx, my;
	unsigned int size;
	nullpo_retr(-1, sd);

	memset(name, '\0', sizeof(name));
	memset(monster, '\0', sizeof(monster));
	memset(atcmd_output, '\0', sizeof(atcmd_output));

	if (!message || !*message) {
			clif_displaymessage(fd, msg_txt(sd,80)); // Give the display name or monster name/id please.
			return -1;
	}
	if (sscanf(message, "\"%23[^\"]\" %23s %11d", name, monster, &number) > 1 ||
		sscanf(message, "%23s \"%23[^\"]\" %11d", monster, name, &number) > 1) {
		//All data can be left as it is.
	} else if ((count=sscanf(message, "%23s %11d %23s", monster, &number, name)) > 1) {
		//Here, it is possible name was not given and we are using monster for it.
		if (count < 3) //Blank mob's name.
			name[0] = '\0';
	} else if (sscanf(message, "%23s %23s %11d", name, monster, &number) > 1) {
		//All data can be left as it is.
	} else if (sscanf(message, "%23s", monster) > 0) {
		//As before, name may be already filled.
		name[0] = '\0';
	} else {
		clif_displaymessage(fd, msg_txt(sd,80)); // Give a display name and monster name/id please.
		return -1;
	}

	if ((mob_id = mobdb_searchname(monster)) == 0) // check name first (to avoid possible name begining by a number)
		mob_id = mobdb_checkid(atoi(monster));

	if (mob_id == 0) {
		clif_displaymessage(fd, msg_txt(sd,40)); // Invalid monster ID or name.
		return -1;
	}

	if (mob_id == MOBID_EMPERIUM) {
		clif_displaymessage(fd, msg_txt(sd,83)); // Monster 'Emperium' cannot be spawned.
		return -1;
	}

	if (number <= 0)
		number = 1;

	if( !name[0] )
		strcpy(name, "--ja--");

	// If value of atcommand_spawn_quantity_limit directive is greater than or equal to 1 and quantity of monsters is greater than value of the directive
	if (battle_config.atc_spawn_quantity_limit && number > battle_config.atc_spawn_quantity_limit)
		number = battle_config.atc_spawn_quantity_limit;

	parent_cmd = atcommand_checkalias(command+1);

	if (strcmp(parent_cmd, "monstersmall") == 0)
		size = SZ_MEDIUM; // This is just gorgeous [mkbu95]
	else if (strcmp(parent_cmd, "monsterbig") == 0)
		size = SZ_BIG;
	else
		size = SZ_SMALL;

	if (battle_config.etc_log)
		ShowInfo("%s monster='%s' name='%s' id=%d count=%d (%d,%d)\n", command, monster, name, mob_id, number, sd->bl.x, sd->bl.y);

	count = 0;
	range = (int)sqrt((float)number) +2; // calculation of an odd number (+ 4 area around)
	for (i = 0; i < number; i++) {
		int k;
		map_search_freecell(&sd->bl, 0, &mx,  &my, range, range, 0);
		k = mob_once_spawn(sd, sd->bl.m, mx, my, name, mob_id, 1, eventname, size, AI_NONE);
		if(k) {
			//mapreg_setreg(reference_uid(add_str("$@mobid"), i),k); //retain created mobid in array uncomment if needed
			count ++;
		}
	}

	if (count != 0)
		if (number == count)
			clif_displaymessage(fd, msg_txt(sd,39)); // All monster summoned!
		else {
			sprintf(atcmd_output, msg_txt(sd,240), count); // %d monster(s) summoned!
			clif_displaymessage(fd, atcmd_output);
		}
	else {
		clif_displaymessage(fd, msg_txt(sd,40)); // Invalid monster ID or name.
		return -1;
	}

	return 0;
}

/*==========================================
 *
 *------------------------------------------*/
static int atkillmonster_sub(struct block_list *bl, va_list ap)
{
	struct mob_data *md;
	int flag;

	nullpo_ret(md=(struct mob_data *)bl);
	flag = va_arg(ap, int);

	if (md->guardian_data)
		return 0; //Do not touch WoE mobs!

	if (flag)
		status_zap(bl,md->status.hp, 0);
	else
		status_kill(bl);
	return 1;
}

ACMD_FUNC(killmonster)
{
	int map_id, drop_flag;
	char map_name[MAP_NAME_LENGTH_EXT];
	nullpo_retr(-1, sd);

	memset(map_name, '\0', sizeof(map_name));

	if (!message || !*message || sscanf(message, "%15s", map_name) < 1)
		map_id = sd->bl.m;
	else {
		if ((map_id = map_mapname2mapid(map_name)) < 0)
			map_id = sd->bl.m;
	}

	parent_cmd = atcommand_checkalias(command+1);

	drop_flag = strcmp(parent_cmd, "killmonster2");

	map_foreachinmap(atkillmonster_sub, map_id, BL_MOB, -drop_flag);

	clif_displaymessage(fd, msg_txt(sd,165)); // All monsters killed!

	return 0;
}

/*==========================================
 *
 *------------------------------------------*/
ACMD_FUNC(refine)
{
	int j, position = 0, refine = 0, current_position, final_refine;
	int count;
	nullpo_retr(-1, sd);

	memset(atcmd_output, '\0', sizeof(atcmd_output));

	if (!message || !*message || sscanf(message, "%11d %11d", &position, &refine) < 2) {
		clif_displaymessage(fd, msg_txt(sd,996)); // Please enter a position and an amount (usage: @refine <equip position> <+/- amount>).
		sprintf(atcmd_output, msg_txt(sd,997), EQP_HEAD_LOW); // %d: Lower Headgear
		clif_displaymessage(fd, atcmd_output);
		sprintf(atcmd_output, msg_txt(sd,998), EQP_HAND_R); // %d: Right Hand
		clif_displaymessage(fd, atcmd_output);
		sprintf(atcmd_output, msg_txt(sd,999), EQP_GARMENT); // %d: Garment
		clif_displaymessage(fd, atcmd_output);
		sprintf(atcmd_output, msg_txt(sd,1000), EQP_ACC_L); // %d: Left Accessory
		clif_displaymessage(fd, atcmd_output);
		sprintf(atcmd_output, msg_txt(sd,1001), EQP_ARMOR); // %d: Body Armor
		clif_displaymessage(fd, atcmd_output);
		sprintf(atcmd_output, msg_txt(sd,1002), EQP_HAND_L); // %d: Left Hand
		clif_displaymessage(fd, atcmd_output);
		sprintf(atcmd_output, msg_txt(sd,1003), EQP_SHOES); // %d: Shoes
		clif_displaymessage(fd, atcmd_output);
		sprintf(atcmd_output, msg_txt(sd,1004), EQP_ACC_R); // %d: Right Accessory
		clif_displaymessage(fd, atcmd_output);
		sprintf(atcmd_output, msg_txt(sd,1005), EQP_HEAD_TOP); // %d: Top Headgear
		clif_displaymessage(fd, atcmd_output);
		sprintf(atcmd_output, msg_txt(sd,1006), EQP_HEAD_MID); // %d: Mid Headgear
		clif_displaymessage(fd, atcmd_output);
		return -1;
	}

	refine = cap_value(refine, -MAX_REFINE, MAX_REFINE);

	count = 0;
	for (j = 0; j < EQI_MAX; j++) {
		int i;
		if ((i = sd->equip_index[j]) < 0)
			continue;
		if(j == EQI_AMMO)
			continue;
		if (pc_is_same_equip_index((enum equip_index)j, sd->equip_index, i))
			continue;

		if(position && !(sd->inventory.u.items_inventory[i].equip & position))
			continue;

		final_refine = cap_value(sd->inventory.u.items_inventory[i].refine + refine, 0, MAX_REFINE);
		if (sd->inventory.u.items_inventory[i].refine != final_refine) {
			sd->inventory.u.items_inventory[i].refine = final_refine;
			current_position = sd->inventory.u.items_inventory[i].equip;
			pc_unequipitem(sd, i, 3);
			clif_refine(fd, 0, i, sd->inventory.u.items_inventory[i].refine);
			clif_delitem(sd, i, 1, 3);
			clif_additem(sd, i, 1, 0);
			pc_equipitem(sd, i, current_position);
			clif_misceffect(&sd->bl, 3);
			achievement_update_objective(sd, AG_REFINE_SUCCESS, 2, sd->inventory_data[i]->wlv, sd->inventory.u.items_inventory[i].refine);
			count++;
		}
	}

	if (count == 0)
		clif_displaymessage(fd, msg_txt(sd,166)); // No item has been refined.
	else if (count == 1)
		clif_displaymessage(fd, msg_txt(sd,167)); // 1 item has been refined.
	else {
		sprintf(atcmd_output, msg_txt(sd,168), count); // %d items have been refined.
		clif_displaymessage(fd, atcmd_output);
	}

	return 0;
}

/*==========================================
 *
 *------------------------------------------*/
ACMD_FUNC(produce)
{
	char item_name[100];
	unsigned short item_id;
	int attribute = 0, star = 0;
	struct item_data *item_data;
	struct item tmp_item;
	nullpo_retr(-1, sd);

	memset(atcmd_output, '\0', sizeof(atcmd_output));
	memset(item_name, '\0', sizeof(item_name));

	if (!message || !*message || (
		sscanf(message, "\"%99[^\"]\" %11d %11d", item_name, &attribute, &star) < 1 &&
		sscanf(message, "%99s %11d %11d", item_name, &attribute, &star) < 1
	)) {
		clif_displaymessage(fd, msg_txt(sd,1007)); // Please enter at least one item name/ID (usage: @produce <equip name/ID> <element> <# of very's>).
		return -1;
	}

	if ( (item_data = itemdb_searchname(item_name)) == NULL &&
		 (item_data = itemdb_exists(atoi(item_name))) == NULL ) {
		clif_displaymessage(fd, msg_txt(sd,170)); //This item is not an equipment.
		return -1;
	}

	item_id = item_data->nameid;

	if (itemdb_isequip2(item_data)) {
		char flag = 0;
		if (attribute < MIN_ATTRIBUTE || attribute > MAX_ATTRIBUTE)
			attribute = ATTRIBUTE_NORMAL;
		if (star < MIN_STAR || star > MAX_STAR)
			star = 0;
		memset(&tmp_item, 0, sizeof tmp_item);
		tmp_item.nameid = item_id;
		tmp_item.amount = 1;
		tmp_item.identify = 1;
		tmp_item.card[0] = CARD0_FORGE;
		tmp_item.card[1] = item_data->type==IT_WEAPON?
			((star*5) << 8) + attribute:0;
		tmp_item.card[2] = GetWord(sd->status.char_id, 0);
		tmp_item.card[3] = GetWord(sd->status.char_id, 1);
		clif_produceeffect(sd, 0, item_id);
		clif_misceffect(&sd->bl, 3);

		if ((flag = pc_additem(sd, &tmp_item, 1, LOG_TYPE_COMMAND)))
			clif_additem(sd, 0, 0, flag);
	} else {
		sprintf(atcmd_output, msg_txt(sd,169), item_id, item_data->name); // The item (%hu: '%s') is not equipable.
		clif_displaymessage(fd, atcmd_output);
		return -1;
	}

	return 0;
}

/*==========================================
 *
 *------------------------------------------*/
ACMD_FUNC(memo)
{
	int position = 0;
	nullpo_retr(-1, sd);

	memset(atcmd_output, '\0', sizeof(atcmd_output));

	if( !message || !*message || sscanf(message, "%11d", &position) < 1 )
	{
		int i;
		clif_displaymessage(sd->fd,  msg_txt(sd,668)); // Your actual memo positions are:
		for( i = 0; i < MAX_MEMOPOINTS; i++ )
		{
			if( sd->status.memo_point[i].map )
				sprintf(atcmd_output, "%d - %s (%d,%d)", i, mapindex_id2name(sd->status.memo_point[i].map), sd->status.memo_point[i].x, sd->status.memo_point[i].y);
			else
				sprintf(atcmd_output, msg_txt(sd,171), i); // %d - void
			clif_displaymessage(sd->fd, atcmd_output);
 		}
		return 0;
 	}

	if( position < 0 || position >= MAX_MEMOPOINTS )
	{
		sprintf(atcmd_output, msg_txt(sd,1008), 0, MAX_MEMOPOINTS-1); // Please enter a valid position (usage: @memo <memo_position:%d-%d>).
		clif_displaymessage(fd, atcmd_output);
		return -1;
	}

	return !pc_memo( sd, position );
}

/*==========================================
 *
 *------------------------------------------*/
ACMD_FUNC(gat)
{
	int y;
	nullpo_retr(-1, sd);

	memset(atcmd_output, '\0', sizeof(atcmd_output));

	for (y = 2; y >= -2; y--) {
		sprintf(atcmd_output, "%s (x= %d, y= %d) %02X %02X %02X %02X %02X",
			map[sd->bl.m].name,   sd->bl.x - 2, sd->bl.y + y,
 			map_getcell(sd->bl.m, sd->bl.x - 2, sd->bl.y + y, CELL_GETTYPE),
 			map_getcell(sd->bl.m, sd->bl.x - 1, sd->bl.y + y, CELL_GETTYPE),
 			map_getcell(sd->bl.m, sd->bl.x,     sd->bl.y + y, CELL_GETTYPE),
 			map_getcell(sd->bl.m, sd->bl.x + 1, sd->bl.y + y, CELL_GETTYPE),
 			map_getcell(sd->bl.m, sd->bl.x + 2, sd->bl.y + y, CELL_GETTYPE));

		clif_displaymessage(fd, atcmd_output);
	}

	return 0;
}

/*==========================================
 *
 *------------------------------------------*/
ACMD_FUNC(displaystatus)
{
	int i, type, flag, tick, val1 = 0, val2 = 0, val3 = 0;
	nullpo_retr(-1, sd);

	if (!message || !*message || (i = sscanf(message, "%11d %11d %11d %11d %11d %11d", &type, &flag, &tick, &val1, &val2, &val3)) < 1) {
		clif_displaymessage(fd, msg_txt(sd,1009)); // Please enter a status type/flag (usage: @displaystatus <status type> <flag> <tick> {<val1> {<val2> {<val3>}}}).
		return -1;
	}
	if (i < 2) flag = 1;
	if (i < 3) tick = 0;

	clif_status_change(&sd->bl, type, flag, tick, val1, val2, val3);

	return 0;
}

/*==========================================
 * @stpoint (Rewritten by [Yor])
 *------------------------------------------*/
ACMD_FUNC(statuspoint)
{
	int point;
	unsigned int new_status_point;

	if (!message || !*message || (point = atoi(message)) == 0) {
		clif_displaymessage(fd, msg_txt(sd,1010)); // Please enter a number (usage: @stpoint <number of points>).
		return -1;
	}

	if(point < 0)
	{
		if(sd->status.status_point < (unsigned int)(-point))
		{
			new_status_point = 0;
		}
		else
		{
			new_status_point = sd->status.status_point + point;
		}
	}
	else if(UINT_MAX - sd->status.status_point < (unsigned int)point)
	{
		new_status_point = UINT_MAX;
	}
	else
	{
		new_status_point = sd->status.status_point + point;
	}

	if (new_status_point != sd->status.status_point) {
		sd->status.status_point = new_status_point;
		clif_updatestatus(sd, SP_STATUSPOINT);
		clif_displaymessage(fd, msg_txt(sd,174)); // Number of status points changed.
	} else {
		if (point < 0)
			clif_displaymessage(fd, msg_txt(sd,41)); // Unable to decrease the number/value.
		else
			clif_displaymessage(fd, msg_txt(sd,149)); // Unable to increase the number/value.
		return -1;
	}

	return 0;
}

/*==========================================
 * @skpoint (Rewritten by [Yor])
 *------------------------------------------*/
ACMD_FUNC(skillpoint)
{
	int point;
	unsigned int new_skill_point;
	nullpo_retr(-1, sd);

	if (!message || !*message || (point = atoi(message)) == 0) {
		clif_displaymessage(fd, msg_txt(sd,1011)); // Please enter a number (usage: @skpoint <number of points>).
		return -1;
	}

	if(point < 0)
	{
		if(sd->status.skill_point < (unsigned int)(-point))
		{
			new_skill_point = 0;
		}
		else
		{
			new_skill_point = sd->status.skill_point + point;
		}
	}
	else if(UINT_MAX - sd->status.skill_point < (unsigned int)point)
	{
		new_skill_point = UINT_MAX;
	}
	else
	{
		new_skill_point = sd->status.skill_point + point;
	}

	if (new_skill_point != sd->status.skill_point) {
		sd->status.skill_point = new_skill_point;
		clif_updatestatus(sd, SP_SKILLPOINT);
		clif_displaymessage(fd, msg_txt(sd,175)); // Number of skill points changed.
	} else {
		if (point < 0)
			clif_displaymessage(fd, msg_txt(sd,41)); // Unable to decrease the number/value.
		else
			clif_displaymessage(fd, msg_txt(sd,149)); // Unable to increase the number/value.
		return -1;
	}

	return 0;
}

/*==========================================
 * @zeny
 *------------------------------------------*/
ACMD_FUNC(zeny)
{
	int zeny=0, ret=-1;
	nullpo_retr(-1, sd);

	if (!message || !*message || (zeny = atoi(message)) == 0) {
		clif_displaymessage(fd, msg_txt(sd,1012)); // Please enter an amount (usage: @zeny <amount>).
		return -1;
	}

	if(zeny > 0){
	    if((ret=pc_getzeny(sd,zeny,LOG_TYPE_COMMAND,NULL)) == 1)
		clif_displaymessage(fd, msg_txt(sd,149)); // Unable to increase the number/value.
	}
	else {
	    if( sd->status.zeny < -zeny ) zeny = -sd->status.zeny;
	    if((ret=pc_payzeny(sd,-zeny,LOG_TYPE_COMMAND,NULL)) == 1)
		clif_displaymessage(fd, msg_txt(sd,41)); // Unable to decrease the number/value.
	}
	if(!ret) clif_displaymessage(fd, msg_txt(sd,176)); //ret=0 mean cmd success
	return 0;
}

/*==========================================
 *
 *------------------------------------------*/
ACMD_FUNC(param)
{
	uint8 i;
	int value = 0;
	const char* param[] = { "str", "agi", "vit", "int", "dex", "luk" };
	unsigned short new_value, *status[6], max_status[6];
 	//we don't use direct initialization because it isn't part of the c standard.
	nullpo_retr(-1, sd);

	memset(atcmd_output, '\0', sizeof(atcmd_output));

	if (!message || !*message || sscanf(message, "%11d", &value) < 1 || value == 0) {
		clif_displaymessage(fd, msg_txt(sd,1013)); // Please enter a valid value (usage: @str/@agi/@vit/@int/@dex/@luk <+/-adjustment>).
		return -1;
	}

	ARR_FIND( 0, ARRAYLENGTH(param), i, strcmpi(command+1, param[i]) == 0 );

	if( i == ARRAYLENGTH(param) || i > MAX_STATUS_TYPE) { // normally impossible...
		clif_displaymessage(fd, msg_txt(sd,1013)); // Please enter a valid value (usage: @str/@agi/@vit/@int/@dex/@luk <+/-adjustment>).
		return -1;
	}

	status[0] = &sd->status.str;
	status[1] = &sd->status.agi;
	status[2] = &sd->status.vit;
	status[3] = &sd->status.int_;
	status[4] = &sd->status.dex;
	status[5] = &sd->status.luk;

	if( pc_has_permission(sd, PC_PERM_BYPASS_MAX_STAT) )
		max_status[0] = max_status[1] = max_status[2] = max_status[3] = max_status[4] = max_status[5] = SHRT_MAX;
	else {
		max_status[0] = pc_maxparameter(sd,PARAM_STR);
		max_status[1] = pc_maxparameter(sd,PARAM_AGI);
		max_status[2] = pc_maxparameter(sd,PARAM_VIT);
		max_status[3] = pc_maxparameter(sd,PARAM_INT);
		max_status[4] = pc_maxparameter(sd,PARAM_DEX);
		max_status[5] = pc_maxparameter(sd,PARAM_LUK);
	}

	if(value > 0  && *status[i] + value >= max_status[i])
		new_value = max_status[i];
	else if(value < 0 && *status[i] <= -value)
		new_value = 1;
	else
		new_value = *status[i] + value;

	if (new_value != *status[i]) {
		*status[i] = new_value;
		clif_updatestatus(sd, SP_STR + i);
		clif_updatestatus(sd, SP_USTR + i);
		status_calc_pc(sd, SCO_FORCE);
		clif_displaymessage(fd, msg_txt(sd,42)); // Stat changed.
	} else {
		if (value < 0)
			clif_displaymessage(fd, msg_txt(sd,41)); // Unable to decrease the number/value.
		else
			clif_displaymessage(fd, msg_txt(sd,149)); // Unable to increase the number/value.
		return -1;
	}

	return 0;
}

/*==========================================
 * Stat all by fritz (rewritten by [Yor])
 *------------------------------------------*/
ACMD_FUNC(stat_all)
{
	int value = 0;
	uint8 count, i;
	unsigned short *status[PARAM_MAX], max_status[PARAM_MAX];
 	//we don't use direct initialization because it isn't part of the c standard.
	nullpo_retr(-1, sd);

	status[0] = &sd->status.str;
	status[1] = &sd->status.agi;
	status[2] = &sd->status.vit;
	status[3] = &sd->status.int_;
	status[4] = &sd->status.dex;
	status[5] = &sd->status.luk;

	if (!message || !*message || sscanf(message, "%11d", &value) < 1 || value == 0) {
		max_status[0] = pc_maxparameter(sd,PARAM_STR);
		max_status[1] = pc_maxparameter(sd,PARAM_AGI);
		max_status[2] = pc_maxparameter(sd,PARAM_VIT);
		max_status[3] = pc_maxparameter(sd,PARAM_INT);
		max_status[4] = pc_maxparameter(sd,PARAM_DEX);
		max_status[5] = pc_maxparameter(sd,PARAM_LUK);
		value = SHRT_MAX;
	} else {
		if( pc_has_permission(sd, PC_PERM_BYPASS_MAX_STAT) )
			max_status[0] = max_status[1] = max_status[2] = max_status[3] = max_status[4] = max_status[5] = SHRT_MAX;
		else {
			max_status[0] = pc_maxparameter(sd,PARAM_STR);
			max_status[1] = pc_maxparameter(sd,PARAM_AGI);
			max_status[2] = pc_maxparameter(sd,PARAM_VIT);
			max_status[3] = pc_maxparameter(sd,PARAM_INT);
			max_status[4] = pc_maxparameter(sd,PARAM_DEX);
			max_status[5] = pc_maxparameter(sd,PARAM_LUK);
		}
	}
	
	count = 0;
	for (i = 0; i < ARRAYLENGTH(status); i++) {
		short new_value;
		if (value > 0 && *status[i] + value >= max_status[i])
			new_value = max_status[i];
		else if (value < 0 && *status[i] <= -value)
			new_value = 1;
		else
			new_value = *status[i] + value;

		if (new_value != *status[i]) {
			*status[i] = new_value;
			clif_updatestatus(sd, SP_STR + i);
			clif_updatestatus(sd, SP_USTR + i);
			count++;
		}
	}

	if (count > 0) { // if at least 1 stat modified
		status_calc_pc(sd, SCO_FORCE);
		clif_displaymessage(fd, msg_txt(sd,84)); // All stats changed!
	} else {
		if (value < 0)
			clif_displaymessage(fd, msg_txt(sd,177)); // You cannot decrease that stat anymore.
		else
			clif_displaymessage(fd, msg_txt(sd,178)); // You cannot increase that stat anymore.
		return -1;
	}

	return 0;
}

/*==========================================
 *
 *------------------------------------------*/
ACMD_FUNC(guildlevelup) {
	int level = 0;
	short added_level;
	struct guild *guild_info;
	nullpo_retr(-1, sd);

	if (!message || !*message || sscanf(message, "%11d", &level) < 1 || level == 0) {
		clif_displaymessage(fd, msg_txt(sd,1014)); // Please enter a valid level (usage: @guildlvup/@guildlvlup <# of levels>).
		return -1;
	}

	if (sd->status.guild_id <= 0 || (guild_info = sd->guild) == NULL) {
		clif_displaymessage(fd, msg_txt(sd,43)); // You're not in a guild.
		return -1;
	}
	//if (strcmp(sd->status.name, guild_info->master) != 0) {
	//	clif_displaymessage(fd, msg_txt(sd,44)); // You're not the master of your guild.
	//	return -1;
	//}

	added_level = (short)level;
	if (level > 0 && (level > MAX_GUILDLEVEL || added_level > ((short)MAX_GUILDLEVEL - guild_info->guild_lv))) // fix positive overflow
		added_level = (short)MAX_GUILDLEVEL - guild_info->guild_lv;
	else if (level < 0 && (level < -MAX_GUILDLEVEL || added_level < (1 - guild_info->guild_lv))) // fix negative overflow
		added_level = 1 - guild_info->guild_lv;

	if (added_level != 0) {
		intif_guild_change_basicinfo(guild_info->guild_id, GBI_GUILDLV, &added_level, sizeof(added_level));
		clif_displaymessage(fd, msg_txt(sd,179)); // Guild level changed.
	} else {
		clif_displaymessage(fd, msg_txt(sd,45)); // Guild level change failed.
		return -1;
	}

	return 0;
}

/*==========================================
 *
 *------------------------------------------*/
ACMD_FUNC(makeegg) {
	struct item_data *item_data;
	int id;
	struct s_pet_db* pet;

	nullpo_retr(-1, sd);

	if (!message || !*message) {
		clif_displaymessage(fd, msg_txt(sd,1015)); // Please enter a monster/egg name/ID (usage: @makeegg <pet>).
		return -1;
	}

	if ((item_data = itemdb_searchname(message)) != NULL) // for egg name
		id = item_data->nameid;
	else
	if ((id = mobdb_searchname(message)) != 0) // for monster name
		;
	else
		id = atoi(message);

	pet = pet_db(id);
	if (!pet)
		pet = pet_db_search(id, PET_EGG);
	if (pet != nullptr) {
		sd->catch_target_class = pet->class_;
		intif_create_pet(sd->status.account_id, sd->status.char_id, pet->class_, mob_db(pet->class_)->lv, pet->EggID, 0, pet->intimate, 100, 0, 1, pet->jname);
	} else {
		clif_displaymessage(fd, msg_txt(sd,180)); // The monster/egg name/id doesn't exist.
		return -1;
	}

	return 0;
}

/*==========================================
 *
 *------------------------------------------*/
ACMD_FUNC(hatch) {
	nullpo_retr(-1, sd);
	if (sd->status.pet_id <= 0)
		clif_sendegg(sd);
	else {
		clif_displaymessage(fd, msg_txt(sd,181)); // You already have a pet.
		return -1;
	}

	return 0;
}

/*==========================================
 *
 *------------------------------------------*/
ACMD_FUNC(petfriendly) {
	int friendly;
	struct pet_data *pd;
	nullpo_retr(-1, sd);

	if (!message || !*message || (friendly = atoi(message)) < 0) {
		clif_displaymessage(fd, msg_txt(sd,1016)); // Please enter a valid value (usage: @petfriendly <0-1000>).
		return -1;
	}

	pd = sd->pd;
	if (!pd) {
		clif_displaymessage(fd, msg_txt(sd,184)); // Sorry, but you have no pet.
		return -1;
	}

	if (friendly < 0 || friendly > 1000)
	{
		clif_displaymessage(fd, msg_txt(sd,37)); // An invalid number was specified.
		return -1;
	}

	if (friendly == pd->pet.intimate) {
		clif_displaymessage(fd, msg_txt(sd,183)); // Pet intimacy is already at maximum.
		return -1;
	}

	pet_set_intimate(pd, friendly);
	clif_send_petstatus(sd);
	clif_displaymessage(fd, msg_txt(sd,182)); // Pet intimacy changed.
	return 0;
}

/*==========================================
 *
 *------------------------------------------*/
ACMD_FUNC(pethungry)
{
	int hungry;
	struct pet_data *pd;
	nullpo_retr(-1, sd);

	if (!message || !*message || (hungry = atoi(message)) < 0) {
		clif_displaymessage(fd, msg_txt(sd,1017)); // Please enter a valid number (usage: @pethungry <0-100>).
		return -1;
	}

	pd = sd->pd;
	if (!sd->status.pet_id || !pd) {
		clif_displaymessage(fd, msg_txt(sd,184)); // Sorry, but you have no pet.
		return -1;
	}
	if (hungry < 0 || hungry > 100) {
		clif_displaymessage(fd, msg_txt(sd,37)); // An invalid number was specified.
		return -1;
	}
	if (hungry == pd->pet.hungry) {
		clif_displaymessage(fd, msg_txt(sd,186)); // Pet hunger is already at maximum.
		return -1;
	}

	pd->pet.hungry = hungry;
	clif_send_petstatus(sd);
	clif_displaymessage(fd, msg_txt(sd,185)); // Pet hunger changed.

	return 0;
}

/*==========================================
 *
 *------------------------------------------*/
ACMD_FUNC(petrename)
{
	struct pet_data *pd;
	nullpo_retr(-1, sd);
	if (!sd->status.pet_id || !sd->pd) {
		clif_displaymessage(fd, msg_txt(sd,184)); // Sorry, but you have no pet.
		return -1;
	}
	pd = sd->pd;
	if (!pd->pet.rename_flag) {
		clif_displaymessage(fd, msg_txt(sd,188)); // You can already rename your pet.
		return -1;
	}

	pd->pet.rename_flag = 0;
	intif_save_petdata(sd->status.account_id, &pd->pet);
	clif_send_petstatus(sd);
	clif_displaymessage(fd, msg_txt(sd,187)); // You can now rename your pet.

	return 0;
}

/*==========================================
 *
 *------------------------------------------*/
ACMD_FUNC(recall) {
	struct map_session_data *pl_sd = NULL;

	nullpo_retr(-1, sd);

	memset(atcmd_player_name, '\0', sizeof(atcmd_player_name));

	if (!message || !*message || sscanf(message, "%23[^\n]", atcmd_player_name) < 1) {
		clif_displaymessage(fd, msg_txt(sd,1018)); // Please enter a player name (usage: @recall <char name/ID>).
		return -1;
	}

	if((pl_sd=map_nick2sd(atcmd_player_name,true)) == NULL && (pl_sd=map_charid2sd(atoi(atcmd_player_name))) == NULL)
	{
		clif_displaymessage(fd, msg_txt(sd,3)); // Character not found.
		return -1;
	}

	if ( pc_get_group_level(sd) < pc_get_group_level(pl_sd) )
	{
		clif_displaymessage(fd, msg_txt(sd,81)); // Your GM level doesn't authorize you to preform this action on the specified player.
		return -1;
	}

	if (sd->bl.m >= 0 && map[sd->bl.m].flag.nowarpto && !pc_has_permission(sd, PC_PERM_WARP_ANYWHERE)) {
		clif_displaymessage(fd, msg_txt(sd,1019)); // You are not authorized to warp someone to this map.
		return -1;
	}
	if (pl_sd->bl.m >= 0 && map[pl_sd->bl.m].flag.nowarp && !pc_has_permission(sd, PC_PERM_WARP_ANYWHERE)) {
		clif_displaymessage(fd, msg_txt(sd,1020)); // You are not authorized to warp this player from their map.
		return -1;
	}
	if (pl_sd->bl.m == sd->bl.m && pl_sd->bl.x == sd->bl.x && pl_sd->bl.y == sd->bl.y) {
		return -1;
	}
	if( pc_setpos(pl_sd, sd->mapindex, sd->bl.x, sd->bl.y, CLR_RESPAWN) == SETPOS_AUTOTRADE ){
		clif_displaymessage(fd, msg_txt(sd,1025)); // The player is currently autotrading and cannot be recalled.
		return -1;
	}

	sprintf(atcmd_output, msg_txt(sd,46), pl_sd->status.name); // %s recalled!
	clif_displaymessage(fd, atcmd_output);

	return 0;
}

/*==========================================
 * charblock command (usage: charblock <player_name>)
 * This command do a definitiv ban on a player
 *------------------------------------------*/
ACMD_FUNC(char_block)
{
	nullpo_retr(-1, sd);

	memset(atcmd_player_name, '\0', sizeof(atcmd_player_name));

	if (!message || !*message || sscanf(message, "%23[^\n]", atcmd_player_name) < 1) {
		sprintf(atcmd_output, msg_txt(sd, 1021), command); // Please enter a player name (usage: %s <char name>).
		clif_displaymessage(fd, atcmd_output);
		return -1;
	}

	chrif_req_login_operation(sd->status.account_id, atcmd_player_name, CHRIF_OP_LOGIN_BLOCK, 0, 0, 0);
	sprintf(atcmd_output, msg_txt(sd,88), "login"); // Sending request to %s server...
	clif_displaymessage(fd, atcmd_output);

	return 0;
}

/*==========================================
 * accountban command (usage: ban <%time> <player_name>)
 * charban command (usage: charban <%time> <player_name>)
 * %time see common/timer.cpp::solve_time()
 *------------------------------------------*/
ACMD_FUNC(char_ban)
{
	char *modif_p, output[CHAT_SIZE_MAX];
	int32 timediff = 0; //don't set this as uint as we may want to decrease banned time
	enum chrif_req_op bantype;

	nullpo_retr(-1, sd);

	memset(atcmd_output, '\0', sizeof(atcmd_output));
	memset(atcmd_player_name, '\0', sizeof(atcmd_player_name));

	parent_cmd = atcommand_checkalias(command+1);

	if (strcmpi(parent_cmd,"charban") == 0)
		bantype = CHRIF_OP_BAN;
	else if (strcmpi(parent_cmd,"ban") == 0)
		bantype = CHRIF_OP_LOGIN_BAN;
	else
		return -1;

	if (!message || !*message || sscanf(message, "%255s %23[^\n]", atcmd_output, atcmd_player_name) < 2) {
		sprintf(output, msg_txt(sd,1022), command); // Please enter ban time and a player name (usage: %s <time> <char name>).
		clif_displaymessage(fd, output);
		return -1;
	}

	atcmd_output[sizeof(atcmd_output)-1] = '\0';

	modif_p = atcmd_output;
	timediff = (int32)solve_time(modif_p); //discard seconds

	if (timediff == 0) { //allow negative ?
		safesnprintf(output, sizeof(output), msg_txt(sd,85), command, timediff); // Invalid time for %s command (time=%d)
		clif_displaymessage(fd, output);
		clif_displaymessage(fd, msg_txt(sd,702)); // Time parameter format is +/-<value> to alter. y/a = Year, m = Month, d/j = Day, h = Hour, n/mn = Minute, s = Second.
		return -1;
	}
	
	if( timediff < 0 && (
		   (bantype == CHRIF_OP_LOGIN_BAN && !pc_can_use_command(sd, "unban", COMMAND_ATCOMMAND))
		|| (bantype == CHRIF_OP_BAN && !pc_can_use_command(sd, "charunban", COMMAND_ATCOMMAND))
		))
	{
		clif_displaymessage(fd,msg_txt(sd,1023)); // You are not allowed to alter the time of a ban.
		return -1;
	}

	if (bantype == CHRIF_OP_BAN)
		chrif_req_charban(sd->status.account_id, atcmd_player_name,timediff);
	else
		chrif_req_login_operation(sd->status.account_id, atcmd_player_name, bantype, timediff, 0, 0);

	safesnprintf(output, sizeof(output), msg_txt(sd,88), bantype == CHRIF_OP_BAN ? "char" : "login"); // Sending request to %s server...
	clif_displaymessage(fd, output);

	return 0;
}

/*==========================================
 * charunblock command (usage: charunblock <player_name>)
 *------------------------------------------*/
ACMD_FUNC(char_unblock)
{
	nullpo_retr(-1, sd);

	memset(atcmd_player_name, '\0', sizeof(atcmd_player_name));

	if (!message || !*message || sscanf(message, "%23[^\n]", atcmd_player_name) < 1) {
		sprintf(atcmd_output, msg_txt(sd, 1021), command); // Please enter a player name (usage: %s <char name>).
		clif_displaymessage(fd, atcmd_output);
		return -1;
	}

	// send answer to login server via char-server
	chrif_req_login_operation(sd->status.account_id, atcmd_player_name, CHRIF_OP_LOGIN_UNBLOCK, 0, 0, 0);
	sprintf(atcmd_output, msg_txt(sd,88), "login"); // Sending request to %s server...
	clif_displaymessage(fd, atcmd_output);

	return 0;
}

/*==========================================
 * acc unban command (usage: unban <player_name>)
 * char unban command (usage: charunban <player_name>)
 *------------------------------------------*/
ACMD_FUNC(char_unban){
	enum chrif_req_op unbantype;
	nullpo_retr(-1, sd);

	memset(atcmd_output, '\0', sizeof(atcmd_output));
	memset(atcmd_player_name, '\0', sizeof(atcmd_player_name));

	parent_cmd = atcommand_checkalias(command+1);

	if (strcmpi(parent_cmd,"charunban") == 0)
		unbantype = CHRIF_OP_UNBAN;
	else if (strcmpi(parent_cmd,"unban") == 0)
		unbantype = CHRIF_OP_LOGIN_UNBAN;
	else
		return -1;

	if (!message || !*message || sscanf(message, "%23[^\n]", atcmd_player_name) < 1) {
		sprintf(atcmd_output, msg_txt(sd,435), command); // Please enter a player name (usage: %s <char name>).
		clif_displaymessage(fd, atcmd_output);
		return -1;
	}

	if (unbantype == CHRIF_OP_UNBAN)
		chrif_req_charunban(sd->status.account_id,atcmd_player_name);
	else
		chrif_req_login_operation(sd->status.account_id, atcmd_player_name, unbantype, 0, 0, 0);

	sprintf(atcmd_output, msg_txt(sd,88), unbantype == CHRIF_OP_UNBAN ? "char":"login"); // Sending request to %s server...
	clif_displaymessage(fd, atcmd_output);

	return 0;
}

/*==========================================
 *
 *------------------------------------------*/
ACMD_FUNC(night)
{
	nullpo_retr(-1, sd);

	if (night_flag != 1) {
		map_night_timer(night_timer_tid, 0, 0, 1);
	} else {
		clif_displaymessage(fd, msg_txt(sd,89)); // Night mode is already enabled.
		return -1;
	}

	return 0;
}

/*==========================================
 *
 *------------------------------------------*/
ACMD_FUNC(day)
{
	nullpo_retr(-1, sd);

	if (night_flag != 0) {
		map_day_timer(day_timer_tid, 0, 0, 1);
	} else {
		clif_displaymessage(fd, msg_txt(sd,90)); // Day mode is already enabled.
		return -1;
	}

	return 0;
}

/*==========================================
 *
 *------------------------------------------*/
ACMD_FUNC(doom)
{
	struct map_session_data* pl_sd;
	struct s_mapiterator* iter;

	nullpo_retr(-1, sd);

	iter = mapit_getallusers();
	for( pl_sd = (TBL_PC*)mapit_first(iter); mapit_exists(iter); pl_sd = (TBL_PC*)mapit_next(iter) )
	{
		if (pl_sd->fd != fd && pc_get_group_level(sd) >= pc_get_group_level(pl_sd))
		{
			status_kill(&pl_sd->bl);
			clif_specialeffect(&pl_sd->bl,EF_GRANDCROSS2,AREA);
			clif_displaymessage(pl_sd->fd, msg_txt(sd,61)); // The holy messenger has given judgement.
		}
	}
	mapit_free(iter);

	clif_displaymessage(fd, msg_txt(sd,62)); // Judgement was made.

	return 0;
}

/*==========================================
 *
 *------------------------------------------*/
ACMD_FUNC(doommap)
{
	struct map_session_data* pl_sd;
	struct s_mapiterator* iter;

	nullpo_retr(-1, sd);

	iter = mapit_getallusers();
	for( pl_sd = (TBL_PC*)mapit_first(iter); mapit_exists(iter); pl_sd = (TBL_PC*)mapit_next(iter) )
	{
		if (pl_sd->fd != fd && sd->bl.m == pl_sd->bl.m && pc_get_group_level(sd) >= pc_get_group_level(pl_sd))
		{
			status_kill(&pl_sd->bl);
			clif_specialeffect(&pl_sd->bl,EF_GRANDCROSS2,AREA);
			clif_displaymessage(pl_sd->fd, msg_txt(sd,61)); // The holy messenger has given judgement.
		}
	}
	mapit_free(iter);

	clif_displaymessage(fd, msg_txt(sd,62)); // Judgement was made.

	return 0;
}

/*==========================================
 *
 *------------------------------------------*/
static void atcommand_raise_sub(struct map_session_data* sd) {

	status_revive(&sd->bl, 100, 100);

	clif_skill_nodamage(&sd->bl,&sd->bl,ALL_RESURRECTION,4,1);
	clif_displaymessage(sd->fd, msg_txt(sd,63)); // Mercy has been shown.
}

/*==========================================
 *
 *------------------------------------------*/
ACMD_FUNC(raise)
{
	struct map_session_data* pl_sd;
	struct s_mapiterator* iter;

	nullpo_retr(-1, sd);

	iter = mapit_getallusers();
	for( pl_sd = (TBL_PC*)mapit_first(iter); mapit_exists(iter); pl_sd = (TBL_PC*)mapit_next(iter) )
		if( pc_isdead(pl_sd) )
			atcommand_raise_sub(pl_sd);
	mapit_free(iter);

	clif_displaymessage(fd, msg_txt(sd,64)); // Mercy has been granted.

	return 0;
}

/*==========================================
 *
 *------------------------------------------*/
ACMD_FUNC(raisemap)
{
	struct map_session_data* pl_sd;
	struct s_mapiterator* iter;

	nullpo_retr(-1, sd);

	iter = mapit_getallusers();
	for( pl_sd = (TBL_PC*)mapit_first(iter); mapit_exists(iter); pl_sd = (TBL_PC*)mapit_next(iter) )
		if (sd->bl.m == pl_sd->bl.m && pc_isdead(pl_sd) )
			atcommand_raise_sub(pl_sd);
	mapit_free(iter);

	clif_displaymessage(fd, msg_txt(sd,64)); // Mercy has been granted.

	return 0;
}

/*==========================================
 *
 *------------------------------------------*/
ACMD_FUNC(kick)
{
	struct map_session_data *pl_sd;
	nullpo_retr(-1, sd);

	memset(atcmd_player_name, '\0', sizeof(atcmd_player_name));

	if (!message || !*message || sscanf(message, "%23[^\n]", atcmd_player_name) < 1) {
		clif_displaymessage(fd, msg_txt(sd,1026)); // Please enter a player name (usage: @kick <char name/ID>).
		return -1;
	}

	if((pl_sd=map_nick2sd(atcmd_player_name,false)) == NULL && (pl_sd=map_charid2sd(atoi(atcmd_player_name))) == NULL)
	{
		clif_displaymessage(fd, msg_txt(sd,3)); // Character not found.
		return -1;
	}

	if ( pc_get_group_level(sd) < pc_get_group_level(pl_sd) )
	{
		clif_displaymessage(fd, msg_txt(sd,81)); // Your GM level don't authorise you to do this action on this player.
		return -1;
	}

	clif_GM_kick(sd, pl_sd);

	return 0;
}

/*==========================================
 *
 *------------------------------------------*/
ACMD_FUNC(kickall)
{
	struct map_session_data* pl_sd;
	struct s_mapiterator* iter;
	nullpo_retr(-1, sd);

	iter = mapit_getallusers();
	for( pl_sd = (TBL_PC*)mapit_first(iter); mapit_exists(iter); pl_sd = (TBL_PC*)mapit_next(iter) )
	{
		if (pc_get_group_level(sd) >= pc_get_group_level(pl_sd)) { // you can kick only lower or same gm level
			if (sd->status.account_id != pl_sd->status.account_id)
				clif_GM_kick(NULL, pl_sd);
		}
	}
	mapit_free(iter);

	clif_displaymessage(fd, msg_txt(sd,195)); // All players have been kicked!

	return 0;
}

/*==========================================
 *
 *------------------------------------------*/
ACMD_FUNC(allskill)
{
	nullpo_retr(-1, sd);
	pc_allskillup(sd); // all skills
	sd->status.skill_point = 0; // 0 skill points
	clif_updatestatus(sd, SP_SKILLPOINT); // update
	clif_displaymessage(fd, msg_txt(sd,76)); // All skills have been added to your skill tree.

	return 0;
}

/*==========================================
 *
 *------------------------------------------*/
ACMD_FUNC(questskill)
{
	uint16 skill_id;
	nullpo_retr(-1, sd);

	if (!message || !*message || (skill_id = atoi(message)) <= 0)
	{// also send a list of skills applicable to this command
		const char* text;

		// attempt to find the text corresponding to this command
		text = atcommand_help_string( command );

		// send the error message as always
		clif_displaymessage(fd, msg_txt(sd,1027)); // Please enter a quest skill number.

		if( text )
		{// send the skill ID list associated with this command
			clif_displaymessage( fd, text );
		}

		return -1;
	}
	if (skill_id >= MAX_SKILL_ID) {
		clif_displaymessage(fd, msg_txt(sd,198)); // This skill number doesn't exist.
		return -1;
	}
	if (!(skill_get_inf2(skill_id) & INF2_QUEST_SKILL)) {
		clif_displaymessage(fd, msg_txt(sd,197)); // This skill number doesn't exist or isn't a quest skill.
		return -1;
	}
	if (pc_checkskill(sd, skill_id) > 0) {
		clif_displaymessage(fd, msg_txt(sd,196)); // You already have this quest skill.
		return -1;
	}

	pc_skill(sd, skill_id, 1, ADDSKILL_PERMANENT);
	clif_displaymessage(fd, msg_txt(sd,70)); // You have learned the skill.

	return 0;
}

/*==========================================
 *
 *------------------------------------------*/
ACMD_FUNC(lostskill)
{
	uint16 skill_id = 0, sk_idx = 0;
	nullpo_retr(-1, sd);

	if (!message || !*message || (skill_id = atoi(message)) <= 0)
	{// also send a list of skills applicable to this command
		const char* text;

		// attempt to find the text corresponding to this command
		text = atcommand_help_string( command );

		// send the error message as always
		clif_displaymessage(fd, msg_txt(sd,1027)); // Please enter a quest skill number.

		if( text )
		{// send the skill ID list associated with this command
			clif_displaymessage( fd, text );
		}

		return -1;
	}
	if (!(sk_idx = skill_get_index(skill_id))) {
		clif_displaymessage(fd, msg_txt(sd,198)); // This skill number doesn't exist.
		return -1;
	}
	if (!(skill_get_inf2(skill_id) & INF2_QUEST_SKILL)) {
		clif_displaymessage(fd, msg_txt(sd,197)); // This skill number doesn't exist or isn't a quest skill.
		return -1;
	}
	if (pc_checkskill(sd, skill_id) == 0) {
		clif_displaymessage(fd, msg_txt(sd,201)); // You don't have this quest skill.
		return -1;
	}

	sd->status.skill[sk_idx].lv = 0;
	sd->status.skill[sk_idx].flag = SKILL_FLAG_PERMANENT;
	clif_deleteskill(sd,skill_id);
	clif_displaymessage(fd, msg_txt(sd,71)); // You have forgotten the skill.

	return 0;
}

/*==========================================
 *
 *------------------------------------------*/
ACMD_FUNC(spiritball)
{
	uint32 max_spiritballs;
	int number;
	nullpo_retr(-1, sd);

	max_spiritballs = zmin(ARRAYLENGTH(sd->spirit_timer), 0x7FFF);

	if( !message || !*message || (number = atoi(message)) < 0 || number > max_spiritballs )
	{
		char msg[CHAT_SIZE_MAX];
		safesnprintf(msg, sizeof(msg), msg_txt(sd,1028), max_spiritballs); // Please enter a party name (usage: @party <party_name>).
		clif_displaymessage(fd, msg);
		return -1;
	}

	if( sd->spiritball > 0 )
		pc_delspiritball(sd, sd->spiritball, 1);
	sd->spiritball = number;
	clif_spiritball(&sd->bl);
	// no message, player can look the difference

	return 0;
}

/*==========================================
 *
 *------------------------------------------*/
ACMD_FUNC(party)
{
	char party[NAME_LENGTH];
	nullpo_retr(-1, sd);

	memset(party, '\0', sizeof(party));

	if (!message || !*message || sscanf(message, "%23[^\n]", party) < 1) {
		clif_displaymessage(fd, msg_txt(sd,1029)); // Please enter a party name (usage: @party <party_name>).
		return -1;
	}

	party_create(sd, party, 0, 0);

	return 0;
}

/*==========================================
 *
 *------------------------------------------*/
ACMD_FUNC(guild)
{
	char guild[NAME_LENGTH];
	int prev;
	nullpo_retr(-1, sd);

	memset(guild, '\0', sizeof(guild));

	if (sd->clan) {
		clif_displaymessage(fd, msg_txt(sd, 1498)); // You cannot create a guild because you are in a clan.
		return -1;
	}

	if (!message || !*message || sscanf(message, "%23[^\n]", guild) < 1) {
		clif_displaymessage(fd, msg_txt(sd,1030)); // Please enter a guild name (usage: @guild <guild_name>).
		return -1;
	}

	prev = battle_config.guild_emperium_check;
	battle_config.guild_emperium_check = 0;
	guild_create(sd, guild);
	battle_config.guild_emperium_check = prev;

	return 0;
}

ACMD_FUNC(breakguild)
{
	nullpo_retr(-1, sd);

	if (sd->status.guild_id) { // Check if the player has a guild
		struct guild *g;
		g = sd->guild; // Search the guild
		if (g) { // Check if guild was found
			if (sd->state.gmaster_flag) { // Check if player is guild master
				int ret = 0;
				ret = guild_break(sd, g->name); // Break guild
				if (ret) { // Check if anything went wrong
					return 0; // Guild was broken
				} else {
					return -1; // Something went wrong
				}
			} else { // Not guild master
				clif_displaymessage(fd, msg_txt(sd,1181)); // You need to be a Guild Master to use this command.
				return -1;
			}
		} else { // Guild was not found. HOW?
			clif_displaymessage(fd, msg_txt(sd,252)); // You are not in a guild.
			return -1;
		}
	} else { // Player does not have a guild
		clif_displaymessage(fd, msg_txt(sd,252)); // You are not in a guild.
		return -1;
	}
}

/**
 * Start WoE:FE
 */
ACMD_FUNC(agitstart)
{
	nullpo_retr(-1, sd);

	if( guild_agit_start() ){
		clif_displaymessage(fd, msg_txt(sd,72)); // War of Emperium has been initiated.
		return 0;
	}else{
		clif_displaymessage(fd, msg_txt(sd,73)); // War of Emperium is currently in progress.
		return -1;
	}
}

/**
 * Start WoE:SE
 */
ACMD_FUNC(agitstart2)
{
	nullpo_retr(-1, sd);

	if( guild_agit2_start() ){
		clif_displaymessage(fd, msg_txt(sd,403)); // "War of Emperium SE has been initiated."
		return 0;
	}else{
		clif_displaymessage(fd, msg_txt(sd,404)); // "War of Emperium SE is currently in progress."
		return -1;
	}
}

/**
 * Start WoE:TE
 */
ACMD_FUNC(agitstart3)
{
	nullpo_retr(-1, sd);

	if( guild_agit3_start() ){
		clif_displaymessage(fd, msg_txt(sd,749)); // "War of Emperium TE has been initiated."
		return 0;
	}else{
		clif_displaymessage(fd, msg_txt(sd,750)); // "War of Emperium TE is currently in progress."
		return -1;
	}
}

/**
 * End WoE:FE
 */
ACMD_FUNC(agitend)
{
	nullpo_retr(-1, sd);

	if( guild_agit_end() ){
		clif_displaymessage(fd, msg_txt(sd,74)); // War of Emperium has been ended.
		return 0;
	}else{
		clif_displaymessage(fd, msg_txt(sd,75)); // War of Emperium is currently not in progress.
		return -1;
	}
}

/**
 * End WoE:SE
 */
ACMD_FUNC(agitend2)
{
	nullpo_retr(-1, sd);

	if( guild_agit2_end() ){
		clif_displaymessage(fd, msg_txt(sd,405)); // "War of Emperium SE has been ended."
		return 0;
	}else{
		clif_displaymessage(fd, msg_txt(sd,406)); // "War of Emperium SE is currently not in progress."
		return -1;
	}
}

/**
 * End WoE:TE
 */
ACMD_FUNC(agitend3)
{
	nullpo_retr(-1, sd);

	if( guild_agit3_end() ){
		clif_displaymessage(fd, msg_txt(sd,751));// War of Emperium TE has been ended.
		return 0;
	}else{
		clif_displaymessage(fd, msg_txt(sd,752));// War of Emperium TE is currently not in progress.
		return -1;
	}
}

/*==========================================
 * @mapexit - shuts down the map server
 *------------------------------------------*/
ACMD_FUNC(mapexit)
{
	nullpo_retr(-1, sd);

	do_shutdown();
	return 0;
}

/*==========================================
 * idsearch <part_of_name>: revrited by [Yor]
 *------------------------------------------*/
ACMD_FUNC(idsearch)
{
	char item_name[100];
	unsigned int i, match;
	struct item_data *item_array[MAX_SEARCH];
	nullpo_retr(-1, sd);

	memset(item_name, '\0', sizeof(item_name));
	memset(atcmd_output, '\0', sizeof(atcmd_output));

	if (!message || !*message || sscanf(message, "%99s", item_name) < 0) {
		clif_displaymessage(fd, msg_txt(sd,1031)); // Please enter part of an item name (usage: @idsearch <part_of_item_name>).
		return -1;
	}

	sprintf(atcmd_output, msg_txt(sd,77), item_name); // The reference result of '%s' (name: id):
	clif_displaymessage(fd, atcmd_output);
	match = itemdb_searchname_array(item_array, MAX_SEARCH, item_name);
	if (match == MAX_SEARCH) {
		sprintf(atcmd_output, msg_txt(sd,269), MAX_SEARCH); // Displaying first %d matches
		clif_displaymessage(fd, atcmd_output);
	}
	for(i = 0; i < match; i++) {
		sprintf(atcmd_output, msg_txt(sd,78), item_array[i]->jname, item_array[i]->nameid); // %s: %d
		clif_displaymessage(fd, atcmd_output);
	}
	sprintf(atcmd_output, msg_txt(sd,79), match); // It is %d affair above.
	clif_displaymessage(fd, atcmd_output);

	return 0;
}

/*==========================================
 * Recall All Characters Online To Your Location
 *------------------------------------------*/
ACMD_FUNC(recallall)
{
	struct map_session_data* pl_sd;
	struct s_mapiterator* iter;
	int count;
	nullpo_retr(-1, sd);

	memset(atcmd_output, '\0', sizeof(atcmd_output));

	if (sd->bl.m >= 0 && map[sd->bl.m].flag.nowarpto && !pc_has_permission(sd, PC_PERM_WARP_ANYWHERE)) {
		clif_displaymessage(fd, msg_txt(sd,1032)); // You are not authorized to warp someone to your current map.
		return -1;
	}

	count = 0;
	iter = mapit_getallusers();
	for( pl_sd = (TBL_PC*)mapit_first(iter); mapit_exists(iter); pl_sd = (TBL_PC*)mapit_next(iter) )
	{
		if (sd->status.account_id != pl_sd->status.account_id && pc_get_group_level(sd) >= pc_get_group_level(pl_sd))
		{
			if (pl_sd->bl.m == sd->bl.m && pl_sd->bl.x == sd->bl.x && pl_sd->bl.y == sd->bl.y)
				continue; // Don't waste time warping the character to the same place.
			if (pl_sd->bl.m >= 0 && map[pl_sd->bl.m].flag.nowarp && !pc_has_permission(sd, PC_PERM_WARP_ANYWHERE))
				count++;
			else {
				if( pc_setpos(pl_sd, sd->mapindex, sd->bl.x, sd->bl.y, CLR_RESPAWN) == SETPOS_AUTOTRADE ){
					count++;
				}
			}
		}
	}
	mapit_free(iter);

	clif_displaymessage(fd, msg_txt(sd,92)); // All characters recalled!
	if (count) {
		sprintf(atcmd_output, msg_txt(sd,1033), count); // Because you are not authorized to warp from some maps, %d player(s) have not been recalled.
		clif_displaymessage(fd, atcmd_output);
	}

	return 0;
}

/*==========================================
 * Recall online characters of a guild to your location
 *------------------------------------------*/
ACMD_FUNC(guildrecall)
{
	struct map_session_data* pl_sd;
	struct s_mapiterator* iter;
	int count;
	char guild_name[NAME_LENGTH];
	struct guild *g;
	nullpo_retr(-1, sd);

	memset(guild_name, '\0', sizeof(guild_name));
	memset(atcmd_output, '\0', sizeof(atcmd_output));

	if (!message || !*message || sscanf(message, "%23[^\n]", guild_name) < 1) {
		clif_displaymessage(fd, msg_txt(sd,1034)); // Please enter a guild name/ID (usage: @guildrecall <guild_name/ID>).
		return -1;
	}

	if (sd->bl.m >= 0 && map[sd->bl.m].flag.nowarpto && !pc_has_permission(sd, PC_PERM_WARP_ANYWHERE)) {
		clif_displaymessage(fd, msg_txt(sd,1032)); // You are not authorized to warp someone to your current map.
		return -1;
	}

	if ((g = guild_searchname(guild_name)) == NULL && // name first to avoid error when name begin with a number
	    (g = guild_search(atoi(message))) == NULL)
	{
		clif_displaymessage(fd, msg_txt(sd,94)); // Incorrect name/ID, or no one from the guild is online.
		return -1;
	}

	count = 0;

	iter = mapit_getallusers();
	for( pl_sd = (TBL_PC*)mapit_first(iter); mapit_exists(iter); pl_sd = (TBL_PC*)mapit_next(iter) )
	{
		if (sd->status.account_id != pl_sd->status.account_id && pl_sd->status.guild_id == g->guild_id)
		{
			if (pc_get_group_level(pl_sd) > pc_get_group_level(sd) || (pl_sd->bl.m == sd->bl.m && pl_sd->bl.x == sd->bl.x && pl_sd->bl.y == sd->bl.y))
				continue; // Skip GMs greater than you...             or chars already on the cell
			if (pl_sd->bl.m >= 0 && map[pl_sd->bl.m].flag.nowarp && !pc_has_permission(sd, PC_PERM_WARP_ANYWHERE))
				count++;
			else{
				if( pc_setpos(pl_sd, sd->mapindex, sd->bl.x, sd->bl.y, CLR_RESPAWN) == SETPOS_AUTOTRADE ){
					count++;
				}
			}
		}
	}
	mapit_free(iter);

	sprintf(atcmd_output, msg_txt(sd,93), g->name); // All online characters of the %s guild have been recalled to your position.
	clif_displaymessage(fd, atcmd_output);
	if (count) {
		sprintf(atcmd_output, msg_txt(sd,1033), count); // Because you are not authorized to warp from some maps, %d player(s) have not been recalled.
		clif_displaymessage(fd, atcmd_output);
	}

	return 0;
}

/*==========================================
 * Recall online characters of a party to your location
 *------------------------------------------*/
ACMD_FUNC(partyrecall)
{
	struct map_session_data* pl_sd;
	struct s_mapiterator* iter;
	char party_name[NAME_LENGTH];
	struct party_data *p;
	int count;
	nullpo_retr(-1, sd);

	memset(party_name, '\0', sizeof(party_name));
	memset(atcmd_output, '\0', sizeof(atcmd_output));

	if (!message || !*message || sscanf(message, "%23[^\n]", party_name) < 1) {
		clif_displaymessage(fd, msg_txt(sd,1035)); // Please enter a party name/ID (usage: @partyrecall <party_name/ID>).
		return -1;
	}

	if (sd->bl.m >= 0 && map[sd->bl.m].flag.nowarpto && !pc_has_permission(sd, PC_PERM_WARP_ANYWHERE)) {
		clif_displaymessage(fd, msg_txt(sd,1032)); // You are not authorized to warp someone to your current map.
		return -1;
	}

	if ((p = party_searchname(party_name)) == NULL && // name first to avoid error when name begin with a number
	    (p = party_search(atoi(message))) == NULL)
	{
		clif_displaymessage(fd, msg_txt(sd,96)); // Incorrect name or ID, or no one from the party is online.
		return -1;
	}

	count = 0;

	iter = mapit_getallusers();
	for( pl_sd = (TBL_PC*)mapit_first(iter); mapit_exists(iter); pl_sd = (TBL_PC*)mapit_next(iter) )
	{
		if (sd->status.account_id != pl_sd->status.account_id && pl_sd->status.party_id == p->party.party_id)
		{
			if (pc_get_group_level(pl_sd) > pc_get_group_level(sd) || (pl_sd->bl.m == sd->bl.m && pl_sd->bl.x == sd->bl.x && pl_sd->bl.y == sd->bl.y))
				continue; // Skip GMs greater than you...             or chars already on the cell
			if (pl_sd->bl.m >= 0 && map[pl_sd->bl.m].flag.nowarp && !pc_has_permission(sd, PC_PERM_WARP_ANYWHERE))
				count++;
			else{
				if( pc_setpos(pl_sd, sd->mapindex, sd->bl.x, sd->bl.y, CLR_RESPAWN) == SETPOS_AUTOTRADE ){
					count++;
				}
			}
		}
	}
	mapit_free(iter);

	sprintf(atcmd_output, msg_txt(sd,95), p->party.name); // All online characters of the %s party have been recalled to your position.
	clif_displaymessage(fd, atcmd_output);
	if (count) {
		sprintf(atcmd_output, msg_txt(sd,1033), count); // Because you are not authorized to warp from some maps, %d player(s) have not been recalled.
		clif_displaymessage(fd, atcmd_output);
	}

	return 0;
}

/*==========================================
 *
 *------------------------------------------*/
void atcommand_doload();
ACMD_FUNC(reload) {
	nullpo_retr(-1, sd);

	if ((strlen(command) < 8 ) && (!message || !*message)) {
		const char* text;

		text = atcommand_help_string( command );
		if(text)
			clif_displaymessage( fd, text );
		return -1;
	}

	if (strstr(command, "itemdb") || strncmp(message, "itemdb", 4) == 0) {
		itemdb_reload();
		clif_displaymessage(fd, msg_txt(sd,97)); // Item database has been reloaded.
	} else if (strstr(command, "mobdb") || strncmp(message, "mobdb", 3) == 0) {
		mob_reload();
		read_petdb();
		hom_reload();
		mercenary_readdb();
		mercenary_read_skilldb();
		reload_elementaldb();
		clif_displaymessage(fd, msg_txt(sd,98)); // Monster database has been reloaded.
	} else if (strstr(command, "skilldb") || strncmp(message, "skilldb", 4) == 0) {
		skill_reload();
		hom_reload_skill();
		reload_elemental_skilldb();
		mercenary_read_skilldb();
		clif_displaymessage(fd, msg_txt(sd,99)); // Skill database has been reloaded.
	} else if (strstr(command, "atcommand") || strncmp(message, "atcommand", 4) == 0) {
		config_t run_test;

		if (conf_read_file(&run_test, "conf/groups.conf")) {
			clif_displaymessage(fd, msg_txt(sd,1036)); // Error reading groups.conf, reload failed.
			return -1;
		}

		config_destroy(&run_test);

		if (conf_read_file(&run_test, ATCOMMAND_CONF_FILENAME)) {
			clif_displaymessage(fd, msg_txt(sd,1037)); // Error reading atcommand_athena.conf, reload failed.
			return -1;
		}

		config_destroy(&run_test);

		atcommand_doload();
		pc_groups_reload();
		clif_displaymessage(fd, msg_txt(sd,254)); // GM command configuration has been reloaded.
	} else if (strstr(command, "battleconf") || strncmp(message, "battleconf", 3) == 0) {
		struct Battle_Config prev_config;
		memcpy(&prev_config, &battle_config, sizeof(prev_config));

		battle_config_read(BATTLE_CONF_FILENAME);

		if( prev_config.item_rate_mvp          != battle_config.item_rate_mvp
		||  prev_config.item_rate_common       != battle_config.item_rate_common
		||  prev_config.item_rate_common_boss  != battle_config.item_rate_common_boss
		||  prev_config.item_rate_common_mvp   != battle_config.item_rate_common_mvp
		||  prev_config.item_rate_card         != battle_config.item_rate_card
		||  prev_config.item_rate_card_boss    != battle_config.item_rate_card_boss
		||  prev_config.item_rate_card_mvp     != battle_config.item_rate_card_mvp
		||  prev_config.item_rate_equip        != battle_config.item_rate_equip
		||  prev_config.item_rate_equip_boss   != battle_config.item_rate_equip_boss
		||  prev_config.item_rate_equip_mvp    != battle_config.item_rate_equip_mvp
		||  prev_config.item_rate_heal         != battle_config.item_rate_heal
		||  prev_config.item_rate_heal_boss    != battle_config.item_rate_heal_boss
		||  prev_config.item_rate_heal_mvp     != battle_config.item_rate_heal_mvp
		||  prev_config.item_rate_use          != battle_config.item_rate_use
		||  prev_config.item_rate_use_boss     != battle_config.item_rate_use_boss
		||  prev_config.item_rate_use_mvp      != battle_config.item_rate_use_mvp
		||  prev_config.item_rate_treasure     != battle_config.item_rate_treasure
		||  prev_config.item_rate_adddrop      != battle_config.item_rate_adddrop
		||  prev_config.logarithmic_drops      != battle_config.logarithmic_drops
		||  prev_config.item_drop_common_min   != battle_config.item_drop_common_min
		||  prev_config.item_drop_common_max   != battle_config.item_drop_common_max
		||  prev_config.item_drop_card_min     != battle_config.item_drop_card_min
		||  prev_config.item_drop_card_max     != battle_config.item_drop_card_max
		||  prev_config.item_drop_equip_min    != battle_config.item_drop_equip_min
		||  prev_config.item_drop_equip_max    != battle_config.item_drop_equip_max
		||  prev_config.item_drop_mvp_min      != battle_config.item_drop_mvp_min
		||  prev_config.item_drop_mvp_max      != battle_config.item_drop_mvp_max
		||  prev_config.item_drop_heal_min     != battle_config.item_drop_heal_min
		||  prev_config.item_drop_heal_max     != battle_config.item_drop_heal_max
		||  prev_config.item_drop_use_min      != battle_config.item_drop_use_min
		||  prev_config.item_drop_use_max      != battle_config.item_drop_use_max
		||  prev_config.item_drop_treasure_min != battle_config.item_drop_treasure_min
		||  prev_config.item_drop_treasure_max != battle_config.item_drop_treasure_max
		||  prev_config.base_exp_rate          != battle_config.base_exp_rate
		||  prev_config.job_exp_rate           != battle_config.job_exp_rate
		)
		{	// Exp or Drop rates changed.
			mob_reload(); //Needed as well so rate changes take effect.
			chrif_ragsrvinfo(battle_config.base_exp_rate, battle_config.job_exp_rate, battle_config.item_rate_common);
		}
		clif_displaymessage(fd, msg_txt(sd,255)); // Battle configuration has been reloaded.
	} else if (strstr(command, "statusdb") || strncmp(message, "statusdb", 3) == 0) {
		status_readdb();
		clif_displaymessage(fd, msg_txt(sd,256)); // Status database has been reloaded.
	} else if (strstr(command, "pcdb") || strncmp(message, "pcdb", 2) == 0) {
		pc_readdb();
		clif_displaymessage(fd, msg_txt(sd,257)); // Player database has been reloaded.
	} else if (strstr(command, "motd") || strncmp(message, "motd", 4) == 0) {
		pc_read_motd();
		clif_displaymessage(fd, msg_txt(sd,268)); // Reloaded the Message of the Day.
	} else if (strstr(command, "script") || strncmp(message, "script", 3) == 0) {
		struct s_mapiterator* iter;
		struct map_session_data* pl_sd;
		//atcommand_broadcast( fd, sd, "@broadcast", "Server is reloading scripts..." );
		//atcommand_broadcast( fd, sd, "@broadcast", "You will feel a bit of lag at this point !" );

		iter = mapit_getallusers();
		for( pl_sd = (TBL_PC*)mapit_first(iter); mapit_exists(iter); pl_sd = (TBL_PC*)mapit_next(iter) )
			pc_close_npc(pl_sd,2);
		mapit_free(iter);

		flush_fifos();
		map_reloadnpc(true); // reload config files seeking for npcs
		script_reload();
		npc_reload();

		clif_displaymessage(fd, msg_txt(sd,100)); // Scripts have been reloaded.
	} else if (strstr(command, "msgconf") || strncmp(message, "msgconf", 3) == 0) {
		map_msg_reload();
		clif_displaymessage(fd, msg_txt(sd,463)); // Message configuration has been reloaded.
	} else if (strstr(command, "questdb") || strncmp(message, "questdb", 3) == 0) {
		do_reload_quest();
		clif_displaymessage(fd, msg_txt(sd,1377)); // Quest database has been reloaded.
	} else if (strstr(command, "instancedb") || strncmp(message, "instancedb", 4) == 0) {
		instance_reload();
		clif_displaymessage(fd, msg_txt(sd,516)); // Instance database has been reloaded.
	} else if (strstr(command, "achievementdb") || strncmp(message, "achievementdb", 4) == 0) {
		achievement_db_reload();
		clif_displaymessage(fd, msg_txt(sd,771)); // Achievement database has been reloaded.
	} else if (strstr(command, "taxdb") || strncmp(message, "taxdb", 3) == 0) {
		tax_db_reload();
		clif_displaymessage(fd, msg_txt(sd,781)); // Tax database has been reloaded.
	}

	return 0;
}
/*==========================================
 * @partysharelvl <share_range> [Akinari]
 * Updates char server party share level range in runtime
 * Temporary - Permanent update in inter_athena.conf
 *------------------------------------------*/
ACMD_FUNC(partysharelvl) {
	unsigned int share_lvl;

	nullpo_retr(-1, sd);

	if(!message || !*message) {
		clif_displaymessage(fd, msg_txt(sd,1322)); // Please enter an amount.
		return -1;
	} else {
		share_lvl = min(abs(atoi(message)),MAX_LEVEL);
        }

	if(intif_party_sharelvlupdate(share_lvl)) //Successfully updated
		clif_displaymessage(fd, msg_txt(sd,1478)); // Party share level range has been changed successfully.
	else //Char server offline
		clif_displaymessage(fd, msg_txt(sd,1479)); // Failed to update configuration. Character server is offline.

	return 0;
}

/*==========================================
 * @mapinfo [0-3] <map name> by MC_Cameri
 * => Shows information about the map [map name]
 * 0 = no additional information
 * 1 = Show users in that map and their location
 * 2 = Shows NPCs in that map
 * 3 = Shows the chats in that map
 *------------------------------------------*/
ACMD_FUNC(mapinfo) {
	struct map_session_data* pl_sd;
	struct s_mapiterator* iter;
	struct chat_data *cd = NULL;
	char direction[12];
	int i, m_id, chat_num = 0, list = 0, vend_num = 0;
	unsigned short m_index;
	char mapname[24];

	nullpo_retr(-1, sd);

	memset(atcmd_output, '\0', sizeof(atcmd_output));
	memset(mapname, '\0', sizeof(mapname));
	memset(direction, '\0', sizeof(direction));

	sscanf(message, "%11d %23[^\n]", &list, mapname);

	if (list < 0 || list > 3) {
		clif_displaymessage(fd, msg_txt(sd,1038)); // Please enter at least one valid list number (usage: @mapinfo <0-3> <map>).
		return -1;
	}

	if (mapname[0] == '\0') {
		safestrncpy(mapname, mapindex_id2name(sd->mapindex), MAP_NAME_LENGTH);
		m_id =  map_mapindex2mapid(sd->mapindex);
	} else {
		m_id = map_mapname2mapid(mapname);
	}

	if (m_id < 0) {
		clif_displaymessage(fd, msg_txt(sd,1)); // Map not found.
		return -1;
	}
	m_index = mapindex_name2id(mapname); //This one shouldn't fail since the previous seek did not.

	clif_displaymessage(fd, msg_txt(sd,1039)); // ------ Map Info ------

	// count chats (for initial message)
	chat_num = 0;
	iter = mapit_getallusers();
	for( pl_sd = (TBL_PC*)mapit_first(iter); mapit_exists(iter); pl_sd = (TBL_PC*)mapit_next(iter) ) {
		if( pl_sd->mapindex == m_index ) {
			if( pl_sd->state.vending )
				vend_num++;
			else if( (cd = (struct chat_data*)map_id2bl(pl_sd->chatID)) != NULL && cd->usersd[0] == pl_sd )
				chat_num++;
		}
	}
	mapit_free(iter);

	sprintf(atcmd_output, msg_txt(sd,1040), mapname, map[m_id].users, map[m_id].npc_num, chat_num, vend_num); // Map: %s | Players: %d | NPCs: %d | Chats: %d | Vendings: %d
	clif_displaymessage(fd, atcmd_output);
	clif_displaymessage(fd, msg_txt(sd,1041)); // ------ Map Flags ------
	if (map[m_id].flag.town)
		clif_displaymessage(fd, msg_txt(sd,1042)); // Town Map
	if (map[m_id].flag.restricted){
		sprintf(atcmd_output, " Restricted (zone %d)",map[m_id].zone);
		clif_displaymessage(fd, atcmd_output);
	}

	if (battle_config.autotrade_mapflag == map[m_id].flag.autotrade)
		clif_displaymessage(fd, msg_txt(sd,1043)); // Autotrade Enabled
	else
		clif_displaymessage(fd, msg_txt(sd,1044)); // Autotrade Disabled

	if (map[m_id].flag.battleground){
		sprintf(atcmd_output, msg_txt(sd,1045),map[m_id].flag.battleground); // Battlegrounds ON (type %d)
		clif_displaymessage(fd, atcmd_output);
	}

	/* Skill damage adjustment info [Cydh] */
#ifdef ADJUST_SKILL_DAMAGE
	if (map[m_id].flag.skill_damage) {
		clif_displaymessage(fd,msg_txt(sd,1052));	// Skill Damage Adjustments:
		sprintf(atcmd_output," > [Map] %d%%, %d%%, %d%%, %d%% | Caster:%d"
			,map[m_id].adjust.damage.pc
			,map[m_id].adjust.damage.mob
			,map[m_id].adjust.damage.boss
			,map[m_id].adjust.damage.other
			,map[m_id].adjust.damage.caster);
		clif_displaymessage(fd, atcmd_output);
		if (map[m_id].skill_damage.count) {
			uint8 j;
			clif_displaymessage(fd," > [Map Skill] Name : Player, Monster, Boss Monster, Other | Caster");
			for (j = 0; j < map[m_id].skill_damage.count; j++) {
				sprintf(atcmd_output,"     %d. %s : %d%%, %d%%, %d%%, %d%% | %d"
					,j+1
					,skill_get_name(map[m_id].skill_damage.entries[j]->skill_id)
					,map[m_id].skill_damage.entries[j]->pc
					,map[m_id].skill_damage.entries[j]->mob
					,map[m_id].skill_damage.entries[j]->boss
					,map[m_id].skill_damage.entries[j]->other
					,map[m_id].skill_damage.entries[j]->caster);
				clif_displaymessage(fd,atcmd_output);
			}
		}
	}
#endif

	strcpy(atcmd_output,msg_txt(sd,1046)); // PvP Flags:
	if (map[m_id].flag.pvp)
		strcat(atcmd_output, " Pvp ON |");
	if (map[m_id].flag.pvp_noguild)
		strcat(atcmd_output, " NoGuild |");
	if (map[m_id].flag.pvp_noparty)
		strcat(atcmd_output, " NoParty |");
	if (map[m_id].flag.pvp_nightmaredrop)
		strcat(atcmd_output, " NightmareDrop |");
	if (map[m_id].flag.pvp_nocalcrank)
		strcat(atcmd_output, " NoCalcRank |");
	clif_displaymessage(fd, atcmd_output);

	strcpy(atcmd_output,msg_txt(sd,1047)); // GvG Flags:
	if (map[m_id].flag.gvg)
		strcat(atcmd_output, " GvG ON |");
	if (map[m_id].flag.gvg_dungeon)
		strcat(atcmd_output, " GvG Dungeon |");
	if (map[m_id].flag.gvg_castle)
		strcat(atcmd_output, " GvG Castle |");
	if (map[m_id].flag.gvg_te)
		strcat(atcmd_output, " GvG TE |");
	if (map[m_id].flag.gvg_te_castle)
		strcat(atcmd_output, " GvG TE Castle |");
	if (map[m_id].flag.gvg_noparty)
		strcat(atcmd_output, " NoParty |");
	clif_displaymessage(fd, atcmd_output);

	strcpy(atcmd_output,msg_txt(sd,1048)); // Teleport Flags:
	if (map[m_id].flag.noteleport)
		strcat(atcmd_output, " NoTeleport |");
	if (map[m_id].flag.monster_noteleport)
		strcat(atcmd_output, " Monster NoTeleport |");
	if (map[m_id].flag.nowarp)
		strcat(atcmd_output, " NoWarp |");
	if (map[m_id].flag.nowarpto)
		strcat(atcmd_output, " NoWarpTo |");
	if (map[m_id].flag.noreturn)
		strcat(atcmd_output, " NoReturn |");
	if (map[m_id].flag.nogo)
		strcat(atcmd_output, " NoGo |"); //
	if (map[m_id].flag.nomemo)
		strcat(atcmd_output, "  NoMemo |");
	clif_displaymessage(fd, atcmd_output);

	sprintf(atcmd_output, msg_txt(sd,1065),  // No Exp Penalty: %s | No Zeny Penalty: %s
		(map[m_id].flag.noexppenalty) ? msg_txt(sd,1066) : msg_txt(sd,1067), (map[m_id].flag.nozenypenalty) ? msg_txt(sd,1066) : msg_txt(sd,1067)); // On / Off
	clif_displaymessage(fd, atcmd_output);

	if (map[m_id].flag.nosave) {
		if (!map[m_id].save.map)
			clif_displaymessage(fd, msg_txt(sd,1068)); // No Save (Return to last Save Point)
		else if (map[m_id].save.x == -1 || map[m_id].save.y == -1 ) {
			sprintf(atcmd_output, msg_txt(sd,1069), mapindex_id2name(map[m_id].save.map)); // No Save, Save Point: %s,Random
			clif_displaymessage(fd, atcmd_output);
		}
		else {
			sprintf(atcmd_output, msg_txt(sd,1070), // No Save, Save Point: %s,%d,%d
				mapindex_id2name(map[m_id].save.map),map[m_id].save.x,map[m_id].save.y);
			clif_displaymessage(fd, atcmd_output);
		}
	}

	strcpy(atcmd_output,msg_txt(sd,1049)); // Weather Flags:
	if (map[m_id].flag.snow)
		strcat(atcmd_output, " Snow |");
	if (map[m_id].flag.fog)
		strcat(atcmd_output, " Fog |");
	if (map[m_id].flag.sakura)
		strcat(atcmd_output, " Sakura |");
	if (map[m_id].flag.clouds)
		strcat(atcmd_output, " Clouds |");
	if (map[m_id].flag.clouds2)
		strcat(atcmd_output, "  Clouds2 |");
	if (map[m_id].flag.fireworks)
		strcat(atcmd_output, " Fireworks |");
	if (map[m_id].flag.leaves)
		strcat(atcmd_output, "  Leaves |");
	if (map[m_id].flag.nightenabled)
		strcat(atcmd_output, "  Displays Night |");
	clif_displaymessage(fd, atcmd_output);

	strcpy(atcmd_output,msg_txt(sd,1050)); // Other Flags:
	if (map[m_id].flag.nobranch)
		strcat(atcmd_output, " NoBranch |");
	if (map[m_id].flag.notrade)
		strcat(atcmd_output, " NoTrade |");
	if (map[m_id].flag.novending)
		strcat(atcmd_output, " NoVending |");
	if (map[m_id].flag.nodrop)
		strcat(atcmd_output, " NoDrop |");
	if (map[m_id].flag.noskill)
		strcat(atcmd_output, " NoSkill |");
	if (map[m_id].flag.noicewall)
		strcat(atcmd_output, " NoIcewall |");
	if (map[m_id].flag.allowks)
		strcat(atcmd_output, " AllowKS |");
	if (map[m_id].flag.reset)
		strcat(atcmd_output, " Reset |");
	if (map[m_id].flag.hidemobhpbar)
		strcat(atcmd_output, " HideMobHPBar |");
	clif_displaymessage(fd, atcmd_output);

	strcpy(atcmd_output,msg_txt(sd,1051)); // Other Flags2:
	if (map[m_id].nocommand)
		strcat(atcmd_output, " NoCommand |");
	if (map[m_id].flag.nobaseexp)
		strcat(atcmd_output, " NoBaseEXP |");
	if (map[m_id].flag.nojobexp)
		strcat(atcmd_output, " NoJobEXP |");
	if (map[m_id].flag.nomobloot)
		strcat(atcmd_output, " NoMobLoot |");
	if (map[m_id].flag.nomvploot)
		strcat(atcmd_output, " NoMVPLoot |");
	if (map[m_id].flag.partylock)
		strcat(atcmd_output, " PartyLock |");
	if (map[m_id].flag.guildlock)
		strcat(atcmd_output, " GuildLock |");
	if (map[m_id].flag.loadevent)
		strcat(atcmd_output, " Loadevent |");
	if (map[m_id].flag.chmautojoin)
		strcat(atcmd_output, " Chmautojoin |");
	if (map[m_id].flag.nousecart)
		strcat(atcmd_output, " NoUsecart |");
	if (map[m_id].flag.noitemconsumption)
		strcat(atcmd_output, " NoItemConsumption |");
	if (map[m_id].flag.nosumstarmiracle)
		strcat(atcmd_output, " NoSumStarMiracle |");
	if (map[m_id].flag.nomineeffect)
		strcat(atcmd_output, " NoMineEffect |");
	if (map[m_id].flag.nolockon)
		strcat(atcmd_output, " NoLockOn |");
	if (map[m_id].flag.notomb)
		strcat(atcmd_output, " NoTomb |");
	if (map[m_id].flag.nocostume)
		strcat(atcmd_output, " NoCostume |");
	clif_displaymessage(fd, atcmd_output);

	switch (list) {
	case 0:
		// Do nothing. It's list 0, no additional display.
		break;
	case 1:
		clif_displaymessage(fd, msg_txt(sd,480)); // ----- Players in Map -----
		iter = mapit_getallusers();
		for( pl_sd = (TBL_PC*)mapit_first(iter); mapit_exists(iter); pl_sd = (TBL_PC*)mapit_next(iter) )
		{
			if (pl_sd->mapindex == m_index) {
				sprintf(atcmd_output, msg_txt(sd,481), // Player '%s' (session #%d) | Location: %d,%d
				        pl_sd->status.name, pl_sd->fd, pl_sd->bl.x, pl_sd->bl.y);
				clif_displaymessage(fd, atcmd_output);
			}
		}
		mapit_free(iter);
		break;
	case 2:
		clif_displaymessage(fd, msg_txt(sd,482)); // ----- NPCs in Map -----
		for (i = 0; i < map[m_id].npc_num;)
		{
			struct npc_data *nd = map[m_id].npc[i];
			switch(nd->ud.dir) {
			case DIR_NORTH:		strcpy(direction, msg_txt(sd,491)); break; // North
			case DIR_NORTHWEST:	strcpy(direction, msg_txt(sd,492)); break; // North West
			case DIR_WEST:		strcpy(direction, msg_txt(sd,493)); break; // West
			case DIR_SOUTHWEST:	strcpy(direction, msg_txt(sd,494)); break; // South West
			case DIR_SOUTH:		strcpy(direction, msg_txt(sd,495)); break; // South
			case DIR_SOUTHEAST:	strcpy(direction, msg_txt(sd,496)); break; // South East
			case DIR_EAST:		strcpy(direction, msg_txt(sd,497)); break; // East
			case DIR_NORTHEAST:	strcpy(direction, msg_txt(sd,498)); break; // North East
			default:			strcpy(direction, msg_txt(sd,499)); break; // Unknown
			}
			if(strcmp(nd->name,nd->exname) == 0)
				sprintf(atcmd_output, msg_txt(sd,490), // NPC %d: %s | Direction: %s | Sprite: %d | Location: %d %d
				    ++i, nd->name, direction, nd->class_, nd->bl.x, nd->bl.y);
			else
				sprintf(atcmd_output, msg_txt(sd,489), // NPC %d: %s::%s | Direction: %s | Sprite: %d | Location: %d %d
				++i, nd->name, nd->exname, direction, nd->class_, nd->bl.x, nd->bl.y);
			clif_displaymessage(fd, atcmd_output);
		}
		break;
	case 3:
		clif_displaymessage(fd, msg_txt(sd,483)); // ----- Chats in Map -----
		iter = mapit_getallusers();
		for( pl_sd = (TBL_PC*)mapit_first(iter); mapit_exists(iter); pl_sd = (TBL_PC*)mapit_next(iter) )
		{
			if ((cd = (struct chat_data*)map_id2bl(pl_sd->chatID)) != NULL &&
			    pl_sd->mapindex == m_index &&
			    cd->usersd[0] == pl_sd)
			{
				sprintf(atcmd_output, msg_txt(sd,484), // Chat: %s | Player: %s | Location: %d %d
					cd->title, pl_sd->status.name, cd->bl.x, cd->bl.y);
				clif_displaymessage(fd, atcmd_output);
				sprintf(atcmd_output, msg_txt(sd,485), //    Users: %d/%d | Password: %s | Public: %s
					cd->users, cd->limit, cd->pass, (cd->pub) ? msg_txt(sd,486) : msg_txt(sd,487)); // Yes / No
				clif_displaymessage(fd, atcmd_output);
			}
		}
		mapit_free(iter);
		break;
	default: // normally impossible to arrive here
		clif_displaymessage(fd, msg_txt(sd,488)); // Please enter at least one valid list number (usage: @mapinfo <0-3> <map>).
		return -1;
		break;
	}

	return 0;
}

/*==========================================
 *
 *------------------------------------------*/
ACMD_FUNC(mount_peco)
{
	nullpo_retr(-1, sd);

	if (sd->disguise) {
		clif_displaymessage(fd, msg_txt(sd,212)); // Cannot mount while in disguise.
		return -1;
	}

	if( (sd->class_&MAPID_THIRDMASK) == MAPID_RUNE_KNIGHT && pc_checkskill(sd,RK_DRAGONTRAINING) > 0 ) {
		if( !(sd->sc.option&OPTION_DRAGON) ) {
			unsigned int option = OPTION_DRAGON1;
			if( message[0] ) {
				int color = atoi(message);
				option = ( color == 2 ? OPTION_DRAGON2 :
				           color == 3 ? OPTION_DRAGON3 :
				           color == 4 ? OPTION_DRAGON4 :
				           color == 5 ? OPTION_DRAGON5 :
				                        OPTION_DRAGON1 );
			}
			clif_displaymessage(sd->fd,msg_txt(sd,1119)); // You have mounted your Dragon.
			pc_setoption(sd, sd->sc.option|option);
		} else {
			clif_displaymessage(sd->fd,msg_txt(sd,1120)); // You have released your Dragon.
			pc_setoption(sd, sd->sc.option&~OPTION_DRAGON);
		}
		return 0;
	}
	if( (sd->class_&MAPID_THIRDMASK) == MAPID_RANGER && pc_checkskill(sd,RA_WUGRIDER) > 0 && (!pc_isfalcon(sd) || battle_config.warg_can_falcon) ) {
		if( !pc_isridingwug(sd) ) {
			clif_displaymessage(sd->fd,msg_txt(sd,1121)); // You have mounted your Warg.
			pc_setoption(sd, sd->sc.option|OPTION_WUGRIDER);
		} else {
			clif_displaymessage(sd->fd,msg_txt(sd,1122)); // You have released your Warg.
			pc_setoption(sd, sd->sc.option&~OPTION_WUGRIDER);
		}
		return 0;
	}
	if( (sd->class_&MAPID_THIRDMASK) == MAPID_MECHANIC ) {
		if( !pc_ismadogear(sd) ) {
			clif_displaymessage(sd->fd,msg_txt(sd,1123)); // You have mounted your Mado Gear.
			pc_setoption(sd, sd->sc.option|OPTION_MADOGEAR);
		} else {
			clif_displaymessage(sd->fd,msg_txt(sd,1124)); // You have released your Mado Gear.
			pc_setoption(sd, sd->sc.option&~OPTION_MADOGEAR);
		}
		return 0;
	}
	if (!pc_isriding(sd)) { // if actually no peco

		if (!pc_checkskill(sd, KN_RIDING)) {
			clif_displaymessage(fd, msg_txt(sd,213)); // You can not mount a Peco Peco with your current job.
			return -1;
		}

		pc_setoption(sd, sd->sc.option | OPTION_RIDING);
		clif_displaymessage(fd, msg_txt(sd,102)); // You have mounted a Peco Peco.
	} else {//Dismount
		pc_setoption(sd, sd->sc.option & ~OPTION_RIDING);
		clif_displaymessage(fd, msg_txt(sd,214)); // You have released your Peco Peco.
	}

	return 0;
}

/*==========================================
 *Spy Commands by Syrus22
 *------------------------------------------*/
ACMD_FUNC(guildspy)
{
	char guild_name[NAME_LENGTH];
	struct guild *g;
	nullpo_retr(-1, sd);

	memset(guild_name, '\0', sizeof(guild_name));
	memset(atcmd_output, '\0', sizeof(atcmd_output));

	if (!enable_spy)
	{
		clif_displaymessage(fd, msg_txt(sd,1125)); // The mapserver has spy command support disabled.
		return -1;
	}
	if (!message || !*message || sscanf(message, "%23[^\n]", guild_name) < 1) {
		clif_displaymessage(fd, msg_txt(sd,1126)); // Please enter a guild name/ID (usage: @guildspy <guild_name/ID>).
		return -1;
	}

	if ((g = guild_searchname(guild_name)) != NULL || // name first to avoid error when name begin with a number
	    (g = guild_search(atoi(message))) != NULL) {
		if (sd->guildspy == g->guild_id) {
			sd->guildspy = 0;
			sprintf(atcmd_output, msg_txt(sd,103), g->name); // No longer spying on the %s guild.
			clif_displaymessage(fd, atcmd_output);
		} else {
			sd->guildspy = g->guild_id;
			sprintf(atcmd_output, msg_txt(sd,104), g->name); // Spying on the %s guild.
			clif_displaymessage(fd, atcmd_output);
		}
	} else {
		clif_displaymessage(fd, msg_txt(sd,94)); // Incorrect name/ID, or no one from the specified guild is online.
		return -1;
	}

	return 0;
}

/*==========================================
 *
 *------------------------------------------*/
ACMD_FUNC(partyspy)
{
	char party_name[NAME_LENGTH];
	struct party_data *p;
	nullpo_retr(-1, sd);

	memset(party_name, '\0', sizeof(party_name));
	memset(atcmd_output, '\0', sizeof(atcmd_output));

	if (!enable_spy)
	{
		clif_displaymessage(fd, msg_txt(sd,1125)); // The mapserver has spy command support disabled.
		return -1;
	}

	if (!message || !*message || sscanf(message, "%23[^\n]", party_name) < 1) {
		clif_displaymessage(fd, msg_txt(sd,1127)); // Please enter a party name/ID (usage: @partyspy <party_name/ID>).
		return -1;
	}

	if ((p = party_searchname(party_name)) != NULL || // name first to avoid error when name begin with a number
	    (p = party_search(atoi(message))) != NULL) {
		if (sd->partyspy == p->party.party_id) {
			sd->partyspy = 0;
			sprintf(atcmd_output, msg_txt(sd,105), p->party.name); // No longer spying on the %s party.
			clif_displaymessage(fd, atcmd_output);
		} else {
			sd->partyspy = p->party.party_id;
			sprintf(atcmd_output, msg_txt(sd,106), p->party.name); // Spying on the %s party.
			clif_displaymessage(fd, atcmd_output);
		}
	} else {
		clif_displaymessage(fd, msg_txt(sd,96)); // Incorrect name/ID, or no one from the specified party is online.
		return -1;
	}

	return 0;
}

ACMD_FUNC(clanspy){
	char clan_name[NAME_LENGTH];
	struct clan* c;
	nullpo_retr(-1, sd);

	memset(clan_name, '\0', sizeof(clan_name));
	memset(atcmd_output, '\0', sizeof(atcmd_output));

	if( !enable_spy ){
		clif_displaymessage(fd, msg_txt(sd, 1125)); // The mapserver has spy command support disabled.
		return -1;
	}

	if( !message || !*message || sscanf( message, "%23[^\n]", clan_name ) < 1 ){
		clif_displaymessage(fd, msg_txt(sd, 1499)); // Please enter a clan name/ID (usage: @clanspy <clan_name/ID>).
		return -1;
	}

	if ((c = clan_searchname(clan_name)) != NULL || // name first to avoid error when name begin with a number
		(c = clan_search(atoi(message))) != NULL) {
		if (sd->clanspy == c->id) {
			sd->clanspy = 0;
			sprintf(atcmd_output, msg_txt(sd, 1500), c->name); // No longer spying on the %s clan.
			clif_displaymessage(fd, atcmd_output);
		}
		else {
			sd->clanspy = c->id;
			sprintf(atcmd_output, msg_txt(sd, 1501), c->name); // Spying on the %s clan.
			clif_displaymessage(fd, atcmd_output);
		}
	}
	else {
		clif_displaymessage(fd, msg_txt(sd, 1502)); // Incorrect clan name/ID.
		return -1;
	}

	return 0;
}

/*==========================================
 * @repairall [Valaris]
 *------------------------------------------*/
ACMD_FUNC(repairall)
{
	int count, i;
	nullpo_retr(-1, sd);

	count = 0;
	for (i = 0; i < MAX_INVENTORY; i++) {
		if (sd->inventory.u.items_inventory[i].nameid && sd->inventory.u.items_inventory[i].attribute == 1) {
			sd->inventory.u.items_inventory[i].attribute = 0;
			clif_produceeffect(sd, 0, sd->inventory.u.items_inventory[i].nameid);
			count++;
		}
	}

	if (count > 0) {
		clif_misceffect(&sd->bl, 3);
		clif_equiplist(sd);
		clif_displaymessage(fd, msg_txt(sd,107)); // All items have been repaired.
	} else {
		clif_displaymessage(fd, msg_txt(sd,108)); // No item need to be repaired.
		return -1;
	}

	return 0;
}

/*==========================================
 * @nuke [Valaris]
 *------------------------------------------*/
ACMD_FUNC(nuke)
{
	struct map_session_data *pl_sd;
	nullpo_retr(-1, sd);

	memset(atcmd_player_name, '\0', sizeof(atcmd_player_name));

	if (!message || !*message || sscanf(message, "%23[^\n]", atcmd_player_name) < 1) {
		clif_displaymessage(fd, msg_txt(sd,1128)); // Please enter a player name (usage: @nuke <char name>).
		return -1;
	}

	if ((pl_sd = map_nick2sd(atcmd_player_name,false)) != NULL) {
		if (pc_get_group_level(sd) >= pc_get_group_level(pl_sd)) { // you can kill only lower or same GM level
			skill_castend_nodamage_id(&pl_sd->bl, &pl_sd->bl, NPC_SELFDESTRUCTION, 99, gettick(), 0);
			clif_displaymessage(fd, msg_txt(sd,109)); // Player has been nuked!
		} else {
			clif_displaymessage(fd, msg_txt(sd,81)); // Your GM level don't authorise you to do this action on this player.
			return -1;
		}
	} else {
		clif_displaymessage(fd, msg_txt(sd,3)); // Character not found.
		return -1;
	}

	return 0;
}

/*==========================================
 * @tonpc
 *------------------------------------------*/
ACMD_FUNC(tonpc)
{
	char npcname[NPC_NAME_LENGTH];
	struct npc_data *nd;

	nullpo_retr(-1, sd);

	memset(npcname, 0, sizeof(npcname));

	if (!message || !*message || sscanf(message, "%49[^\n]", npcname) < 1) {
		clif_displaymessage(fd, msg_txt(sd,1129)); // Please enter a NPC name (usage: @tonpc <NPC_name>).
		return -1;
	}

	if ((nd = npc_name2id(npcname)) != NULL) {
		if (pc_setpos(sd, map_id2index(nd->bl.m), nd->bl.x, nd->bl.y, CLR_TELEPORT) == SETPOS_OK)
			clif_displaymessage(fd, msg_txt(sd,0)); // Warped.
		else
			return -1;
	} else {
		clif_displaymessage(fd, msg_txt(sd,111)); // This NPC doesn't exist.
		return -1;
	}

	return 0;
}

/*==========================================
 *
 *------------------------------------------*/
ACMD_FUNC(shownpc)
{
	char NPCname[NPC_NAME_LENGTH];
	nullpo_retr(-1, sd);

	memset(NPCname, '\0', sizeof(NPCname));

	if (!message || !*message || sscanf(message, "%49[^\n]", NPCname) < 1) {
		clif_displaymessage(fd, msg_txt(sd,1130)); // Please enter a NPC name (usage: @enablenpc <NPC_name>).
		return -1;
	}

	if (npc_name2id(NPCname) != NULL) {
		npc_enable(NPCname, 1);
		clif_displaymessage(fd, msg_txt(sd,110)); // Npc Enabled.
	} else {
		clif_displaymessage(fd, msg_txt(sd,111)); // This NPC doesn't exist.
		return -1;
	}

	return 0;
}

/*==========================================
 *
 *------------------------------------------*/
ACMD_FUNC(hidenpc)
{
	char NPCname[NPC_NAME_LENGTH];
	nullpo_retr(-1, sd);

	memset(NPCname, '\0', sizeof(NPCname));

	if (!message || !*message || sscanf(message, "%49[^\n]", NPCname) < 1) {
		clif_displaymessage(fd, msg_txt(sd,1131)); // Please enter a NPC name (usage: @hidenpc <NPC_name>).
		return -1;
	}

	if (npc_name2id(NPCname) == NULL) {
		clif_displaymessage(fd, msg_txt(sd,111)); // This NPC doesn't exist.
		return -1;
	}

	npc_enable(NPCname, 0);
	clif_displaymessage(fd, msg_txt(sd,112)); // Npc Disabled.
	return 0;
}

ACMD_FUNC(loadnpc)
{
	if (!message || !*message) {
		clif_displaymessage(fd, msg_txt(sd,1132)); // Please enter a script file name (usage: @loadnpc <file name>).
		return -1;
	}
	
	if (!npc_addsrcfile(message, true)) {
		clif_displaymessage(fd, msg_txt(sd,261)); // Script could not be loaded.
		return -1;
	}

	npc_read_event_script();

	clif_displaymessage(fd, msg_txt(sd,262)); // Script loaded.
	return 0;
}

ACMD_FUNC(unloadnpc)
{
	struct npc_data *nd;
	char NPCname[NPC_NAME_LENGTH];
	nullpo_retr(-1, sd);

	memset(NPCname, '\0', sizeof(NPCname));

	if (!message || !*message || sscanf(message, "%49[^\n]", NPCname) < 1) {
		clif_displaymessage(fd, msg_txt(sd,1133)); // Please enter a NPC name (usage: @unloadnpc <NPC_name>).
		return -1;
	}

	if ((nd = npc_name2id(NPCname)) == NULL) {
		clif_displaymessage(fd, msg_txt(sd,111)); // This NPC doesn't exist.
		return -1;
	}

	npc_unload_duplicates(nd);
	npc_unload(nd,true);
	npc_read_event_script();
	clif_displaymessage(fd, msg_txt(sd,112)); // Npc Disabled.
	return 0;
}

ACMD_FUNC(reloadnpcfile) {
	if (!message || !*message) {
		clif_displaymessage(fd, msg_txt(sd,733)); // Please enter a NPC file name (usage: @reloadnpcfile <file name>).
		return -1;
	}

	if (npc_unloadfile(message))
		clif_displaymessage(fd, msg_txt(sd,1386)); // File unloaded. Be aware that mapflags and monsters spawned directly are not removed.

	if (!npc_addsrcfile(message, true)) {
		clif_displaymessage(fd, msg_txt(sd,261)); // Script could not be loaded.
		return -1;
	}

	npc_read_event_script();

	clif_displaymessage(fd, msg_txt(sd,262)); // Script loaded.
	return 0;
}

/*==========================================
 * time in txt for time command (by [Yor])
 *------------------------------------------*/
char* txt_time(unsigned int duration)
{
	int days, hours, minutes, seconds;
	char temp[CHAT_SIZE_MAX];
	static char temp1[CHAT_SIZE_MAX];

	memset(temp, '\0', sizeof(temp));
	memset(temp1, '\0', sizeof(temp1));

	days = duration / (60 * 60 * 24);
	duration = duration - (60 * 60 * 24 * days);
	hours = duration / (60 * 60);
	duration = duration - (60 * 60 * hours);
	minutes = duration / 60;
	seconds = duration - (60 * minutes);

	if (days == 1)
		sprintf(temp, msg_txt(NULL,219), days); // %d day
	else if (days > 1)
		sprintf(temp, msg_txt(NULL,220), days); // %d days
	if (hours == 1)
		sprintf(temp1, msg_txt(NULL,221), temp, hours); // %s %d hour
	else if (hours > 1)
		sprintf(temp1, msg_txt(NULL,222), temp, hours); // %s %d hours
	if (minutes < 2)
		sprintf(temp, msg_txt(NULL,223), temp1, minutes); // %s %d minute
	else
		sprintf(temp, msg_txt(NULL,224), temp1, minutes); // %s %d minutes
	if (seconds == 1)
		sprintf(temp1, msg_txt(NULL,225), temp, seconds); // %s and %d second
	else if (seconds > 1)
		sprintf(temp1, msg_txt(NULL,226), temp, seconds); // %s and %d seconds

	return temp1;
}

/*==========================================
 * @time/@date/@serverdate/@servertime: Display the date/time of the server (by [Yor]
 * Calculation management of GM modification (@day/@night GM commands) is done
 *------------------------------------------*/
ACMD_FUNC(servertime)
{
	const struct TimerData * timer_data;
	time_t time_server;  // variable for number of seconds (used with time() function)
	struct tm *datetime; // variable for time in structure ->tm_mday, ->tm_sec, ...
	char temp[CHAT_SIZE_MAX];
	nullpo_retr(-1, sd);

	memset(temp, '\0', sizeof(temp));

	time(&time_server);  // get time in seconds since 1/1/1970
	datetime = localtime(&time_server); // convert seconds in structure
	// like sprintf, but only for date/time (Sunday, November 02 2003 15:12:52)
	strftime(temp, sizeof(temp)-1, msg_txt(sd,230), datetime); // Server time (normal time): %A, %B %d %Y %X.
	clif_displaymessage(fd, temp);

	if (battle_config.night_duration == 0 && battle_config.day_duration == 0) {
		if (night_flag == 0)
			clif_displaymessage(fd, msg_txt(sd,231)); // Game time: The game is in permanent daylight.
		else
			clif_displaymessage(fd, msg_txt(sd,232)); // Game time: The game is in permanent night.
	} else if (battle_config.night_duration == 0)
		if (night_flag == 1) { // we start with night
			timer_data = get_timer(day_timer_tid);
			sprintf(temp, msg_txt(sd,233), txt_time(DIFF_TICK(timer_data->tick,gettick())/1000)); // Game time: The game is in night for %s.
			clif_displaymessage(fd, temp);
			clif_displaymessage(fd, msg_txt(sd,234)); // Game time: After, the game will be in permanent daylight.
		} else
			clif_displaymessage(fd, msg_txt(sd,231)); // Game time: The game is in permanent daylight.
	else if (battle_config.day_duration == 0)
		if (night_flag == 0) { // we start with day
			timer_data = get_timer(night_timer_tid);
			sprintf(temp, msg_txt(sd,235), txt_time(DIFF_TICK(timer_data->tick,gettick())/1000)); // Game time: The game is in daylight for %s.
			clif_displaymessage(fd, temp);
			clif_displaymessage(fd, msg_txt(sd,236)); // Game time: After, the game will be in permanent night.
		} else
			clif_displaymessage(fd, msg_txt(sd,232)); // Game time: The game is in permanent night.
	else {
		const struct TimerData * timer_data2;
		if (night_flag == 0) {
			timer_data = get_timer(night_timer_tid);
			timer_data2 = get_timer(day_timer_tid);
			sprintf(temp, msg_txt(sd,235), txt_time(DIFF_TICK(timer_data->tick,gettick())/1000)); // Game time: The game is in daylight for %s.
			clif_displaymessage(fd, temp);
			if (DIFF_TICK(timer_data->tick, timer_data2->tick) > 0)
				sprintf(temp, msg_txt(sd,237), txt_time(DIFF_TICK(timer_data->interval,DIFF_TICK(timer_data->tick,timer_data2->tick)) / 1000)); // Game time: After, the game will be in night for %s.
			else
				sprintf(temp, msg_txt(sd,237), txt_time(DIFF_TICK(timer_data2->tick,timer_data->tick)/1000)); // Game time: After, the game will be in night for %s.
			clif_displaymessage(fd, temp);
			sprintf(temp, msg_txt(sd,238), txt_time(timer_data->interval / 1000)); // Game time: A day cycle has a normal duration of %s.
			clif_displaymessage(fd, temp);
		} else {
			timer_data = get_timer(day_timer_tid);
			timer_data2 = get_timer(night_timer_tid);
			sprintf(temp, msg_txt(sd,233), txt_time(DIFF_TICK(timer_data->tick,gettick()) / 1000)); // Game time: The game is in night for %s.
			clif_displaymessage(fd, temp);
			if (DIFF_TICK(timer_data->tick,timer_data2->tick) > 0)
				sprintf(temp, msg_txt(sd,239), txt_time((timer_data->interval - DIFF_TICK(timer_data->tick, timer_data2->tick)) / 1000)); // Game time: After, the game will be in daylight for %s.
			else
				sprintf(temp, msg_txt(sd,239), txt_time(DIFF_TICK(timer_data2->tick, timer_data->tick) / 1000)); // Game time: After, the game will be in daylight for %s.
			clif_displaymessage(fd, temp);
			sprintf(temp, msg_txt(sd,238), txt_time(timer_data->interval / 1000)); // Game time: A day cycle has a normal duration of %s.
			clif_displaymessage(fd, temp);
		}
	}

	return 0;
}

/*==========================================
 * @jail <char_name> by [Yor]
 * Special warp! No check with nowarp and nowarpto flag
 *------------------------------------------*/
ACMD_FUNC(jail)
{
	struct map_session_data *pl_sd;
	int x, y;
	unsigned short m_index;
	nullpo_retr(-1, sd);

	memset(atcmd_player_name, '\0', sizeof(atcmd_player_name));

	if (!message || !*message || sscanf(message, "%23[^\n]", atcmd_player_name) < 1) {
		clif_displaymessage(fd, msg_txt(sd,1134)); // Please enter a player name (usage: @jail <char_name>).
		return -1;
	}

	if ((pl_sd = map_nick2sd(atcmd_player_name,false)) == NULL) {
		clif_displaymessage(fd, msg_txt(sd,3)); // Character not found.
		return -1;
	}

	if (pc_get_group_level(sd) < pc_get_group_level(pl_sd)) { // you can jail only lower or same GM
		clif_displaymessage(fd, msg_txt(sd,81)); // Your GM level don't authorise you to do this action on this player.
		return -1;
	}

	if (pl_sd->sc.data[SC_JAILED]) {
		clif_displaymessage(fd, msg_txt(sd,118)); // Player warped in jails.
		return -1;
	}

	switch(rnd() % 2) { //Jail Locations
	case 0:
		m_index = mapindex_name2id(MAP_JAIL);
		x = 24;
		y = 75;
		break;
	default:
		m_index = mapindex_name2id(MAP_JAIL);
		x = 49;
		y = 75;
		break;
	}

	//Duration of INT_MAX to specify infinity.
	sc_start4(NULL,&pl_sd->bl,SC_JAILED,100,INT_MAX,m_index,x,y,1000);
	clif_displaymessage(pl_sd->fd, msg_txt(sd,117)); // GM has send you in jails.
	clif_displaymessage(fd, msg_txt(sd,118)); // Player warped in jails.
	return 0;
}

/*==========================================
 * @unjail/@discharge <char_name> by [Yor]
 * Special warp! No check with nowarp and nowarpto flag
 *------------------------------------------*/
ACMD_FUNC(unjail)
{
	struct map_session_data *pl_sd;

	memset(atcmd_player_name, '\0', sizeof(atcmd_player_name));

	if (!message || !*message || sscanf(message, "%23[^\n]", atcmd_player_name) < 1) {
		clif_displaymessage(fd, msg_txt(sd,1135)); // Please enter a player name (usage: @unjail/@discharge <char_name>).
		return -1;
	}

	if ((pl_sd = map_nick2sd(atcmd_player_name,false)) == NULL) {
		clif_displaymessage(fd, msg_txt(sd,3)); // Character not found.
		return -1;
	}

	if (pc_get_group_level(sd) < pc_get_group_level(pl_sd)) { // you can jail only lower or same GM

		clif_displaymessage(fd, msg_txt(sd,81)); // Your GM level don't authorise you to do this action on this player.
		return -1;
	}

	if (!pl_sd->sc.data[SC_JAILED]) {
		clif_displaymessage(fd, msg_txt(sd,119)); // This player is not in jails.
		return -1;
	}

	//Reset jail time to 1 sec.
	sc_start(NULL,&pl_sd->bl,SC_JAILED,100,1,1000);
	clif_displaymessage(pl_sd->fd, msg_txt(sd,120)); // A GM has discharged you from jail.
	clif_displaymessage(fd, msg_txt(sd,121)); // Player unjailed.
	return 0;
}

ACMD_FUNC(jailfor) {
	struct map_session_data *pl_sd = NULL;
	char * modif_p;
	int jailtime = 0,x,y;
	short m_index = 0;
	nullpo_retr(-1, sd);

	memset(atcmd_output, '\0', sizeof(atcmd_output));
	
	if (!message || !*message || sscanf(message, "%255s %23[^\n]",atcmd_output,atcmd_player_name) < 2) {
		clif_displaymessage(fd, msg_txt(sd,400));	//Usage: @jailfor <time> <character name>
		return -1;
	}

	atcmd_output[sizeof(atcmd_output)-1] = '\0';

	modif_p = atcmd_output;
	jailtime = (int)solve_time(modif_p)/60; // Change to minutes

	if (jailtime == 0) {
		clif_displaymessage(fd, msg_txt(sd,1136)); // Invalid time for jail command.
		clif_displaymessage(fd, msg_txt(sd,702)); // Time parameter format is +/-<value> to alter. y/a = Year, m = Month, d/j = Day, h = Hour, n/mn = Minute, s = Second.
		return -1;
	}

	if ((pl_sd = map_nick2sd(atcmd_player_name,false)) == NULL) {
		clif_displaymessage(fd, msg_txt(sd,3)); // Character not found.
		return -1;
	}

	if (pc_get_group_level(pl_sd) > pc_get_group_level(sd)) {
		clif_displaymessage(fd, msg_txt(sd,81)); // Your GM level don't authorise you to do this action on this player.
		return -1;
	}

	// Added by Coltaro
	if(pl_sd->sc.data[SC_JAILED] && pl_sd->sc.data[SC_JAILED]->val1 != INT_MAX) { // Update the player's jail time
		jailtime += pl_sd->sc.data[SC_JAILED]->val1;
		if (jailtime <= 0) {
			jailtime = 0;
			clif_displaymessage(pl_sd->fd, msg_txt(sd,120)); // GM has discharge you.
			clif_displaymessage(fd, msg_txt(sd,121)); // Player unjailed
		} else {
			int year = 0, month = 0, day = 0, hour = 0, minute = 0, second = 0;
			char timestr[21];
			time_t now=time(NULL);
			split_time(jailtime*60,&year,&month,&day,&hour,&minute,&second);
			sprintf(atcmd_output,msg_txt(sd,402),msg_txt(sd,1137),year,month,day,hour,minute); // %s in jail for %d years, %d months, %d days, %d hours and %d minutes
			clif_displaymessage(pl_sd->fd, atcmd_output);
			sprintf(atcmd_output,msg_txt(sd,402),msg_txt(sd,1138),year,month,day,hour,minute); // This player is now in jail for %d years, %d months, %d days, %d hours and %d minutes
			clif_displaymessage(fd, atcmd_output);
			timestamp2string(timestr,20,now+jailtime*60,"%Y-%m-%d %H:%M");
			sprintf(atcmd_output,"Release date is: %s",timestr);
			clif_displaymessage(pl_sd->fd, atcmd_output);
			clif_displaymessage(fd, atcmd_output);
		}
	} else if (jailtime < 0) {
		clif_displaymessage(fd, msg_txt(sd,1136)); // Invalid time for jail command.
		return -1;
	}

	// Jail locations, add more as you wish.
	switch(rnd()%2) {
		case 1: // Jail #1
			m_index = mapindex_name2id(MAP_JAIL);
			x = 49; y = 75;
			break;
		default: // Default Jail
			m_index = mapindex_name2id(MAP_JAIL);
			x = 24; y = 75;
			break;
	}

	sc_start4(NULL,&pl_sd->bl,SC_JAILED,100,jailtime,m_index,x,y,jailtime?60000:1000); //jailtime = 0: Time was reset to 0. Wait 1 second to warp player out (since it's done in status_change_timer).
	return 0;
}

//By Coltaro
ACMD_FUNC(jailtime){
	int year, month, day, hour, minute, second;
	char timestr[21];
	time_t now = time(NULL);

	nullpo_retr(-1, sd);

	if (!sd->sc.data[SC_JAILED]) {
		clif_displaymessage(fd, msg_txt(sd,1139)); // You are not in jail.
		return -1;
	}

	if (sd->sc.data[SC_JAILED]->val1 == INT_MAX) {
		clif_displaymessage(fd, msg_txt(sd,1140)); // You have been jailed indefinitely.
		return 0;
	}

	if (sd->sc.data[SC_JAILED]->val1 <= 0) { // Was not jailed with @jailfor (maybe @jail? or warped there? or got recalled?)
		clif_displaymessage(fd, msg_txt(sd,1141)); // You have been jailed for an unknown amount of time.
		return -1;
	}

	// Get remaining jail time
	split_time(sd->sc.data[SC_JAILED]->val1*60,&year,&month,&day,&hour,&minute,&second);
	sprintf(atcmd_output,msg_txt(sd,402),msg_txt(sd,1142),year,month,day,hour,minute); // You will remain in jail for %d years, %d months, %d days, %d hours and %d minutes
	clif_displaymessage(fd, atcmd_output);
	timestamp2string(timestr,20,now+sd->sc.data[SC_JAILED]->val1*60,"%Y-%m-%d %H:%M");
	sprintf(atcmd_output,"Release date is: %s",timestr);
	clif_displaymessage(fd, atcmd_output);

	return 0;
}

/*==========================================
 * @disguise <mob_id> by [Valaris] (simplified by [Yor])
 *------------------------------------------*/
ACMD_FUNC(disguise)
{
	int id = 0;
	nullpo_retr(-1, sd);

	if (!message || !*message) {
		clif_displaymessage(fd, msg_txt(sd,1143)); // Please enter a Monster/NPC name/ID (usage: @disguise <name/ID>).
		return -1;
	}

	if ((id = atoi(message)) > 0)
	{	//Acquired an ID
		if (!mobdb_checkid(id) && !npcdb_checkid(id))
			id = 0; //Invalid id for either mobs or npcs.
	}	else	{ //Acquired a Name
		if ((id = mobdb_searchname(message)) == 0)
		{
			struct npc_data* nd = npc_name2id(message);
			if (nd != NULL)
				id = nd->class_;
		}
	}

	if (id == 0)
	{
		clif_displaymessage(fd, msg_txt(sd,123));	// Invalid Monster/NPC name/ID specified.
		return -1;
	}

	if(pc_isriding(sd))
	{
		clif_displaymessage(fd, msg_txt(sd,1144)); // Character cannot be disguised while mounted.
		return -1;
	}

	if (sd->sc.data[SC_MONSTER_TRANSFORM] || sd->sc.data[SC_ACTIVE_MONSTER_TRANSFORM]) {
		clif_displaymessage(fd, msg_txt(sd,730)); // Character cannot be disguised while in monster transform.
		return -1;
	}

	pc_disguise(sd, id);
	clif_displaymessage(fd, msg_txt(sd,122)); // Disguise applied.

	return 0;
}

/*==========================================
 * DisguiseAll
 *------------------------------------------*/
ACMD_FUNC(disguiseall)
{
	int mob_id=0;
	struct map_session_data *pl_sd;
	struct s_mapiterator* iter;
	nullpo_retr(-1, sd);

	if (!message || !*message) {
		clif_displaymessage(fd, msg_txt(sd,1145)); // Please enter a Monster/NPC name/ID (usage: @disguiseall <name/ID>).
		return -1;
	}

	if ((mob_id = mobdb_searchname(message)) == 0) // check name first (to avoid possible name beginning by a number)
		mob_id = atoi(message);

	if (!mobdb_checkid(mob_id) && !npcdb_checkid(mob_id)) { //if mob or npc...
		clif_displaymessage(fd, msg_txt(sd,123)); // Monster/NPC name/id not found.
		return -1;
	}

	iter = mapit_getallusers();
	for( pl_sd = (TBL_PC*)mapit_first(iter); mapit_exists(iter); pl_sd = (TBL_PC*)mapit_next(iter) )
		pc_disguise(pl_sd, mob_id);
	mapit_free(iter);

	clif_displaymessage(fd, msg_txt(sd,122)); // Disguise applied.
	return 0;
}

/*==========================================
 * DisguiseGuild
 *------------------------------------------*/
ACMD_FUNC(disguiseguild)
{
	int id = 0, i;
	char monster[NAME_LENGTH], guild[NAME_LENGTH];
	
	struct guild *g;

	memset(monster, '\0', sizeof(monster));
	memset(guild, '\0', sizeof(guild));

	if( !message || !*message || sscanf(message, "%23[^,], %23[^\r\n]", monster, guild) < 2 ) {
		clif_displaymessage(fd, msg_txt(sd,1146)); // Please enter a mob name/ID and guild name/ID (usage: @disguiseguild <mob name/ID>, <guild name/ID>).
		return -1;
	}

	if( (id = atoi(monster)) > 0 ) {
		if( !mobdb_checkid(id) && !npcdb_checkid(id) )
			id = 0;
	} else {
		if( (id = mobdb_searchname(monster)) == 0 ) {
			struct npc_data* nd = npc_name2id(monster);
			if( nd != NULL )
				id = nd->class_;
		}
	}

	if( id == 0 ) {
		clif_displaymessage(fd, msg_txt(sd,123));	// Monster/NPC name/id hasn't been found.
		return -1;
	}

	if( (g = guild_searchname(guild)) == NULL && (g = guild_search(atoi(guild))) == NULL ) {
		clif_displaymessage(fd, msg_txt(sd,94)); // Incorrect name/ID, or no one from the guild is online.
		return -1;
	}

	for( i = 0; i < g->max_member; i++ ){
		struct map_session_data *pl_sd;
		if( (pl_sd = g->member[i].sd) && !pc_isriding(pl_sd) )
			pc_disguise(pl_sd, id);
	}

	clif_displaymessage(fd, msg_txt(sd,122)); // Disguise applied.
	return 0;
}


/*==========================================
 * @undisguise by [Yor]
 *------------------------------------------*/
ACMD_FUNC(undisguise)
{
	nullpo_retr(-1, sd);
	if (sd->disguise) {
		pc_disguise(sd, 0);
		clif_displaymessage(fd, msg_txt(sd,124)); // Undisguise applied.
	} else {
		clif_displaymessage(fd, msg_txt(sd,125)); // You're not disguised.
		return -1;
	}

	return 0;
}

/*==========================================
 * UndisguiseAll
 *------------------------------------------*/
ACMD_FUNC(undisguiseall)
{
	struct map_session_data *pl_sd;
	struct s_mapiterator* iter;
	nullpo_retr(-1, sd);

	iter = mapit_getallusers();
	for( pl_sd = (TBL_PC*)mapit_first(iter); mapit_exists(iter); pl_sd = (TBL_PC*)mapit_next(iter) )
		if( pl_sd->disguise )
			pc_disguise(pl_sd, 0);
	mapit_free(iter);

	clif_displaymessage(fd, msg_txt(sd,124)); // Undisguise applied.

	return 0;
}

/*==========================================
 * UndisguiseGuild
 *------------------------------------------*/
ACMD_FUNC(undisguiseguild)
{
	char guild_name[NAME_LENGTH];
	struct guild *g;
	int i;
	nullpo_retr(-1, sd);

	memset(guild_name, '\0', sizeof(guild_name));

	if(!message || !*message || sscanf(message, "%23[^\n]", guild_name) < 1) {
		clif_displaymessage(fd, msg_txt(sd,1147)); // Please enter guild name/ID (usage: @undisguiseguild <guild name/ID>).
		return -1;
	}

	if( (g = guild_searchname(guild_name)) == NULL && (g = guild_search(atoi(message))) == NULL ) {
		clif_displaymessage(fd, msg_txt(sd,94)); // Incorrect name/ID, or no one from the guild is online.
		return -1;
	}

	for(i = 0; i < g->max_member; i++){
		struct map_session_data *pl_sd;
		if( (pl_sd = g->member[i].sd) && pl_sd->disguise )
			pc_disguise(pl_sd, 0);
	}

	clif_displaymessage(fd, msg_txt(sd,124)); // Undisguise applied.

	return 0;
}

/*==========================================
 * @exp by [Skotlex]
 *------------------------------------------*/
ACMD_FUNC(exp)
{
	char output[CHAT_SIZE_MAX];
	double nextb, nextj;
	nullpo_retr(-1, sd);
	memset(output, '\0', sizeof(output));

	nextb = pc_nextbaseexp(sd);
	if (nextb)
		nextb = sd->status.base_exp*100.0/nextb;

	nextj = pc_nextjobexp(sd);
	if (nextj)
		nextj = sd->status.job_exp*100.0/nextj;

	sprintf(output, msg_txt(sd,1148), sd->status.base_level, nextb, sd->status.job_level, nextj); // Base Level: %d (%.3f%%) | Job Level: %d (%.3f%%)
	clif_displaymessage(fd, output);
	return 0;
}


/*==========================================
 * @broadcast by [Valaris]
 *------------------------------------------*/
ACMD_FUNC(broadcast)
{
	nullpo_retr(-1, sd);

	memset(atcmd_output, '\0', sizeof(atcmd_output));

	if (!message || !*message) {
		clif_displaymessage(fd, msg_txt(sd,1149)); // Please enter a message (usage: @broadcast <message>).
		return -1;
	}

	sprintf(atcmd_output, "%s: %s", sd->status.name, message);
	intif_broadcast(atcmd_output, strlen(atcmd_output) + 1, BC_DEFAULT);

	return 0;
}

/*==========================================
 * @localbroadcast by [Valaris]
 *------------------------------------------*/
ACMD_FUNC(localbroadcast)
{
	nullpo_retr(-1, sd);

	memset(atcmd_output, '\0', sizeof(atcmd_output));

	if (!message || !*message) {
		clif_displaymessage(fd, msg_txt(sd,1150)); // Please enter a message (usage: @localbroadcast <message>).
		return -1;
	}

	sprintf(atcmd_output, "%s: %s", sd->status.name, message);

	clif_broadcast(&sd->bl, atcmd_output, strlen(atcmd_output) + 1, BC_DEFAULT, ALL_SAMEMAP);

	return 0;
}

/*==========================================
 * @email <actual@email> <new@email> by [Yor]
 *------------------------------------------*/
ACMD_FUNC(email)
{
	char actual_email[100];
	char new_email[100];
	nullpo_retr(-1, sd);

	memset(actual_email, '\0', sizeof(actual_email));
	memset(new_email, '\0', sizeof(new_email));

	if (!message || !*message || sscanf(message, "%99s %99s", actual_email, new_email) < 2) {
		clif_displaymessage(fd, msg_txt(sd,1151)); // Please enter 2 emails (usage: @email <actual@email> <new@email>).
		return -1;
	}

	if (e_mail_check(actual_email) == 0) {
		clif_displaymessage(fd, msg_txt(sd,144)); // Invalid actual email. If you have default e-mail, give a@a.com.
		return -1;
	} else if (e_mail_check(new_email) == 0) {
		clif_displaymessage(fd, msg_txt(sd,145)); // Invalid new email. Please enter a real e-mail.
		return -1;
	} else if (strcmpi(new_email, "a@a.com") == 0) {
		clif_displaymessage(fd, msg_txt(sd,146)); // New email must be a real e-mail.
		return -1;
	} else if (strcmpi(actual_email, new_email) == 0) {
		clif_displaymessage(fd, msg_txt(sd,147)); // New email must be different of the actual e-mail.
		return -1;
	}

	chrif_changeemail(sd->status.account_id, actual_email, new_email);
	clif_displaymessage(fd, msg_txt(sd,148)); // Information sent to login-server via char-server.
	return 0;
}

/*==========================================
 *@effect
 *------------------------------------------*/
ACMD_FUNC(effect)
{
	int type = EF_NONE;
	nullpo_retr(-1, sd);

	if (!message || !*message || sscanf(message, "%11d", &type) < 1) {
		clif_displaymessage(fd, msg_txt(sd,1152)); // Please enter an effect number (usage: @effect <effect number>).
		return -1;
	}

	if( type <= EF_NONE || type >= EF_MAX ){
		sprintf(atcmd_output, msg_txt(sd,1152),EF_NONE+1,EF_MAX-1); // Please enter a valid effect id in the range from %d to %d.
		clif_displaymessage(fd, atcmd_output);
		return -1;
	}

	clif_specialeffect(&sd->bl, type, ALL_CLIENT);
	clif_displaymessage(fd, msg_txt(sd,229)); // Your effect has changed.
	return 0;
}

/*==========================================
 * @killer by MouseJstr
 * enable killing players even when not in pvp
 *------------------------------------------*/
ACMD_FUNC(killer)
{
	nullpo_retr(-1, sd);
	sd->state.killer = !sd->state.killer;

	if(sd->state.killer)
		clif_displaymessage(fd, msg_txt(sd,241)); // You can now attack and kill players freely.
	else {
		clif_displaymessage(fd, msg_txt(sd,292)); // Killer state reset.
		pc_stop_attack(sd);
	}
	return 0;
}

/*==========================================
 * @killable by MouseJstr
 * enable other people killing you
 *------------------------------------------*/
ACMD_FUNC(killable)
{
	nullpo_retr(-1, sd);
	sd->state.killable = !sd->state.killable;

	if(sd->state.killable)
		clif_displaymessage(fd, msg_txt(sd,242)); // You can now be attacked and killed by players.
	else {
		clif_displaymessage(fd, msg_txt(sd,288)); // You are no longer killable.
		map_foreachinallrange(atcommand_stopattack,&sd->bl, AREA_SIZE, BL_CHAR, sd->bl.id);
	}
	return 0;
}

/*==========================================
 * @skillon by MouseJstr
 * turn skills on for the map
 *------------------------------------------*/
ACMD_FUNC(skillon)
{
	nullpo_retr(-1, sd);
	map[sd->bl.m].flag.noskill = 0;
	clif_displaymessage(fd, msg_txt(sd,244)); // Skills have been enabled on this map.
	return 0;
}

/*==========================================
 * @skilloff by MouseJstr
 * Turn skills off on the map
 *------------------------------------------*/
ACMD_FUNC(skilloff)
{
	nullpo_retr(-1, sd);
	map[sd->bl.m].flag.noskill = 1;
	clif_displaymessage(fd, msg_txt(sd,243)); // Skills have been disabled on this map.
	return 0;
}

/*==========================================
 * @npcmove by MouseJstr
 * move a npc
 *------------------------------------------*/
ACMD_FUNC(npcmove)
{
	short x = 0, y = 0;
	struct npc_data *nd = 0;
	char npc_name[NPC_NAME_LENGTH];

	nullpo_retr(-1, sd);
	memset(npc_name, '\0', sizeof npc_name);

	if (!message || !*message || sscanf(message, "%6hd %6hd %49[^\n]", &x, &y, npc_name) < 3) {
		clif_displaymessage(fd, msg_txt(sd,1153)); // Usage: @npcmove <X> <Y> <npc_name>
		return -1;
	}

	if ((nd = npc_name2id(npc_name)) == NULL)
	{
		clif_displaymessage(fd, msg_txt(sd,111)); // This NPC doesn't exist.
		return -1;
	}

	if ( npc_movenpc( nd, x, y ) ) 
	{ //actually failed to move
		clif_displaymessage(fd, msg_txt(sd,1154)); // NPC is not on this map.
		return -1;	//Not on a map.
	} else
		clif_displaymessage(fd, msg_txt(sd,1155)); // NPC moved

	return 0;
}

/*==========================================
 * @addwarp by MouseJstr
 * Create a new static warp point.
 *------------------------------------------*/
ACMD_FUNC(addwarp)
{
	char mapname[MAP_NAME_LENGTH_EXT], warpname[NPC_NAME_LENGTH];
	short x,y;
	unsigned short m;
	struct npc_data* nd;

	nullpo_retr(-1, sd);
	memset(warpname, '\0', sizeof(warpname));

	if (!message || !*message || sscanf(message, "%15s %6hd %6hd %49[^\n]", mapname, &x, &y, warpname) < 4) {
		clif_displaymessage(fd, msg_txt(sd,1156)); // Usage: @addwarp <mapname> <X> <Y> <npc name>
		return -1;
	}

	m = mapindex_name2id(mapname);
	if( m == 0 )
	{
		sprintf(atcmd_output, msg_txt(sd,1157), mapname); // Unknown map '%s'.
		clif_displaymessage(fd, atcmd_output);
		return -1;
	}

	nd = npc_add_warp(warpname, sd->bl.m, sd->bl.x, sd->bl.y, 2, 2, m, x, y);
	if( nd == NULL )
		return -1;

	sprintf(atcmd_output, msg_txt(sd,1158), nd->exname); // New warp NPC '%s' created.
	clif_displaymessage(fd, atcmd_output);
	return 0;
}

/*==========================================
 * @follow by [MouseJstr]
 * Follow a player .. staying no more then 5 spaces away
 *------------------------------------------*/
ACMD_FUNC(follow)
{
	struct map_session_data *pl_sd = NULL;
	nullpo_retr(-1, sd);

	memset(atcmd_player_name, '\0', sizeof(atcmd_player_name));

	if (!message || !*message || sscanf(message, "%23[^\n]", atcmd_player_name) < 1) {
		if (sd->followtarget == -1)
			return -1;

		pc_stop_following (sd);
		clif_displaymessage(fd, msg_txt(sd,1159)); // Follow mode OFF.
		return 0;
	}

	if ( (pl_sd = map_nick2sd(atcmd_player_name,true)) == NULL )
	{
		clif_displaymessage(fd, msg_txt(sd,3)); // Character not found.
		return -1;
	}

	if (sd->followtarget == pl_sd->bl.id) {
		pc_stop_following (sd);
		clif_displaymessage(fd, msg_txt(sd,1159)); // Follow mode OFF.
	} else {
		pc_follow(sd, pl_sd->bl.id);
		clif_displaymessage(fd, msg_txt(sd,1160)); // Follow mode ON.
	}

	return 0;
}


/*==========================================
 * @dropall by [MouseJstr] and [Xantara]
 * Drops all your possession on the ground based on item type
 *------------------------------------------*/
ACMD_FUNC(dropall)
{
	int8 type = -1;
	uint16 i, count = 0, count2 = 0;
	struct item_data *item_data = NULL;

	nullpo_retr(-1, sd);
	
	if( message[0] ) {
		type = atoi(message);
		if( type != -1 && type != IT_HEALING && type != IT_USABLE && type != IT_ETC && type != IT_WEAPON &&
			type != IT_ARMOR && type != IT_CARD && type != IT_PETEGG && type != IT_PETARMOR && type != IT_AMMO )
		{
			clif_displaymessage(fd, msg_txt(sd,1492)); // Usage: @dropall {<type>}
			clif_displaymessage(fd, msg_txt(sd,1493)); // Type List: (default) all = -1, healing = 0, usable = 2, etc = 3, armor = 4, weapon = 5, card = 6, petegg = 7, petarmor = 8, ammo = 10
			return -1;
		}
	}

	for( i = 0; i < MAX_INVENTORY; i++ ) {
		if( sd->inventory.u.items_inventory[i].amount ) {
			if( (item_data = itemdb_exists(sd->inventory.u.items_inventory[i].nameid)) == NULL ) {
				ShowDebug("Non-existant item %d on dropall list (account_id: %d, char_id: %d)\n", sd->inventory.u.items_inventory[i].nameid, sd->status.account_id, sd->status.char_id);
				continue;
			}
			if( !pc_candrop(sd,&sd->inventory.u.items_inventory[i]) )
				continue;

			if( type == -1 || type == (uint8)item_data->type ) {
				if( sd->inventory.u.items_inventory[i].equip != 0 )
					pc_unequipitem(sd, i, 3);
				if(pc_dropitem(sd, i, sd->inventory.u.items_inventory[i].amount))
					count += sd->inventory.u.items_inventory[i].amount;
				else count2 += sd->inventory.u.items_inventory[i].amount;
			}
		}
	}
	sprintf(atcmd_output, msg_txt(sd,1494), count,count2); // %d items are dropped (%d skipped)!
	clif_displaymessage(fd, atcmd_output); 
	return 0;
}

/*==========================================
 * @storeall by [MouseJstr]
 * Put everything into storage
 *------------------------------------------*/
ACMD_FUNC(storeall)
{
	int i;
	nullpo_retr(-1, sd);

	if (sd->state.storage_flag != 1)
	{	//Open storage.
		if( storage_storageopen(sd) == 1 ) {
			clif_displaymessage(fd, msg_txt(sd,1161)); // You currently cannot open your storage.
			return -1;
		}
	}

	for (i = 0; i < MAX_INVENTORY; i++) {
		if (sd->inventory.u.items_inventory[i].amount) {
			if(sd->inventory.u.items_inventory[i].equip != 0)
				pc_unequipitem(sd, i, 3);
			storage_storageadd(sd, &sd->storage, i, sd->inventory.u.items_inventory[i].amount);
		}
	}
	storage_storageclose(sd);

	clif_displaymessage(fd, msg_txt(sd,1162)); // All items stored.
	return 0;
}

ACMD_FUNC(clearstorage)
{
	int i, j;
	nullpo_retr(-1, sd);

	if (sd->state.storage_flag == 1) {
		clif_displaymessage(fd, msg_txt(sd,250)); // You have already opened your storage. Close it first.
		return -1;
	}
	if (sd->state.storage_flag == 3) {
		clif_displaymessage(fd, msg_txt(sd,250)); // You have already opened your storage. Close it first.
		return -1;
	}

	j = sd->storage.amount;
	for (i = 0; i < j; ++i) {
		storage_delitem(sd, &sd->storage, i, sd->storage.u.items_storage[i].amount);
	}
	sd->state.storage_flag = 1;
	storage_storageclose(sd);

	clif_displaymessage(fd, msg_txt(sd,1394)); // Your storage was cleaned.
	return 0;
}

ACMD_FUNC(cleargstorage)
{
	int i, j;
	struct guild *g;
	struct s_storage *gstorage;
	nullpo_retr(-1, sd);

	g = sd->guild;

	if (g == NULL) {
		clif_displaymessage(fd, msg_txt(sd,43)); // You're not in a guild.
		return -1;
	}

	if (sd->state.storage_flag == 1) {
		clif_displaymessage(fd, msg_txt(sd,250)); // You have already opened your storage. Close it first.
		return -1;
	}

	if (sd->state.storage_flag == 2) {
		clif_displaymessage(fd, msg_txt(sd,251)); // You have already opened your guild storage. Close it first.
		return -1;
	}

	if (sd->state.storage_flag == 3) {
		clif_displaymessage(fd, msg_txt(sd,250)); // You have already opened your storage. Close it first.
		return -1;
	}

	gstorage = guild2storage2(sd->status.guild_id);
	if (gstorage == NULL) { // Doesn't have opened @gstorage yet, so we skip the deletion since *shouldn't* have any item there.
		return -1;
	}

	j = gstorage->amount;
	gstorage->lock = true; // Lock @gstorage: do not allow any item to be retrieved or stored from any guild member
	for (i = 0; i < j; ++i) {
		storage_guild_delitem(sd, gstorage, i, gstorage->u.items_guild[i].amount);
	}
	storage_guild_storageclose(sd);
	gstorage->lock = false; // Cleaning done, release lock

	clif_displaymessage(fd, msg_txt(sd,1395)); // Your guild storage was cleaned.
	return 0;
}

ACMD_FUNC(clearcart)
{
	int i;
	nullpo_retr(-1, sd);

	if (pc_iscarton(sd) == 0) {
		clif_displaymessage(fd, msg_txt(sd,1396)); // You do not have a cart to be cleaned.
		return -1;
	}

	if (sd->state.vending == 1) { //Somehow...
		return -1;
	}

	for (i = 0; i < MAX_CART; i++) {
		if (sd->cart.u.items_cart[i].nameid > 0)
			pc_cart_delitem(sd, i, sd->cart.u.items_cart[i].amount, 1, LOG_TYPE_OTHER);
	}

	clif_clearcart(fd);
	clif_updatestatus(sd,SP_CARTINFO);

	clif_displaymessage(fd, msg_txt(sd,1397)); // Your cart was cleaned.
	return 0;
}

/*==========================================
 * @skillid by [MouseJstr]
 * lookup a skill by name
 *------------------------------------------*/
#define MAX_SKILLID_PARTIAL_RESULTS 5
#define MAX_SKILLID_PARTIAL_RESULTS_LEN 74 // "skill " (6) + "%d:" (up to 5) + "%s" (up to 30) + " (%s)" (up to 33)
ACMD_FUNC(skillid) {
	int skillen, i, found = 0;
	DBIterator* iter;
	DBKey key;
	DBData *data;
	char partials[MAX_SKILLID_PARTIAL_RESULTS][MAX_SKILLID_PARTIAL_RESULTS_LEN];

	nullpo_retr(-1, sd);

	if (!message || !*message) {
		clif_displaymessage(fd, msg_txt(sd,1163)); // Please enter a skill name to look up (usage: @skillid <skill name>).
		return -1;
	}

	skillen = strlen(message);

	iter = db_iterator(skilldb_name2id);

	for( data = iter->first(iter,&key); iter->exists(iter); data = iter->next(iter,&key) ) {
		int idx = skill_get_index(db_data2i(data));
		if (strnicmp(key.str, message, skillen) == 0 || strnicmp(skill_db[idx]->desc, message, skillen) == 0) {
			sprintf(atcmd_output, msg_txt(sd,1164), db_data2i(data), skill_db[idx]->desc, key.str); // skill %d: %s (%s)
			clif_displaymessage(fd, atcmd_output);
		} else if ( found < MAX_SKILLID_PARTIAL_RESULTS && ( stristr(key.str,message) || stristr(skill_db[idx]->desc,message) ) ) {
			snprintf(partials[found++], MAX_SKILLID_PARTIAL_RESULTS_LEN, msg_txt(sd,1164), db_data2i(data), skill_db[idx]->desc, key.str); // // skill %d: %s (%s)
		}
	}

	dbi_destroy(iter);

	if( found ) {
		sprintf(atcmd_output, msg_txt(sd,1398), found); // -- Displaying first %d partial matches
		clif_displaymessage(fd, atcmd_output);
	}

	for(i = 0; i < found; i++) { /* partials */
		clif_displaymessage(fd, partials[i]);
	}

	return 0;
}

/*==========================================
 * @useskill by [MouseJstr]
 * A way of using skills without having to find them in the skills menu
 *------------------------------------------*/
ACMD_FUNC(useskill)
{
	struct map_session_data *pl_sd = NULL;
	struct block_list *bl;
	uint16 skill_id;
	uint16 skill_lv;
	nullpo_retr(-1, sd);

	memset(atcmd_player_name, '\0', sizeof(atcmd_player_name));

	if(!message || !*message || sscanf(message, "%6hu %6hu %23[^\n]", &skill_id, &skill_lv, atcmd_player_name) != 3) {
		clif_displaymessage(fd, msg_txt(sd,1165)); // Usage: @useskill <skill ID> <skill level> <char name>
		return -1;
	}

	if(!strcmp(atcmd_player_name,"self"))
		pl_sd = sd; //quick keyword
	else if ( (pl_sd = map_nick2sd(atcmd_player_name,true)) == NULL ){
		clif_displaymessage(fd, msg_txt(sd,3)); // Character not found.
		return -1;
	}

	if ( pc_get_group_level(sd) < pc_get_group_level(pl_sd) )
	{
		clif_displaymessage(fd, msg_txt(sd,81)); // Your GM level don't authorise you to do this action on this player.
		return -1;
	}

	if (SKILL_CHK_HOMUN(skill_id) && hom_is_active(sd->hd)) // (If used with @useskill, put the homunc as dest)
		bl = &sd->hd->bl;
	else
		bl = &sd->bl;

	if (skill_get_inf(skill_id)&INF_GROUND_SKILL)
		unit_skilluse_pos(bl, pl_sd->bl.x, pl_sd->bl.y, skill_id, skill_lv);
	else
		unit_skilluse_id(bl, pl_sd->bl.id, skill_id, skill_lv);

	return 0;
}

/*==========================================
 * @displayskill by [Skotlex]
 *  Debug command to locate new skill IDs. It sends the
 *  three possible skill-effect packets to the area.
 *------------------------------------------*/
ACMD_FUNC(displayskill)
{
	struct status_data * status;
	unsigned int tick;
	uint16 skill_id;
	uint16 skill_lv = 1;
	nullpo_retr(-1, sd);

	if (!message || !*message || sscanf(message, "%6hu %6hu", &skill_id, &skill_lv) < 1)
	{
		clif_displaymessage(fd, msg_txt(sd,1166)); // Usage: @displayskill <skill ID> {<skill level>}
		return -1;
	}
	status = status_get_status_data(&sd->bl);
	tick = gettick();
	clif_skill_damage(&sd->bl,&sd->bl, tick, status->amotion, status->dmotion, 1, 1, skill_id, skill_lv, DMG_SPLASH);
	clif_skill_nodamage(&sd->bl, &sd->bl, skill_id, skill_lv, 1);
	clif_skill_poseffect(&sd->bl, skill_id, skill_lv, sd->bl.x, sd->bl.y, tick);
	return 0;
}

/*==========================================
 * @skilltree by [MouseJstr]
 * prints the skill tree for a player required to get to a skill
 *------------------------------------------*/
ACMD_FUNC(skilltree)
{
	struct map_session_data *pl_sd = NULL;
	uint16 skill_id;
	int meets, i, j, c=0;
	struct skill_tree_entry *ent;
	nullpo_retr(-1, sd);

	memset(atcmd_player_name, '\0', sizeof(atcmd_player_name));

	if(!message || !*message || sscanf(message, "%6hu %23[^\n]", &skill_id, atcmd_player_name) != 2) {
		clif_displaymessage(fd, msg_txt(sd,1167)); // Usage: @skilltree <skill ID> <char name>
		return -1;
	}

	if ( (pl_sd = map_nick2sd(atcmd_player_name,true)) == NULL )
	{
		clif_displaymessage(fd, msg_txt(sd,3)); // Character not found.
		return -1;
	}

	i = pc_calc_skilltree_normalize_job(pl_sd);
	c = pc_mapid2jobid(i, pl_sd->status.sex);

	sprintf(atcmd_output, msg_txt(sd,1168), job_name(c), pc_checkskill(pl_sd, NV_BASIC)); // Player is using %s skill tree (%d basic points).
	clif_displaymessage(fd, atcmd_output);

	c = pc_class2idx(c);

	ARR_FIND( 0, MAX_SKILL_TREE, j, skill_tree[c][j].skill_id == 0 || skill_tree[c][j].skill_id == skill_id );
	if( j == MAX_SKILL_TREE || skill_tree[c][j].skill_id == 0 )
	{
		clif_displaymessage(fd, msg_txt(sd,1169)); // The player cannot use that skill.
		return 0;
	}

	ent = &skill_tree[c][j];

	meets = 1;
	for(j=0;j<MAX_PC_SKILL_REQUIRE;j++)
	{
		if( ent->need[j].skill_id && pc_checkskill(sd,ent->need[j].skill_id) < ent->need[j].skill_lv)
		{
			sprintf(atcmd_output, msg_txt(sd,1170), ent->need[j].skill_lv, skill_db[skill_get_index(ent->need[j].skill_id)]->desc); // Player requires level %d of skill %s.
			clif_displaymessage(fd, atcmd_output);
			meets = 0;
		}
	}
	if (meets == 1) {
		clif_displaymessage(fd, msg_txt(sd,1171)); // The player meets all the requirements for that skill.
	}

	return 0;
}

// Hand a ring with partners name on it to this char
void getring (struct map_session_data* sd)
{
	char flag = 0;
	unsigned short item_id;
	struct item item_tmp;
	item_id = (sd->status.sex) ? WEDDING_RING_M : WEDDING_RING_F;

	memset(&item_tmp, 0, sizeof(item_tmp));
	item_tmp.nameid = item_id;
	item_tmp.identify = 1;
	item_tmp.card[0] = 255;
	item_tmp.card[2] = sd->status.partner_id;
	item_tmp.card[3] = sd->status.partner_id >> 16;

	if((flag = pc_additem(sd,&item_tmp,1,LOG_TYPE_COMMAND))) {
		clif_additem(sd,0,0,flag);
		map_addflooritem(&item_tmp,1,sd->bl.m,sd->bl.x,sd->bl.y,0,0,0,4,0);
	}
}

/*==========================================
 * @marry by [MouseJstr], fixed by Lupus
 * Marry two players
 *------------------------------------------*/
ACMD_FUNC(marry)
{
	struct map_session_data *pl_sd = NULL;

	nullpo_retr(-1, sd);

	memset(atcmd_player_name, '\0', sizeof(atcmd_player_name));

	if (!message || !*message || sscanf(message, "%23[^\n]", atcmd_player_name) < 1) {
		clif_displaymessage(fd, msg_txt(sd,1172)); // Usage: @marry <char name>
		return -1;
	}

	if ((pl_sd = map_nick2sd(atcmd_player_name,false)) == NULL) {
		clif_displaymessage(fd, msg_txt(sd,3)); // Character not found.
		return -1;
	}

	if (pc_marriage(sd, pl_sd)) {
		clif_displaymessage(fd, msg_txt(sd,1173)); // They are married... wish them well.
		clif_wedding_effect(&pl_sd->bl); //wedding effect and music [Lupus]
		if( pl_sd->bl.m != sd->bl.m )
			clif_wedding_effect(&sd->bl);
		getring(sd); // Auto-give named rings (Aru)
		getring(pl_sd);
		return 0;
	}

	clif_displaymessage(fd, msg_txt(sd,1174)); // The two cannot wed because one is either a baby or already married.
	return -1;
}

/*==========================================
 * @divorce by [MouseJstr], fixed by [Lupus]
 * divorce two players
 *------------------------------------------*/
ACMD_FUNC(divorce)
{
	nullpo_retr(-1, sd);

	if (!pc_divorce(sd)) {
		sprintf(atcmd_output, msg_txt(sd,1175), sd->status.name); // '%s' is not married.
		clif_displaymessage(fd, atcmd_output);
		return -1;
	}

	sprintf(atcmd_output, msg_txt(sd,1176), sd->status.name); // '%s' and his/her partner are now divorced.
	clif_displaymessage(fd, atcmd_output);
	return 0;
}

/*==========================================
 * @changelook by [Celest]
 *------------------------------------------*/
ACMD_FUNC(changelook)
{
	int i, j = 0, k = 0;
	int pos[8] = { LOOK_HEAD_TOP,LOOK_HEAD_MID,LOOK_HEAD_BOTTOM,LOOK_WEAPON,LOOK_SHIELD,LOOK_SHOES,LOOK_ROBE, LOOK_BODY2 };

	if((i = sscanf(message, "%11d %11d", &j, &k)) < 1) {
		clif_displaymessage(fd, msg_txt(sd,1177)); // Usage: @changelook {<position>} <view id>
		clif_displaymessage(fd, msg_txt(sd,1178)); // Position: 1-Top 2-Middle 3-Bottom 4-Weapon 5-Shield 6-Shoes 7-Robe 8-Body
		return -1;
	} else if ( i == 2 ) {
		if (j < 1 || j > 8)
			j = 1;
		j = pos[j - 1];
	} else if( i == 1 ) {	// position not defined, use HEAD_TOP as default
		k = j;	// swap
		j = LOOK_HEAD_TOP;
	}

	clif_changelook(&sd->bl,j,k);

	return 0;
}

/*==========================================
 * @autotrade by durf [Lupus] [Paradox924X]
 * Turns on/off Autotrade for a specific player
 *------------------------------------------*/
ACMD_FUNC(autotrade) {
	nullpo_retr(-1, sd);

	if( map[sd->bl.m].flag.autotrade != battle_config.autotrade_mapflag ) {
		clif_displaymessage(fd, msg_txt(sd,1179)); // Autotrade is not allowed on this map.
		return -1;
	}

	if( pc_isdead(sd) ) {
		clif_displaymessage(fd, msg_txt(sd,1180)); // You cannot autotrade when dead.
		return -1;
	}

	if( !sd->state.vending && !sd->state.buyingstore ) { //check if player is vending or buying
		clif_displaymessage(fd, msg_txt(sd,549)); // "You should have a shop open to use @autotrade."
		return -1;
	}

	sd->state.autotrade = 1;
	if (battle_config.autotrade_monsterignore)
		sd->state.monster_ignore = 1;

	if( sd->state.vending ){
		if( Sql_Query( mmysql_handle, "UPDATE `%s` SET `autotrade` = 1 WHERE `id` = %d;", vendings_table, sd->vender_id ) != SQL_SUCCESS ){
			Sql_ShowDebug( mmysql_handle );
		}
	}else if( sd->state.buyingstore ){
		if( Sql_Query( mmysql_handle, "UPDATE `%s` SET `autotrade` = 1 WHERE `id` = %d;", buyingstores_table, sd->buyer_id ) != SQL_SUCCESS ){
			Sql_ShowDebug( mmysql_handle );
		}
	}

	if( battle_config.at_timeout ) {
		int timeout = atoi(message);
		status_change_start(NULL,&sd->bl, SC_AUTOTRADE, 10000, 0, 0, 0, 0, ((timeout > 0) ? min(timeout,battle_config.at_timeout) : battle_config.at_timeout) * 60000, SCSTART_NONE);
	}

	channel_pcquit(sd,0xF); //leave all chan
	clif_authfail_fd(sd->fd, 15);

	chrif_save(sd, CSAVE_AUTOTRADE);

	return 0;
}

/*==========================================
 * @changegm by durf (changed by Lupus)
 * Changes Master of your Guild to a specified guild member
 *------------------------------------------*/
ACMD_FUNC(changegm)
{
	struct guild *g;
	struct map_session_data *pl_sd;
	nullpo_retr(-1, sd);

	memset(atcmd_player_name, '\0', sizeof(atcmd_player_name));

	if (sd->status.guild_id == 0 || (g = sd->guild) == NULL || strcmp(g->master,sd->status.name)) {
		clif_displaymessage(fd, msg_txt(sd,1181)); // You need to be a Guild Master to use this command.
		return -1;
	}

	if( map[sd->bl.m].flag.guildlock || map[sd->bl.m].flag.gvg_castle ) {
		clif_displaymessage(fd, msg_txt(sd,1182)); // You cannot change guild leaders on this map.
		return -1;
	}

	if (!message || !*message || sscanf(message, "%23[^\n]", atcmd_player_name) < 1) {
		clif_displaymessage(fd, msg_txt(sd,1183)); // Usage: @changegm <guild_member_name>
		return -1;
	}

	if((pl_sd=map_nick2sd(atcmd_player_name,false)) == NULL || pl_sd->status.guild_id != sd->status.guild_id) {
		clif_displaymessage(fd, msg_txt(sd,1184)); // Target character must be online and be a guild member.
		return -1;
	}

	guild_gm_change(sd->status.guild_id, pl_sd->status.char_id);
	return 0;
}

/*==========================================
 * @changeleader by Skotlex
 * Changes the leader of a party.
 *------------------------------------------*/
ACMD_FUNC(changeleader)
{
	nullpo_retr(-1, sd);

	memset(atcmd_player_name, '\0', sizeof(atcmd_player_name));

	if (!message || !*message || sscanf(message, "%23[^\n]", atcmd_player_name) < 1) {
		clif_displaymessage(fd, msg_txt(sd,1185)); // Usage: @changeleader <party_member_name>
		return -1;
	}

	party_changeleader(sd, map_nick2sd(atcmd_player_name,false),NULL);
	return 0;
}

/*==========================================
 * @partyoption by Skotlex
 * Used to change the item share setting of a party.
 *------------------------------------------*/
ACMD_FUNC(partyoption)
{
	struct party_data *p;
	int mi, option;
	char w1[16], w2[16];
	nullpo_retr(-1, sd);

	if (sd->status.party_id == 0 || (p = party_search(sd->status.party_id)) == NULL)
	{
		clif_displaymessage(fd, msg_txt(sd,282)); // You need to be a party leader to use this command.
		return -1;
	}

	ARR_FIND( 0, MAX_PARTY, mi, p->data[mi].sd == sd );
	if (mi == MAX_PARTY)
		return -1; //Shouldn't happen

	if (!p->party.member[mi].leader)
	{
		clif_displaymessage(fd, msg_txt(sd,282)); // You need to be a party leader to use this command.
		return -1;
	}

	if(!message || !*message || sscanf(message, "%15s %15s", w1, w2) < 2)
	{
		clif_displaymessage(fd, msg_txt(sd,1186)); // Usage: @partyoption <pickup share: yes/no> <item distribution: yes/no>
		return -1;
	}

	option = (config_switch(w1)?1:0)|(config_switch(w2)?2:0);

	//Change item share type.
	if (option != p->party.item)
		party_changeoption(sd, p->party.exp, option);
	else
		clif_displaymessage(fd, msg_txt(sd,286)); // There's been no change in the setting.

	return 0;
}

/*==========================================
 * @autoloot by Upa-Kun
 * Turns on/off AutoLoot for a specific player
 *------------------------------------------*/
ACMD_FUNC(autoloot)
{
	int rate;
	nullpo_retr(-1, sd);
	// autoloot command without value
	if(!message || !*message)
	{
		if (sd->state.autoloot)
			rate = 0;
		else
			rate = 10000;
	} else {
		double drate;
		drate = atof(message);
		rate = (int)(drate*100);
	}
	if (rate < 0) rate = 0;
	if (rate > 10000) rate = 10000;

	sd->state.autoloot = rate;
	if (sd->state.autoloot) {
		snprintf(atcmd_output, sizeof atcmd_output, msg_txt(sd,1187),((double)sd->state.autoloot)/100.); // Autolooting items with drop rates of %0.02f%% and below.
		clif_displaymessage(fd, atcmd_output);
	}else
		clif_displaymessage(fd, msg_txt(sd,1188)); // Autoloot is now off.

	return 0;
}

/*==========================================
 * @alootid
 *------------------------------------------*/
ACMD_FUNC(autolootitem)
{
	struct item_data *item_data = NULL;
	int i;
	int action = 3; // 1=add, 2=remove, 3=help+list (default), 4=reset

	nullpo_retr(-1, sd);

	if (message && *message) {
		if (message[0] == '+') {
			message++;
			action = 1;
		}
		else if (message[0] == '-') {
			message++;
			action = 2;
		}
		else if (!strcmp(message,"reset"))
			action = 4;
	}

	if (action < 3) // add or remove
	{
		if ((item_data = itemdb_exists(atoi(message))) == NULL)
			item_data = itemdb_searchname(message);
		if (!item_data) {
			// No items founds in the DB with Id or Name
			clif_displaymessage(fd, msg_txt(sd,1189)); // Item not found.
			return -1;
		}
	}

	switch(action) {
	case 1:
		ARR_FIND(0, AUTOLOOTITEM_SIZE, i, sd->state.autolootid[i] == item_data->nameid);
		if (i != AUTOLOOTITEM_SIZE) {
			clif_displaymessage(fd, msg_txt(sd,1190)); // You're already autolooting this item.
			return -1;
		}
		ARR_FIND(0, AUTOLOOTITEM_SIZE, i, sd->state.autolootid[i] == 0);
		if (i == AUTOLOOTITEM_SIZE) {
			clif_displaymessage(fd, msg_txt(sd,1191)); // Your autolootitem list is full. Remove some items first with @autolootid -<item name or ID>.
			return -1;
		}
		sd->state.autolootid[i] = item_data->nameid; // Autoloot Activated
		sprintf(atcmd_output, msg_txt(sd,1192), item_data->name, item_data->jname, item_data->nameid); // Autolooting item: '%s'/'%s' {%d}
		clif_displaymessage(fd, atcmd_output);
		sd->state.autolooting = 1;
		break;
	case 2:
		ARR_FIND(0, AUTOLOOTITEM_SIZE, i, sd->state.autolootid[i] == item_data->nameid);
		if (i == AUTOLOOTITEM_SIZE) {
			clif_displaymessage(fd, msg_txt(sd,1193)); // You're currently not autolooting this item.
			return -1;
		}
		sd->state.autolootid[i] = 0;
		sprintf(atcmd_output, msg_txt(sd,1194), item_data->name, item_data->jname, item_data->nameid); // Removed item: '%s'/'%s' {%d} from your autolootitem list.
		clif_displaymessage(fd, atcmd_output);
		ARR_FIND(0, AUTOLOOTITEM_SIZE, i, sd->state.autolootid[i] != 0);
		if (i == AUTOLOOTITEM_SIZE) {
			sd->state.autolooting = 0;
		}
		break;
	case 3:
		sprintf(atcmd_output, msg_txt(sd,1195), AUTOLOOTITEM_SIZE); // You can have %d items on your autolootitem list.
		clif_displaymessage(fd, atcmd_output);
		clif_displaymessage(fd, msg_txt(sd,1196)); // To add an item to the list, use "@alootid +<item name or ID>". To remove an item, use "@alootid -<item name or ID>".
		clif_displaymessage(fd, msg_txt(sd,1197)); // "@alootid reset" will clear your autolootitem list.
		ARR_FIND(0, AUTOLOOTITEM_SIZE, i, sd->state.autolootid[i] != 0);
		if (i == AUTOLOOTITEM_SIZE) {
			clif_displaymessage(fd, msg_txt(sd,1198)); // Your autolootitem list is empty.
		} else {
			clif_displaymessage(fd, msg_txt(sd,1199)); // Items on your autolootitem list:
			for(i = 0; i < AUTOLOOTITEM_SIZE; i++)
			{
				if (sd->state.autolootid[i] == 0)
					continue;
				if (!(item_data = itemdb_exists(sd->state.autolootid[i]))) {
					ShowDebug("Non-existant item %d on autolootitem list (account_id: %d, char_id: %d)", sd->state.autolootid[i], sd->status.account_id, sd->status.char_id);
					continue;
				}
				sprintf(atcmd_output, "'%s'/'%s' {%hu}", item_data->name, item_data->jname, item_data->nameid);
				clif_displaymessage(fd, atcmd_output);
			}
		}
		break;
	case 4:
		memset(sd->state.autolootid, 0, sizeof(sd->state.autolootid));
		clif_displaymessage(fd, msg_txt(sd,1200)); // Your autolootitem list has been reset.
		sd->state.autolooting = 0;
		break;
	}
	return 0;
}

/*==========================================
 * @autoloottype
 * Flags:
 * 1:   IT_HEALING,  2:   IT_UNKNOWN,  4:    IT_USABLE, 8:    IT_ETC,
 * 16:  IT_ARMOR,    32:  IT_WEAPON,   64:   IT_CARD,   128:  IT_PETEGG,
 * 256: IT_PETARMOR, 512: IT_UNKNOWN2, 1024: IT_AMMO,   2048: IT_DELAYCONSUME
 * 262144: IT_CASH
 *------------------------------------------
 * Credits:
 *    chriser
 *    Aleos
 *------------------------------------------*/
ACMD_FUNC(autoloottype)
{
	uint8 action = 3; // 1=add, 2=remove, 3=help+list (default), 4=reset
	enum item_types type= IT_UNKNOWN;
	int ITEM_MAX = 1533;

	nullpo_retr(-1, sd);

	if (message && *message) {
		if (message[0] == '+') {
			message++;
			action = 1;
		}
		else if (message[0] == '-') {
			message++;
			action = 2;
		}
		else if (!strcmp(message,"reset"))
			action = 4;
	}

	if (action < 3) { // add or remove
		if ((strncmp(message, "healing", 3) == 0) || (atoi(message) == 0))
			type = IT_HEALING;
		else if ((strncmp(message, "usable", 3) == 0) || (atoi(message) == 2))
			type = IT_USABLE;
		else if ((strncmp(message, "etc", 3) == 0) || (atoi(message) == 3))
			type = IT_ETC;
		else if ((strncmp(message, "armor", 3) == 0) || (atoi(message) == 4))
			type = IT_ARMOR;
		else if ((strncmp(message, "weapon", 3) == 0) || (atoi(message) == 5))
			type = IT_WEAPON;
		else if ((strncmp(message, "card", 3) == 0) || (atoi(message) == 6))
			type = IT_CARD;
		else if ((strncmp(message, "petegg", 4) == 0) || (atoi(message) == 7))
			type = IT_PETEGG;
		else if ((strncmp(message, "petarmor", 4) == 0) || (atoi(message) == 8))
			type = IT_PETARMOR;
		else if ((strncmp(message, "ammo", 3) == 0) || (atoi(message) == 10))
			type = IT_AMMO;
		else {
			clif_displaymessage(fd, msg_txt(sd,1480)); // Item type not found.
			return -1;
		}
	}

	switch (action) {
		case 1:
			if (sd->state.autoloottype&(1<<type)) {
				clif_displaymessage(fd, msg_txt(sd,1481)); // You're already autolooting this item type.
				return -1;
			}
			if (sd->state.autoloottype == ITEM_MAX) {
				clif_displaymessage(fd, msg_txt(sd,1482)); // Your autoloottype list has all item types. You can remove some items with @autoloottype -<type name or ID>.
				return -1;
			}
			sd->state.autoloottype |= (1<<type); // Stores the type
			sprintf(atcmd_output, msg_txt(sd,1483), itemdb_typename(type), type); // Autolooting item type: '%s' {%d}
			clif_displaymessage(fd, atcmd_output);
			break;
		case 2:
			if (!(sd->state.autoloottype&(1<<type))) {
				clif_displaymessage(fd, msg_txt(sd,1484)); // You're currently not autolooting this item type.
				return -1;
			}
			sd->state.autoloottype &= ~(1<<type);
			sprintf(atcmd_output, msg_txt(sd,1485), itemdb_typename(type), type); // Removed item type: '%s' {%d} from your autoloottype list.
			clif_displaymessage(fd, atcmd_output);
			break;
		case 3:
			clif_displaymessage(fd, msg_txt(sd,1486)); // To add an item type to the list, use "@aloottype +<type name or ID>". To remove an item type, use "@aloottype -<type name or ID>".
			clif_displaymessage(fd, msg_txt(sd,1487)); // Type List: healing = 0, usable = 2, etc = 3, armor = 4, weapon = 5, card = 6, petegg = 7, petarmor = 8, ammo = 10
			clif_displaymessage(fd, msg_txt(sd,1488)); // "@aloottype reset" will clear your autoloottype list.
			if (sd->state.autoloottype == 0)
				clif_displaymessage(fd, msg_txt(sd,1489)); // Your autoloottype list is empty.
			else {
				uint8 i = 0;
				clif_displaymessage(fd, msg_txt(sd,1490)); // Item types on your autoloottype list:
				while (i < IT_MAX) {
					if (sd->state.autoloottype&(1<<i)) {
						sprintf(atcmd_output, "  '%s' {%d}", itemdb_typename(static_cast<item_types>(i)), i);
						clif_displaymessage(fd, atcmd_output);
					}
					i++;
				}
			}
			break;
		case 4:
			sd->state.autoloottype = 0;
			clif_displaymessage(fd, msg_txt(sd,1491)); // Your autoloottype list has been reset.
			break;
	}
	return 0;
}

/**
 * No longer available, keeping here just in case it's back someday. [Ind]
 **/
/*==========================================
 * It is made to rain.
 *------------------------------------------*/
//ACMD_FUNC(rain)
//{
//	nullpo_retr(-1, sd);
//	if (map[sd->bl.m].flag.rain) {
//		map[sd->bl.m].flag.rain=0;
//		clif_weather(sd->bl.m);
//		clif_displaymessage(fd, msg_txt(sd,1201)); // The rain has stopped.
//	} else {
//		map[sd->bl.m].flag.rain=1;
//		clif_weather(sd->bl.m);
//		clif_displaymessage(fd, msg_txt(sd,1202)); // It has started to rain.
//	}
//	return 0;
//}

/*==========================================
 * It is made to snow.
 *------------------------------------------*/
ACMD_FUNC(snow)
{
	nullpo_retr(-1, sd);
	if (map[sd->bl.m].flag.snow) {
		map[sd->bl.m].flag.snow=0;
		clif_weather(sd->bl.m);
		clif_displaymessage(fd, msg_txt(sd,1203)); // Snow has stopped falling.
	} else {
		map[sd->bl.m].flag.snow=1;
		clif_weather(sd->bl.m);
		clif_displaymessage(fd, msg_txt(sd,1204)); // It has started to snow.
	}

	return 0;
}

/*==========================================
 * Cherry tree snowstorm is made to fall. (Sakura)
 *------------------------------------------*/
ACMD_FUNC(sakura)
{
	nullpo_retr(-1, sd);
	if (map[sd->bl.m].flag.sakura) {
		map[sd->bl.m].flag.sakura=0;
		clif_weather(sd->bl.m);
		clif_displaymessage(fd, msg_txt(sd,1205)); // Cherry tree leaves no longer fall.
	} else {
		map[sd->bl.m].flag.sakura=1;
		clif_weather(sd->bl.m);
		clif_displaymessage(fd, msg_txt(sd,1206)); // Cherry tree leaves have begun to fall.
	}
	return 0;
}

/*==========================================
 * Clouds appear.
 *------------------------------------------*/
ACMD_FUNC(clouds)
{
	nullpo_retr(-1, sd);
	if (map[sd->bl.m].flag.clouds) {
		map[sd->bl.m].flag.clouds=0;
		clif_weather(sd->bl.m);
		clif_displaymessage(fd, msg_txt(sd,1207)); // The clouds has disappear.
	} else {
		map[sd->bl.m].flag.clouds=1;
		clif_weather(sd->bl.m);
		clif_displaymessage(fd, msg_txt(sd,1208)); // Clouds appear.
	}

	return 0;
}

/*==========================================
 * Different type of clouds using effect 516
 *------------------------------------------*/
ACMD_FUNC(clouds2)
{
	nullpo_retr(-1, sd);
	if (map[sd->bl.m].flag.clouds2) {
		map[sd->bl.m].flag.clouds2=0;
		clif_weather(sd->bl.m);
		clif_displaymessage(fd, msg_txt(sd,1209)); // The alternative clouds disappear.
	} else {
		map[sd->bl.m].flag.clouds2=1;
		clif_weather(sd->bl.m);
		clif_displaymessage(fd, msg_txt(sd,1210)); // Alternative clouds appear.
	}

	return 0;
}

/*==========================================
 * Fog hangs over.
 *------------------------------------------*/
ACMD_FUNC(fog)
{
	nullpo_retr(-1, sd);
	if (map[sd->bl.m].flag.fog) {
		map[sd->bl.m].flag.fog=0;
		clif_weather(sd->bl.m);
		clif_displaymessage(fd, msg_txt(sd,1211)); // The fog has gone.
	} else {
		map[sd->bl.m].flag.fog=1;
		clif_weather(sd->bl.m);
		clif_displaymessage(fd, msg_txt(sd,1212)); // Fog hangs over.
	}
		return 0;
}

/*==========================================
 * Fallen leaves fall.
 *------------------------------------------*/
ACMD_FUNC(leaves)
{
	nullpo_retr(-1, sd);
	if (map[sd->bl.m].flag.leaves) {
		map[sd->bl.m].flag.leaves=0;
		clif_weather(sd->bl.m);
		clif_displaymessage(fd, msg_txt(sd,1213)); // Leaves no longer fall.
	} else {
		map[sd->bl.m].flag.leaves=1;
		clif_weather(sd->bl.m);
		clif_displaymessage(fd, msg_txt(sd,1214)); // Fallen leaves fall.
	}

	return 0;
}

/*==========================================
 * Fireworks appear.
 *------------------------------------------*/
ACMD_FUNC(fireworks)
{
	nullpo_retr(-1, sd);
	if (map[sd->bl.m].flag.fireworks) {
		map[sd->bl.m].flag.fireworks=0;
		clif_weather(sd->bl.m);
		clif_displaymessage(fd, msg_txt(sd,1215)); // Fireworks have ended.
	} else {
		map[sd->bl.m].flag.fireworks=1;
		clif_weather(sd->bl.m);
		clif_displaymessage(fd, msg_txt(sd,1216)); // Fireworks have launched.
	}

	return 0;
}

/*==========================================
 * Clearing Weather Effects by Dexity
 *------------------------------------------*/
ACMD_FUNC(clearweather)
{
	nullpo_retr(-1, sd);
	/**
	 * No longer available, keeping here just in case it's back someday. [Ind]
	 **/
	//map[sd->bl.m].flag.rain=0;
	map[sd->bl.m].flag.snow=0;
	map[sd->bl.m].flag.sakura=0;
	map[sd->bl.m].flag.clouds=0;
	map[sd->bl.m].flag.clouds2=0;
	map[sd->bl.m].flag.fog=0;
	map[sd->bl.m].flag.fireworks=0;
	map[sd->bl.m].flag.leaves=0;
	clif_weather(sd->bl.m);
	clif_displaymessage(fd, msg_txt(sd,291)); // Weather effects will dispell on warp/refresh

	return 0;
}

/*===============================================================
 * Sound Command - plays a sound for everyone around! [Codemaster]
 *---------------------------------------------------------------*/
ACMD_FUNC(sound)
{
	char sound_file[100];

	memset(sound_file, '\0', sizeof(sound_file));

		if(!message || !*message || sscanf(message, "%99[^\n]", sound_file) < 1) {
		clif_displaymessage(fd, msg_txt(sd,1217)); // Please enter a sound filename (usage: @sound <filename>).
		return -1;
	}

	if(strstr(sound_file, ".wav") == NULL)
		strcat(sound_file, ".wav");

	clif_soundeffectall(&sd->bl, sound_file, 0, AREA);

	return 0;
}

/*==========================================
 * 	MOB Search
 *------------------------------------------*/
ACMD_FUNC(mobsearch)
{
	char mob_name[100];
	int mob_id;
	int number = 0;
	struct s_mapiterator* it;

	nullpo_retr(-1, sd);

	if (!message || !*message || sscanf(message, "%99[^\n]", mob_name) < 1) {
		clif_displaymessage(fd, msg_txt(sd,1218)); // Please enter a monster name (usage: @mobsearch <monster name>).
		return -1;
	}

	if ((mob_id = atoi(mob_name)) == 0)
		 mob_id = mobdb_searchname(mob_name);
	if( mobdb_checkid(mob_id) == 0){
		snprintf(atcmd_output, sizeof atcmd_output, msg_txt(sd,1219),mob_name); // Invalid mob ID %s!
		clif_displaymessage(fd, atcmd_output);
		return -1;
	}
	strcpy(mob_name,mob_db(mob_id)->jname);	// --ja--
//	strcpy(mob_name,mob_db(mob_id)->name);	// --en--

	snprintf(atcmd_output, sizeof atcmd_output, msg_txt(sd,1220), mob_name, mapindex_id2name(sd->mapindex)); // Mob Search... %s %s
	clif_displaymessage(fd, atcmd_output);

	it = mapit_geteachmob();
	for(;;)
	{
		TBL_MOB* md = (TBL_MOB*)mapit_next(it);
		if( md == NULL )
			break;// no more mobs

		if( md->bl.m != sd->bl.m )
			continue;
		if( md->mob_id != mob_id )
			continue;

		++number;
		if( md->spawn_timer == INVALID_TIMER )
			snprintf(atcmd_output, sizeof(atcmd_output), "%2d[%3d:%3d] %s", number, md->bl.x, md->bl.y, md->name);
		else
			snprintf(atcmd_output, sizeof(atcmd_output), "%2d[%s] %s", number, "dead", md->name);
		clif_displaymessage(fd, atcmd_output);
	}
	mapit_free(it);

	return 0;
}

/*==========================================
 * @cleanmap - cleans items on the ground
 * @cleanarea - cleans items on the ground within an specified area
 *------------------------------------------*/
static int atcommand_cleanfloor_sub(struct block_list *bl, va_list ap)
{
	nullpo_ret(bl);
	map_clearflooritem(bl);

	return 0;
}

ACMD_FUNC(cleanmap)
{
	map_foreachinmap(atcommand_cleanfloor_sub, sd->bl.m, BL_ITEM);
	clif_displaymessage(fd, msg_txt(sd,1221)); // All dropped items have been cleaned up.
	return 0;
}

ACMD_FUNC(cleanarea)
{
	short x0 = 0, y0 = 0, x1 = 0, y1 = 0;

	if (!message || !*message || sscanf(message, "%6hd %6hd %6hd %6hd", &x0, &y0, &x1, &y1) < 1) {
		map_foreachinallarea(atcommand_cleanfloor_sub, sd->bl.m, sd->bl.x - (AREA_SIZE * 2), sd->bl.y - (AREA_SIZE * 2), sd->bl.x + (AREA_SIZE * 2), sd->bl.y + (AREA_SIZE * 2), BL_ITEM);
	}
	else if (sscanf(message, "%6hd %6hd %6hd %6hd", &x0, &y0, &x1, &y1) == 1) {
		map_foreachinallarea(atcommand_cleanfloor_sub, sd->bl.m, sd->bl.x - x0, sd->bl.y - x0, sd->bl.x + x0, sd->bl.y + x0, BL_ITEM);
	}
	else if (sscanf(message, "%6hd %6hd %6hd %6hd", &x0, &y0, &x1, &y1) == 4) {
		map_foreachinallarea(atcommand_cleanfloor_sub, sd->bl.m, x0, y0, x1, y1, BL_ITEM);
	}

	clif_displaymessage(fd, msg_txt(sd,1221)); // All dropped items have been cleaned up.
	return 0;
}

/*==========================================
 * make a NPC/PET talk
 * @npctalkc [SnakeDrak]
 *------------------------------------------*/
ACMD_FUNC(npctalk)
{
	char name[NPC_NAME_LENGTH],mes[100],temp[100];
	struct npc_data *nd;
	bool ifcolor=(*(command + 8) != 'c' && *(command + 8) != 'C')?0:1;
	unsigned long color=0;

	if (sd->sc.cant.chat)
		return -1; //no "chatting" while muted.

	if(!ifcolor) {
		if (!message || !*message || sscanf(message, "%49[^,], %99[^\n]", name, mes) < 2) {
			clif_displaymessage(fd, msg_txt(sd,1222)); // Please enter the correct parameters (usage: @npctalk <npc name>, <message>).
			return -1;
		}
	}
	else {
		if (!message || !*message || sscanf(message, "%16lx %23[^,], %99[^\n]", &color, name, mes) < 3) {
			clif_displaymessage(fd, msg_txt(sd,1223)); // Please enter the correct parameters (usage: @npctalkc <color> <npc name>, <message>).
			return -1;
		}
	}

	if (!(nd = npc_name2id(name))) {
		clif_displaymessage(fd, msg_txt(sd,111)); // This NPC doesn't exist
		return -1;
	}

	strtok(name, "#"); // discard extra name identifier if present
	snprintf(temp, sizeof(temp), "%s : %s", name, mes);

	if(ifcolor) clif_messagecolor(&nd->bl,color,temp,true,AREA_CHAT_WOC);
	else clif_disp_overhead(&nd->bl, temp);

	return 0;
}

ACMD_FUNC(pettalk)
{
	char mes[100],temp[100];
	struct pet_data *pd;

	nullpo_retr(-1, sd);

	if ( battle_config.min_chat_delay ) {
		if( DIFF_TICK(sd->cantalk_tick, gettick()) > 0 )
			return 0;
		sd->cantalk_tick = gettick() + battle_config.min_chat_delay;
	}

	if(!sd->status.pet_id || !(pd=sd->pd))
	{
		clif_displaymessage(fd, msg_txt(sd,184)); // Sorry, but you have no pet.
		return -1;
	}

	if (sd->sc.cant.chat)
		return -1; //no "chatting" while muted.

	if (!message || !*message || sscanf(message, "%99[^\n]", mes) < 1) {
		clif_displaymessage(fd, msg_txt(sd,1224)); // Please enter a message (usage: @pettalk <message>).
		return -1;
	}

	if (message[0] == '/')
	{// pet emotion processing
		const char* emo[] = {
			"/!", "/?", "/ho", "/lv", "/swt", "/ic", "/an", "/ag", "/$", "/...",
			"/scissors", "/rock", "/paper", "/korea", "/lv2", "/thx", "/wah", "/sry", "/heh", "/swt2",
			"/hmm", "/no1", "/??", "/omg", "/O", "/X", "/hlp", "/go", "/sob", "/gg",
			"/kis", "/kis2", "/pif", "/ok", "-?-", "/indonesia", "/bzz", "/rice", "/awsm", "/meh",
			"/shy", "/pat", "/mp", "/slur", "/com", "/yawn", "/grat", "/hp", "/philippines", "/malaysia",
			"/singapore", "/brazil", "/fsh", "/spin", "/sigh", "/dum", "/crwd", "/desp", "/dice", "-dice2",
			"-dice3", "-dice4", "-dice5", "-dice6", "/india", "/love", "/russia", "-?-", "/mobile", "/mail",
			"/chinese", "/antenna1", "/antenna2", "/antenna3", "/hum", "/abs", "/oops", "/spit", "/ene", "/panic",
			"/whisp"
		};
		int i;
		ARR_FIND( 0, ARRAYLENGTH(emo), i, stricmp(message, emo[i]) == 0 );
		if( i == ET_DICE1 ) i = rnd()%6 + ET_DICE1; // randomize /dice
		if( i < ARRAYLENGTH(emo) )
		{
			if (sd->emotionlasttime + 1 >= time(NULL)) { // not more than 1 per second
					sd->emotionlasttime = time(NULL);
					return 0;
			}
			sd->emotionlasttime = time(NULL);

			clif_emotion(&pd->bl, i);
			return 0;
		}
	}

	snprintf(temp, sizeof temp ,"%s : %s", pd->pet.name, mes);
	clif_disp_overhead(&pd->bl, temp);

	return 0;
}

/// @users - displays the number of players present on each map (and percentage)
/// #users displays on the target user instead of self
ACMD_FUNC(users)
{
	char buf[CHAT_SIZE_MAX];
	int i;
	int users[MAX_MAPINDEX];
	int users_all;
	struct s_mapiterator* iter;

	memset(users, 0, sizeof(users));
	users_all = 0;

	// count users on each map
	iter = mapit_getallusers();
	for(;;)
	{
		struct map_session_data* sd2 = (struct map_session_data*)mapit_next(iter);
		if( sd2 == NULL )
			break;// no more users

		if( sd2->mapindex >= MAX_MAPINDEX )
			continue;// invalid mapindex

		if( users[sd2->mapindex] < INT_MAX ) ++users[sd2->mapindex];
		if( users_all < INT_MAX ) ++users_all;
	}
	mapit_free(iter);

	// display results for each map
	for( i = 0; i < MAX_MAPINDEX; ++i )
	{
		if( users[i] == 0 )
			continue;// empty

		safesnprintf(buf, sizeof(buf), "%s: %d (%.2f%%)", mapindex_id2name(i), users[i], (float)(100.0f*users[i]/users_all));
		clif_displaymessage(sd->fd, buf);
	}

	// display overall count
	safesnprintf(buf, sizeof(buf), "all: %d", users_all);
	clif_displaymessage(sd->fd, buf);

	return 0;
}

/*==========================================
 *
 *------------------------------------------*/
ACMD_FUNC(reset)
{
	pc_resetstate(sd);
	pc_resetskill(sd,1);
	sprintf(atcmd_output, msg_txt(sd,208), sd->status.name); // '%s' skill and stats points reseted!
	clif_displaymessage(fd, atcmd_output);
	return 0;
}

/*==========================================
 *
 *------------------------------------------*/
ACMD_FUNC(summon)
{
	char name[NAME_LENGTH];
	int mob_id = 0;
	int duration = 0;
	struct mob_data *md;
	unsigned int tick=gettick();

	nullpo_retr(-1, sd);

	if (!message || !*message || sscanf(message, "%23s %11d", name, &duration) < 1)
	{
		clif_displaymessage(fd, msg_txt(sd,1225)); // Please enter a monster name (usage: @summon <monster name> {duration}).
		return -1;
	}

	if (duration < 1)
		duration =1;
	else if (duration > 60)
		duration =60;

	if ((mob_id = atoi(name)) == 0)
		mob_id = mobdb_searchname(name);
	if(mob_id == 0 || mobdb_checkid(mob_id) == 0)
	{
		clif_displaymessage(fd, msg_txt(sd,40));	// Invalid monster ID or name.
		return -1;
	}

	md = mob_once_spawn_sub(&sd->bl, sd->bl.m, -1, -1, "--ja--", mob_id, "", SZ_SMALL, AI_NONE);

	if(!md)
		return -1;

	md->master_id=sd->bl.id;
	md->special_state.ai=AI_ATTACK;
	md->deletetimer=add_timer(tick+(duration*60000),mob_timer_delete,md->bl.id,0);
	clif_specialeffect(&md->bl,EF_ENTRY2,AREA);
	mob_spawn(md);
	sc_start4(NULL,&md->bl, SC_MODECHANGE, 100, 1, 0, MD_AGGRESSIVE, 0, 60000);
	clif_skill_poseffect(&sd->bl,AM_CALLHOMUN,1,md->bl.x,md->bl.y,tick);
	clif_displaymessage(fd, msg_txt(sd,39));	// All monster summoned!

	return 0;
}

/*==========================================
 * @adjgroup
 * Temporarily move player to another group
 * Useful during beta testing to allow players to use GM commands for short periods of time
 *------------------------------------------*/
ACMD_FUNC(adjgroup)
{
	int new_group = 0;
	nullpo_retr(-1, sd);

	if (!message || !*message || sscanf(message, "%11d", &new_group) != 1) {
		clif_displaymessage(fd, msg_txt(sd,1226)); // Usage: @adjgroup <group_id>
		return -1;
	}

	if (!pc_group_exists(new_group)) {
		clif_displaymessage(fd, msg_txt(sd,1227)); // Specified group does not exist.
		return -1;
	}

	sd->group_id = new_group;
	pc_group_pc_load(sd);/* update cache */
	clif_displaymessage(fd, msg_txt(sd,1228)); // Group changed successfully.
	clif_displaymessage(sd->fd, msg_txt(sd,1229)); // Your group has changed.
	return 0;
}

/*==========================================
 * @trade by [MouseJstr]
 * Open a trade window with a remote player
 *------------------------------------------*/
ACMD_FUNC(trade)
{
    struct map_session_data *pl_sd = NULL;
	nullpo_retr(-1, sd);

	memset(atcmd_player_name, '\0', sizeof(atcmd_player_name));

	if (!message || !*message || sscanf(message, "%23[^\n]", atcmd_player_name) < 1) {
		clif_displaymessage(fd, msg_txt(sd,1230)); // Please enter a player name (usage: @trade <char name>).
		return -1;
	}

	if ( (pl_sd = map_nick2sd(atcmd_player_name,true)) == NULL )
	{
		clif_displaymessage(fd, msg_txt(sd,3)); // Character not found.
		return -1;
	}

	trade_traderequest(sd, pl_sd);
	return 0;
}

/*==========================================
 * @setbattleflag by [MouseJstr]
 * set a battle_config flag without having to reboot
 *------------------------------------------*/
ACMD_FUNC(setbattleflag)
{
	char flag[128], value[128];
	int reload = 0;
	nullpo_retr(-1, sd);

	if (!message || !*message || sscanf(message, "%127s %127s %11d", flag, value, &reload) != 2) {
        	clif_displaymessage(fd, msg_txt(sd,1231)); // Usage: @setbattleflag <flag> <value> {<reload>}
        	return -1;
    	}

	if (battle_set_value(flag, value) == 0)
	{
		clif_displaymessage(fd, msg_txt(sd,1232)); // Unknown battle_config flag.
		return -1;
	}

	clif_displaymessage(fd, msg_txt(sd,1233)); // Set battle_config as requested.

	if (reload)
		mob_reload();

	return 0;
}

/*==========================================
 * @unmute [Valaris]
 *------------------------------------------*/
ACMD_FUNC(unmute)
{
	struct map_session_data *pl_sd = NULL;
	nullpo_retr(-1, sd);

	memset(atcmd_player_name, '\0', sizeof(atcmd_player_name));

	if (!message || !*message || sscanf(message, "%23[^\n]", atcmd_player_name) < 1) {
		clif_displaymessage(fd, msg_txt(sd,1234)); // Please enter a player name (usage: @unmute <char name>).
		return -1;
	}

	if ( (pl_sd = map_nick2sd(atcmd_player_name,false)) == NULL )
	{
		clif_displaymessage(fd, msg_txt(sd,3)); // Character not found.
		return -1;
	}

	if(!pl_sd->sc.data[SC_NOCHAT]) {
		clif_displaymessage(sd->fd,msg_txt(sd,1235)); // Player is not muted.
		return -1;
	}

	pl_sd->status.manner = 0;
	status_change_end(&pl_sd->bl, SC_NOCHAT, INVALID_TIMER);
	clif_displaymessage(sd->fd,msg_txt(sd,1236)); // Player unmuted.

	return 0;
}

/*==========================================
 * @uptime by MC Cameri
 *------------------------------------------*/
ACMD_FUNC(uptime)
{
	unsigned long seconds = 0, day = 24*60*60, hour = 60*60,
		minute = 60, days = 0, hours = 0, minutes = 0;
	nullpo_retr(-1, sd);

	seconds = get_uptime();
	days = seconds/day;
	seconds -= (seconds/day>0)?(seconds/day)*day:0;
	hours = seconds/hour;
	seconds -= (seconds/hour>0)?(seconds/hour)*hour:0;
	minutes = seconds/minute;
	seconds -= (seconds/minute>0)?(seconds/minute)*minute:0;

	snprintf(atcmd_output, sizeof(atcmd_output), msg_txt(sd,245), days, hours, minutes, seconds); // Server Uptime: %ld days, %ld hours, %ld minutes, %ld seconds.
	clif_displaymessage(fd, atcmd_output);

	return 0;
}

/*==========================================
 * @changesex 
 * => Changes one's account sex. Switch from male to female or visversa
 *------------------------------------------*/
ACMD_FUNC(changesex)
{
	int i;

	nullpo_retr(-1, sd);

	pc_resetskill(sd,4);
	// to avoid any problem with equipment and invalid sex, equipment is unequiped.
	for (i = 0; i < EQI_MAX; i++) {
		if (sd->equip_index[i] >= 0)
			pc_unequipitem(sd, sd->equip_index[i], 3);
	}

	chrif_changesex(sd, true);
	return 0;
}

/*==========================================
 * @changecharsex
 * => Changes one's character sex. Switch from male to female or visversa.
 *------------------------------------------*/
ACMD_FUNC(changecharsex)
{
	int i;

	nullpo_retr(-1, sd);

	pc_resetskill(sd,4);
	// to avoid any problem with equipment and invalid sex, equipment is unequiped.
	for (i = 0; i < EQI_MAX; i++) {
		if (sd->equip_index[i] >= 0)
			pc_unequipitem(sd, sd->equip_index[i], 3);
	}

	chrif_changesex(sd, false);
	return 0;
}

/*================================================
 * @mute - Mutes a player for a set amount of time
 *------------------------------------------------*/
ACMD_FUNC(mute)
{
	struct map_session_data *pl_sd = NULL;
	int manner;
	nullpo_retr(-1, sd);

	memset(atcmd_player_name, '\0', sizeof(atcmd_player_name));

	if (!message || !*message || sscanf(message, "%11d %23[^\n]", &manner, atcmd_player_name) < 1) {
		clif_displaymessage(fd, msg_txt(sd,1237)); // Usage: @mute <time> <char name>
		return -1;
	}

	if ( (pl_sd = map_nick2sd(atcmd_player_name,false)) == NULL )
	{
		clif_displaymessage(fd, msg_txt(sd,3)); // Character not found.
		return -1;
	}

	if ( pc_get_group_level(sd) < pc_get_group_level(pl_sd) )
	{
		clif_displaymessage(fd, msg_txt(sd,81)); // Your GM level don't authorise you to do this action on this player.
		return -1;
	}

	clif_manner_message(sd, 0);
	clif_manner_message(pl_sd, 5);

	if( pl_sd->status.manner < manner ) {
		pl_sd->status.manner -= manner;
		sc_start(NULL,&pl_sd->bl,SC_NOCHAT,100,0,0);
	} else {
		pl_sd->status.manner = 0;
		status_change_end(&pl_sd->bl, SC_NOCHAT, INVALID_TIMER);
	}

	clif_GM_silence(sd, pl_sd, (manner > 0 ? 1 : 0));

	return 0;
}

/*==========================================
 * @refresh (like @jumpto <<yourself>>)
 *------------------------------------------*/
ACMD_FUNC(refresh)
{
	nullpo_retr(-1, sd);
	clif_refresh(sd);
	return 0;
}

ACMD_FUNC(refreshall)
{
	struct map_session_data* iter_sd;
	struct s_mapiterator* iter;
	nullpo_retr(-1, sd);

	iter = mapit_getallusers();
	for (iter_sd = (TBL_PC*)mapit_first(iter); mapit_exists(iter); iter_sd = (TBL_PC*)mapit_next(iter))
		clif_refresh(iter_sd);
	mapit_free(iter);
	return 0;
}

/*==========================================
 * @identify
 * => GM's magnifier.
 *------------------------------------------*/
ACMD_FUNC(identify)
{
	int i,num;

	nullpo_retr(-1, sd);

	for(i=num=0;i<MAX_INVENTORY;i++){
		if(sd->inventory.u.items_inventory[i].nameid > 0 && sd->inventory.u.items_inventory[i].identify != 1) {
			num++;
		}
	}
	if (num > 0) {
		clif_item_identify_list(sd);
	} else {
		clif_displaymessage(fd,msg_txt(sd,1238)); // There are no items to appraise.
	}
	return 0;
}

/*===============================================
* @identifyall
* => Indentify all items in inventory - Akinari
*-----------------------------------------------*/
ACMD_FUNC(identifyall)
{
	int i;
	nullpo_retr(-1, sd);
	for(i=0; i<MAX_INVENTORY; i++) {
		if (sd->inventory.u.items_inventory[i].nameid > 0 && sd->inventory.u.items_inventory[i].identify != 1) {
			sd->inventory.u.items_inventory[i].identify = 1;
			clif_item_identified(sd,i,0);
		}
	}
	return 0;
}

/*==========================================
 * @gmotd (Global MOTD)
 * by davidsiaw :P
 *------------------------------------------*/
ACMD_FUNC(gmotd)
{
	FILE* fp;

	if( ( fp = fopen(motd_txt, "r") ) != NULL )
	{
		char buf[CHAT_SIZE_MAX];
		size_t len;

		while( fgets(buf, sizeof(buf), fp) )
		{
			if( buf[0] == '/' && buf[1] == '/' )
			{
				continue;
			}

			len = strlen(buf);

			while( len && ( buf[len-1] == '\r' || buf[len-1] == '\n' ) )
			{// strip trailing EOL characters
				len--;
			}

			if( len )
			{
				buf[len] = 0;

				intif_broadcast(buf, len+1, 0);
			}
		}
		fclose(fp);
	}
	return 0;
}

ACMD_FUNC(misceffect)
{
	int effect = 0;
	nullpo_retr(-1, sd);
	if (!message || !*message)
		return -1;
	if (sscanf(message, "%11d", &effect) < 1)
		return -1;
	clif_misceffect(&sd->bl,effect);

	return 0;
}

/*==========================================
 * MAIL SYSTEM
 *------------------------------------------*/
ACMD_FUNC(mail)
{
	nullpo_ret(sd);
	mail_openmail(sd);
	return 0;
}

/*==========================================
 * Show Monster DB Info   v 1.0
 * originally by [Lupus]
 *------------------------------------------*/
ACMD_FUNC(mobinfo)
{
	unsigned char msize[SZ_ALL][7] = { "Small", "Medium", "Large" };
	unsigned char mrace[RC_ALL][11] = { "Formless", "Undead", "Beast", "Plant", "Insect", "Fish", "Demon", "Demi-Human", "Angel", "Dragon", "Player" };
	unsigned char melement[ELE_ALL][8] = { "Neutral", "Water", "Earth", "Fire", "Wind", "Poison", "Holy", "Dark", "Ghost", "Undead" };
	char atcmd_output2[CHAT_SIZE_MAX];
	struct item_data *item_data;
	struct mob_db *mob;
	uint16 mob_ids[MAX_SEARCH];
	int count;
	int i, k;

	memset(atcmd_output, '\0', sizeof(atcmd_output));
	memset(atcmd_output2, '\0', sizeof(atcmd_output2));

	if (!message || !*message) {
		clif_displaymessage(fd, msg_txt(sd,1239)); // Please enter a monster name/ID (usage: @mobinfo <monster_name_or_monster_ID>).
		return -1;
	}

	// If monster identifier/name argument is a name
	if ((i = mobdb_checkid(atoi(message))))
	{
		mob_ids[0] = i;
		count = 1;
	} else
		count = mobdb_searchname_array(message, mob_ids, MAX_SEARCH);

	if (!count) {
		clif_displaymessage(fd, msg_txt(sd,40)); // Invalid monster ID or name.
		return -1;
	}

	if (count >= MAX_SEARCH) {
		sprintf(atcmd_output, msg_txt(sd,269), MAX_SEARCH); // Displaying first %d matches
		clif_displaymessage(fd, atcmd_output);
		count = MAX_SEARCH;
	}
	for (k = 0; k < count; k++) {
		unsigned int j,base_exp,job_exp;
		mob = mob_db(mob_ids[k]);
		base_exp = mob->base_exp;
		job_exp = mob->job_exp;

		if (pc_isvip(sd)) { // Display EXP rate increase for VIP
			base_exp = (base_exp * battle_config.vip_base_exp_increase) / 100;
			job_exp = (job_exp * battle_config.vip_job_exp_increase) / 100;
		}
#ifdef RENEWAL_EXP
		if( battle_config.atcommand_mobinfo_type ) {
			base_exp = base_exp * pc_level_penalty_mod(mob->lv - sd->status.base_level, mob->status.class_, mob->status.mode, 1) / 100;
			job_exp = job_exp * pc_level_penalty_mod(mob->lv - sd->status.base_level, mob->status.class_, mob->status.mode, 1) / 100;
		}
#endif
		// stats
		if (mob->mexp)
			sprintf(atcmd_output, msg_txt(sd,1240), mob->name, mob->jname, mob->sprite, mob->vd.class_); // MVP Monster: '%s'/'%s'/'%s' (%d)
		else
			sprintf(atcmd_output, msg_txt(sd,1241), mob->name, mob->jname, mob->sprite, mob->vd.class_); // Monster: '%s'/'%s'/'%s' (%d)
		clif_displaymessage(fd, atcmd_output);
		sprintf(atcmd_output, msg_txt(sd,1242), mob->lv, mob->status.max_hp, base_exp, job_exp, MOB_HIT(mob), MOB_FLEE(mob)); //  Lv:%d  HP:%d  Base EXP:%u  Job EXP:%u  HIT:%d  FLEE:%d
		clif_displaymessage(fd, atcmd_output);
		sprintf(atcmd_output, msg_txt(sd,1243), //  DEF:%d  MDEF:%d  STR:%d  AGI:%d  VIT:%d  INT:%d  DEX:%d  LUK:%d
			mob->status.def, mob->status.mdef,mob->status.str, mob->status.agi,
			mob->status.vit, mob->status.int_, mob->status.dex, mob->status.luk);
		clif_displaymessage(fd, atcmd_output);

		sprintf(atcmd_output, msg_txt(sd,1244), //  ATK:%d~%d  Range:%d~%d~%d  Size:%s  Race: %s  Element: %s (Lv:%d)
			mob->status.rhw.atk, mob->status.rhw.atk2, mob->status.rhw.range,
			mob->range2 , mob->range3, msize[mob->status.size],
			mrace[mob->status.race], melement[mob->status.def_ele], mob->status.ele_lv);
		clif_displaymessage(fd, atcmd_output);
		// drops
		clif_displaymessage(fd, msg_txt(sd,1245)); //  Drops:
		strcpy(atcmd_output, " ");
		j = 0;
		for (i = 0; i < MAX_MOB_DROP_TOTAL; i++) {
			int droprate;
			if (mob->dropitem[i].nameid <= 0 || mob->dropitem[i].p < 1 || (item_data = itemdb_exists(mob->dropitem[i].nameid)) == NULL)
				continue;
			droprate = mob->dropitem[i].p;

#ifdef RENEWAL_DROP
			if( battle_config.atcommand_mobinfo_type ) {
				droprate = droprate * pc_level_penalty_mod(mob->lv - sd->status.base_level, mob->status.class_, mob->status.mode, 2) / 100;
				if (droprate <= 0 && !battle_config.drop_rate0item)
					droprate = 1;
			}
#endif
			if (pc_isvip(sd)) // Display drop rate increase for VIP
				droprate += (droprate * battle_config.vip_drop_increase) / 100;
			if (item_data->slot)
				sprintf(atcmd_output2, " - %s[%d]  %02.02f%%", item_data->jname, item_data->slot, (float)droprate / 100);
			else
				sprintf(atcmd_output2, " - %s  %02.02f%%", item_data->jname, (float)droprate / 100);
			strcat(atcmd_output, atcmd_output2);
			if (++j % 3 == 0) {
				clif_displaymessage(fd, atcmd_output);
				strcpy(atcmd_output, " ");
			}
		}
		if (j == 0)
			clif_displaymessage(fd, msg_txt(sd,1246)); // This monster has no drops.
		else if (j % 3 != 0)
			clif_displaymessage(fd, atcmd_output);
		// mvp
		if (mob->mexp) {
			float mvppercent, mvpremain;
			sprintf(atcmd_output, msg_txt(sd,1247), mob->mexp); //  MVP Bonus EXP:%u
			clif_displaymessage(fd, atcmd_output);
			strcpy(atcmd_output, msg_txt(sd,1248)); //  MVP Items:
			mvpremain = 100.0; //Remaining drop chance for official mvp drop mode
			j = 0;
			for (i = 0; i < MAX_MVP_DROP_TOTAL; i++) {
				if (mob->mvpitem[i].nameid <= 0 || (item_data = itemdb_exists(mob->mvpitem[i].nameid)) == NULL)
					continue;
				//Because if there are 3 MVP drops at 50%, the first has a chance of 50%, the second 25% and the third 12.5%
				mvppercent = (float)mob->mvpitem[i].p * mvpremain / 10000.0f;
				if(battle_config.item_drop_mvp_mode == 0) {
					mvpremain -= mvppercent;
				}
				if (mvppercent > 0) {
					j++;
					if (j == 1) {
						if (item_data->slot)
							sprintf(atcmd_output2, " %s[%d]  %02.02f%%", item_data->jname, item_data->slot, mvppercent);
						else
							sprintf(atcmd_output2, " %s  %02.02f%%", item_data->jname, mvppercent);
					} else {
						if (item_data->slot)
							sprintf(atcmd_output2, " - %s[%d]  %02.02f%%", item_data->jname, item_data->slot, mvppercent);
						else
							sprintf(atcmd_output2, " - %s  %02.02f%%", item_data->jname, mvppercent);
					}
					strcat(atcmd_output, atcmd_output2);
				}
			}
			if (j == 0)
				clif_displaymessage(fd, msg_txt(sd,1249)); // This monster has no MVP prizes.
			else
				clif_displaymessage(fd, atcmd_output);
		}
	}
	return 0;
}

/*=========================================
* @showmobs by KarLaeda
* => For 15 sec displays the mobs on minimap
*------------------------------------------*/
ACMD_FUNC(showmobs)
{
	char mob_name[100];
	int mob_id;
	int number = 0;
	struct s_mapiterator* it;

	nullpo_retr(-1, sd);

	if(sscanf(message, "%99[^\n]", mob_name) < 0)
		return -1;

	if((mob_id = atoi(mob_name)) == 0)
		mob_id = mobdb_searchname(mob_name);
	if(mobdb_checkid(mob_id) == 0){
		snprintf(atcmd_output, sizeof atcmd_output, msg_txt(sd,1250),mob_name); // Invalid mob id %s!
		clif_displaymessage(fd, atcmd_output);
		return 0;
	}

	if(status_has_mode(&mob_db(mob_id)->status,MD_STATUS_IMMUNE) && !pc_has_permission(sd, PC_PERM_SHOW_BOSS)){	// If player group does not have access to boss mobs.
		clif_displaymessage(fd, msg_txt(sd,1251)); // Can't show boss mobs!
		return 0;
	}

	if(mob_id == atoi(mob_name) && mob_db(mob_id)->jname)
		strcpy(mob_name,mob_db(mob_id)->jname);    // --ja--
		//strcpy(mob_name,mob_db(mob_id)->name);    // --en--

	snprintf(atcmd_output, sizeof atcmd_output, msg_txt(sd,1252), // Mob Search... %s %s
		mob_name, mapindex_id2name(sd->mapindex));
	clif_displaymessage(fd, atcmd_output);

	it = mapit_geteachmob();
	for(;;)
	{
		TBL_MOB* md = (TBL_MOB*)mapit_next(it);
		if( md == NULL )
			break;// no more mobs

		if( md->bl.m != sd->bl.m )
			continue;
		if( mob_id != -1 && md->mob_id != mob_id )
			continue;
		if( md->special_state.ai || md->master_id )
			continue; // hide slaves and player summoned mobs
		if( md->spawn_timer != INVALID_TIMER )
			continue; // hide mobs waiting for respawn

		++number;
		clif_viewpoint(sd, 1, 0, md->bl.x, md->bl.y, number, 0xFFFFFF);
	}
	mapit_free(it);

	return 0;
}

/*==========================================
 * homunculus level up [orn]
 *------------------------------------------*/
ACMD_FUNC(homlevel)
{
	TBL_HOM * hd;
	int level = 0, i = 0;

	nullpo_retr(-1, sd);

	if ( !message || !*message || ( level = atoi(message) ) < 1 ) {
		clif_displaymessage(fd, msg_txt(sd,1253)); // Please enter a level adjustment (usage: @homlevel <number of levels>).
		return -1;
	}

	if ( !hom_is_active(sd->hd) ) {
		clif_displaymessage(fd, msg_txt(sd,1254)); // You do not have a homunculus.
		return -1;
	}

	hd = sd->hd;

	for (i = 1; i <= level && hd->exp_next; i++){
		hd->homunculus.exp += hd->exp_next;
		if( !hom_levelup(hd) )
			break;
	}

	status_calc_homunculus(hd, SCO_NONE);
	status_percent_heal(&hd->bl, 100, 100);
	clif_specialeffect(&hd->bl,EF_HO_UP,AREA);

	return 0;
}

/*==========================================
 * homunculus evolution H [orn]
 *------------------------------------------*/
ACMD_FUNC(homevolution)
{
	nullpo_retr(-1, sd);

	if ( !hom_is_active(sd->hd) ) {
		clif_displaymessage(fd, msg_txt(sd,1254)); // You do not have a homunculus.
		return -1;
	}

	if ( !hom_evolution(sd->hd) ) {
		clif_displaymessage(fd, msg_txt(sd,1255)); // Your homunculus doesn't evolve.
		return -1;
	}
	clif_homskillinfoblock(sd);
	return 0;
}

ACMD_FUNC(hommutate)
{
	int homun_id, m_class = 0, m_id;
	nullpo_retr(-1, sd);

	if (!hom_is_active(sd->hd)) {
		clif_displaymessage(fd, msg_txt(sd,1254)); // You do not have a homunculus.
		return -1;
	}

	if (!message || !*message) {
		homun_id = 6048 + (rnd() % 4);
	} else {
		homun_id = atoi(message);
	}

	m_class = hom_class2mapid(sd->hd->homunculus.class_);
	m_id	= hom_class2mapid(homun_id);

	if (m_class != -1 && m_id != -1 && m_class&HOM_EVO && m_id&HOM_S && sd->hd->homunculus.level >= 99) {
		hom_mutate(sd->hd, homun_id);
	} else {
		clif_emotion(&sd->hd->bl, ET_SWEAT);
	}
	return 0;
}

/*==========================================
 * call choosen homunculus [orn]
 *------------------------------------------*/
ACMD_FUNC(makehomun)
{
	int homunid;
	nullpo_retr(-1, sd);

	if ( sd->status.hom_id ) {
		clif_displaymessage(fd, msg_txt(sd,450)); // You already have a homunculus
		return -1;
	}

	if (!message || !*message) {
		clif_displaymessage(fd, msg_txt(sd,1256)); // Please enter a homunculus ID (usage: @makehomun <homunculus id>).
		return -1;
	}

	homunid = atoi(message);
	if( homunid < HM_CLASS_BASE || homunid > HM_CLASS_BASE + MAX_HOMUNCULUS_CLASS - 1 )
	{
		clif_displaymessage(fd, msg_txt(sd,1257)); // Invalid Homunculus ID.
		return -1;
	}

	hom_create_request(sd,homunid);
	return 0;
}

/*==========================================
 * modify homunculus intimacy [orn]
 *------------------------------------------*/
ACMD_FUNC(homfriendly)
{
	int friendly = 0;

	nullpo_retr(-1, sd);

	if ( !hom_is_active(sd->hd) ) {
		clif_displaymessage(fd, msg_txt(sd,1254)); // You do not have a homunculus.
		return -1;
	}

	if (!message || !*message) {
		clif_displaymessage(fd, msg_txt(sd,1258)); // Please enter a friendly value (usage: @homfriendly <friendly value [0-1000]>).
		return -1;
	}

	friendly = atoi(message);
	friendly = cap_value(friendly, 0, 1000);

	sd->hd->homunculus.intimacy = friendly * 100 ;
	clif_send_homdata(sd,SP_INTIMATE,friendly);
	return 0;
}

/*==========================================
 * modify homunculus hunger [orn]
 *------------------------------------------*/
ACMD_FUNC(homhungry)
{
	int hungry = 0;

	nullpo_retr(-1, sd);

	if ( !hom_is_active(sd->hd) ) {
		clif_displaymessage(fd, msg_txt(sd,1254)); // You do not have a homunculus.
		return -1;
	}

	if (!message || !*message) {
		clif_displaymessage(fd, msg_txt(sd,1259)); // Please enter a hunger value (usage: @homhungry <hunger value [0-100]>).
		return -1;
	}

	hungry = atoi(message);
	hungry = cap_value(hungry, 0, 100);

	sd->hd->homunculus.hunger = hungry;
	clif_send_homdata(sd,SP_HUNGRY,hungry);
	return 0;
}

/*==========================================
 * make the homunculus speak [orn]
 *------------------------------------------*/
ACMD_FUNC(homtalk)
{
	char mes[100],temp[100];

	nullpo_retr(-1, sd);

	if ( battle_config.min_chat_delay ) {
		if( DIFF_TICK(sd->cantalk_tick, gettick()) > 0 )
			return 0;
		sd->cantalk_tick = gettick() + battle_config.min_chat_delay;
	}

	if (sd->sc.cant.chat)
		return -1; //no "chatting" while muted.

	if ( !hom_is_active(sd->hd) ) {
		clif_displaymessage(fd, msg_txt(sd,1254)); // You do not have a homunculus.
		return -1;
	}

	if (!message || !*message || sscanf(message, "%99[^\n]", mes) < 1) {
		clif_displaymessage(fd, msg_txt(sd,1260)); // Please enter a message (usage: @homtalk <message>).
		return -1;
	}

	snprintf(temp, sizeof temp ,"%s : %s", sd->hd->homunculus.name, mes);
	clif_disp_overhead(&sd->hd->bl, temp);

	return 0;
}

/*==========================================
 * Show homunculus stats
 *------------------------------------------*/
ACMD_FUNC(hominfo)
{
	struct homun_data *hd;
	struct status_data *status;
	nullpo_retr(-1, sd);

	if ( !hom_is_active(sd->hd) ) {
		clif_displaymessage(fd, msg_txt(sd,1254)); // You do not have a homunculus.
		return -1;
	}

	hd = sd->hd;
	status = status_get_status_data(&hd->bl);
	clif_displaymessage(fd, msg_txt(sd,1261)); // Homunculus stats:

	snprintf(atcmd_output, sizeof(atcmd_output) ,msg_txt(sd,1262), // HP: %d/%d - SP: %d/%d
		status->hp, status->max_hp, status->sp, status->max_sp);
	clif_displaymessage(fd, atcmd_output);

	snprintf(atcmd_output, sizeof(atcmd_output) ,msg_txt(sd,1263), // ATK: %d - MATK: %d~%d
		status->rhw.atk2 +status->batk, status->matk_min, status->matk_max);
	clif_displaymessage(fd, atcmd_output);

	snprintf(atcmd_output, sizeof(atcmd_output) ,msg_txt(sd,1264), // Hungry: %d - Intimacy: %u
		hd->homunculus.hunger, hd->homunculus.intimacy/100);
	clif_displaymessage(fd, atcmd_output);

	snprintf(atcmd_output, sizeof(atcmd_output) ,
		msg_txt(sd,1265), // Stats: Str %d / Agi %d / Vit %d / Int %d / Dex %d / Luk %d
		status->str, status->agi, status->vit,
		status->int_, status->dex, status->luk);
	clif_displaymessage(fd, atcmd_output);

	return 0;
}

ACMD_FUNC(homstats)
{
	struct homun_data *hd;
	struct s_homunculus_db *db;
	struct s_homunculus *hom;
	int lv, min, max, evo;

	nullpo_retr(-1, sd);

	if ( !hom_is_active(sd->hd) ) {
		clif_displaymessage(fd, msg_txt(sd,1254)); // You do not have a homunculus.
		return -1;
	}

	hd = sd->hd;

	hom = &hd->homunculus;
	db = hd->homunculusDB;
	lv = hom->level;

	snprintf(atcmd_output, sizeof(atcmd_output) ,
		msg_txt(sd,1266), lv, db->name); // Homunculus growth stats (Lv %d %s):
	clif_displaymessage(fd, atcmd_output);
	lv--; //Since the first increase is at level 2.

	evo = (hom->class_ == db->evo_class);
	min = db->base.HP +lv*db->gmin.HP +(evo?db->emin.HP:0);
	max = db->base.HP +lv*db->gmax.HP +(evo?db->emax.HP:0);;
	snprintf(atcmd_output, sizeof(atcmd_output) ,msg_txt(sd,1267), hom->max_hp, min, max); // Max HP: %d (%d~%d)
	clif_displaymessage(fd, atcmd_output);

	min = db->base.SP +lv*db->gmin.SP +(evo?db->emin.SP:0);
	max = db->base.SP +lv*db->gmax.SP +(evo?db->emax.SP:0);;
	snprintf(atcmd_output, sizeof(atcmd_output) ,msg_txt(sd,1268), hom->max_sp, min, max); // Max SP: %d (%d~%d)
	clif_displaymessage(fd, atcmd_output);

	min = db->base.str +lv*(db->gmin.str/10) +(evo?db->emin.str:0);
	max = db->base.str +lv*(db->gmax.str/10) +(evo?db->emax.str:0);;
	snprintf(atcmd_output, sizeof(atcmd_output) ,msg_txt(sd,1269), hom->str/10, min, max); // Str: %d (%d~%d)
	clif_displaymessage(fd, atcmd_output);

	min = db->base.agi +lv*(db->gmin.agi/10) +(evo?db->emin.agi:0);
	max = db->base.agi +lv*(db->gmax.agi/10) +(evo?db->emax.agi:0);;
	snprintf(atcmd_output, sizeof(atcmd_output) ,msg_txt(sd,1270), hom->agi/10, min, max); // Agi: %d (%d~%d)
	clif_displaymessage(fd, atcmd_output);

	min = db->base.vit +lv*(db->gmin.vit/10) +(evo?db->emin.vit:0);
	max = db->base.vit +lv*(db->gmax.vit/10) +(evo?db->emax.vit:0);;
	snprintf(atcmd_output, sizeof(atcmd_output) ,msg_txt(sd,1271), hom->vit/10, min, max); // Vit: %d (%d~%d)
	clif_displaymessage(fd, atcmd_output);

	min = db->base.int_ +lv*(db->gmin.int_/10) +(evo?db->emin.int_:0);
	max = db->base.int_ +lv*(db->gmax.int_/10) +(evo?db->emax.int_:0);;
	snprintf(atcmd_output, sizeof(atcmd_output) ,msg_txt(sd,1272), hom->int_/10, min, max); // Int: %d (%d~%d)
	clif_displaymessage(fd, atcmd_output);

	min = db->base.dex +lv*(db->gmin.dex/10) +(evo?db->emin.dex:0);
	max = db->base.dex +lv*(db->gmax.dex/10) +(evo?db->emax.dex:0);;
	snprintf(atcmd_output, sizeof(atcmd_output) ,msg_txt(sd,1273), hom->dex/10, min, max); // Dex: %d (%d~%d)
	clif_displaymessage(fd, atcmd_output);

	min = db->base.luk +lv*(db->gmin.luk/10) +(evo?db->emin.luk:0);
	max = db->base.luk +lv*(db->gmax.luk/10) +(evo?db->emax.luk:0);;
	snprintf(atcmd_output, sizeof(atcmd_output) ,msg_txt(sd,1274), hom->luk/10, min, max); // Luk: %d (%d~%d)
	clif_displaymessage(fd, atcmd_output);

	return 0;
}

ACMD_FUNC(homshuffle)
{
	nullpo_retr(-1, sd);

	if(!sd->hd)
		return -1; // nothing to do

	if(!hom_shuffle(sd->hd))
		return -1;

	clif_displaymessage(sd->fd, msg_txt(sd,1275)); // Homunculus stats altered.
	atcommand_homstats(fd, sd, command, message); //Print out the new stats
	return 0;
}

/*==========================================
 * Show Items DB Info   v 1.0
 * originally by [Lupus]
 *------------------------------------------*/
ACMD_FUNC(iteminfo)
{
	struct item_data *item_array[MAX_SEARCH];
	int i, count = 1;

	if (!message || !*message) {
		clif_displaymessage(fd, msg_txt(sd,1276)); // Please enter an item name/ID (usage: @ii/@iteminfo <item name/ID>).
		return -1;
	}
	if ((item_array[0] = itemdb_exists(atoi(message))) == NULL)
		count = itemdb_searchname_array(item_array, MAX_SEARCH, message);

	if (!count) {
		clif_displaymessage(fd, msg_txt(sd,19));	// Invalid item ID or name.
		return -1;
	}

	if (count == MAX_SEARCH) {
		sprintf(atcmd_output, msg_txt(sd,269), MAX_SEARCH); // Displaying first %d matches
		clif_displaymessage(fd, atcmd_output);
	}
	for (i = 0; i < count; i++) {
		struct item_data * item_data = item_array[i];
		sprintf(atcmd_output, msg_txt(sd,1277), // Item: '%s'/'%s'[%d] (%hu) Type: %s | Extra Effect: %s
			item_data->name,item_data->jname,item_data->slot,item_data->nameid,
			(item_data->type != IT_AMMO) ? itemdb_typename((enum item_types)item_data->type) : itemdb_typename_ammo((enum e_item_ammo)item_data->look),
			(item_data->script==NULL)? msg_txt(sd,1278) : msg_txt(sd,1279) // None / With script
		);
		clif_displaymessage(fd, atcmd_output);

		sprintf(atcmd_output, msg_txt(sd,1280), item_data->value_buy, item_data->value_sell, item_data->weight/10. ); // NPC Buy:%dz, Sell:%dz | Weight: %.1f
		clif_displaymessage(fd, atcmd_output);

		if (item_data->maxchance == -1) {
			strcpy(atcmd_output, msg_txt(sd,1281)); //  - Available in the shops only.
			clif_displaymessage(fd, atcmd_output);
		}
		else if (!battle_config.atcommand_mobinfo_type) {
			if (item_data->maxchance)
				sprintf(atcmd_output, msg_txt(sd,1282), (float)item_data->maxchance / 100 ); //  - Maximal monsters drop chance: %02.02f%%
			else
				strcpy(atcmd_output, msg_txt(sd,1283)); //  - Monsters don't drop this item.
			clif_displaymessage(fd, atcmd_output);
		}
	}
	return 0;
}

/*==========================================
 * Show who drops the item.
 *------------------------------------------*/
ACMD_FUNC(whodrops)
{
	struct item_data *item_data, *item_array[MAX_SEARCH];
	int i,j, count = 1;

	if (!message || !*message) {
		clif_displaymessage(fd, msg_txt(sd,1284)); // Please enter item name/ID (usage: @whodrops <item name/ID>).
		return -1;
	}
	if ((item_array[0] = itemdb_exists(atoi(message))) == NULL)
		count = itemdb_searchname_array(item_array, MAX_SEARCH, message);

	if (!count) {
		clif_displaymessage(fd, msg_txt(sd,19));	// Invalid item ID or name.
		return -1;
	}

	if (count == MAX_SEARCH) {
		sprintf(atcmd_output, msg_txt(sd,269), MAX_SEARCH); // Displaying first %d matches
		clif_displaymessage(fd, atcmd_output);
	}
	for (i = 0; i < count; i++) {
		item_data = item_array[i];
		sprintf(atcmd_output, msg_txt(sd,1285), item_data->jname, item_data->slot, item_data->nameid); // Item: '%s'[%d] (ID:%hu)
		clif_displaymessage(fd, atcmd_output);

		if (item_data->mob[0].chance == 0) {
			strcpy(atcmd_output, msg_txt(sd,1286)); //  - Item is not dropped by mobs.
			clif_displaymessage(fd, atcmd_output);
		} else {
			sprintf(atcmd_output, msg_txt(sd,1287), MAX_SEARCH); //  - Common mobs with highest drop chance (only max %d are listed):
			clif_displaymessage(fd, atcmd_output);

			for (j=0; j < MAX_SEARCH && item_data->mob[j].chance > 0; j++)
			{
				int dropchance = item_data->mob[j].chance;

#ifdef RENEWAL_DROP
				if( battle_config.atcommand_mobinfo_type )
					dropchance = dropchance * pc_level_penalty_mod(mob_db(item_data->mob[j].id)->lv - sd->status.base_level, mob_db(item_data->mob[j].id)->status.class_, mob_db(item_data->mob[j].id)->status.mode, 2) / 100;
#endif
				if (pc_isvip(sd)) // Display item rate increase for VIP
					dropchance += (dropchance * battle_config.vip_drop_increase) / 100;
				sprintf(atcmd_output, "- %s (%d): %02.02f%%", mob_db(item_data->mob[j].id)->jname, item_data->mob[j].id, dropchance/100.);
				clif_displaymessage(fd, atcmd_output);
			}
		}
	}
	return 0;
}

ACMD_FUNC(whereis)
{
	uint16 mob_ids[MAX_SEARCH] = {0};
	int count = 0;

	if (!message || !*message) {
		clif_displaymessage(fd, msg_txt(sd,1288)); // Please enter a monster name/ID (usage: @whereis <monster_name_or_monster_ID>).
		return -1;
	}
	
	int i_message = atoi(message);
	if (mobdb_checkid(i_message)) {
		// ID given
		mob_ids[0] = i_message;
		count = 1;
	} else {
		// Name given, get all monster associated whith this name
		count = mobdb_searchname_array(message, mob_ids, MAX_SEARCH);
	}
	
	if (count <= 0) {
		clif_displaymessage(fd, msg_txt(sd,40)); // Invalid monster ID or name.
		return -1;
	}

	if (count >= MAX_SEARCH) {
		sprintf(atcmd_output, msg_txt(sd,269), MAX_SEARCH); // Displaying first %d matches
		clif_displaymessage(fd, atcmd_output);
		count = MAX_SEARCH;
	}

	for (int i = 0; i < count; i++) {
		uint16 mob_id = mob_ids[i];
		struct mob_db * mob = mob_db(mob_id);

		snprintf(atcmd_output, sizeof atcmd_output, msg_txt(sd,1289), mob->jname); // %s spawns in:
		clif_displaymessage(fd, atcmd_output);
		
		const std::vector<spawn_info> spawns = mob_get_spawns(mob_id);
		if (spawns.size() <= 0) {
			 // This monster does not spawn normally.
			clif_displaymessage(fd, msg_txt(sd,1290));
		} else {
			for(auto& spawn : spawns)
			{
				int16 mapid = map_mapindex2mapid(spawn.mapindex);
				if (mapid < 0)
					continue;
				snprintf(atcmd_output, sizeof atcmd_output, "%s (%d)", map[mapid].name, spawn.qty);
				clif_displaymessage(fd, atcmd_output);
			}
		}
	}

	return 0;
}

ACMD_FUNC(version)
{
	pc_show_version(sd);
	return 0;
}

/*==========================================
 * @mutearea by MouseJstr
 *------------------------------------------*/
static int atcommand_mutearea_sub(struct block_list *bl,va_list ap)
{

	int time, id;
	struct map_session_data *pl_sd = (struct map_session_data *)bl;
	if (pl_sd == NULL)
		return 0;

	id = va_arg(ap, int);
	time = va_arg(ap, int);

	if (id != bl->id && !pc_get_group_level(pl_sd)) {
		pl_sd->status.manner -= time;
		if (pl_sd->status.manner < 0)
			sc_start(NULL,&pl_sd->bl,SC_NOCHAT,100,0,0);
		else
			status_change_end(&pl_sd->bl, SC_NOCHAT, INVALID_TIMER);
	}
	return 0;
}

ACMD_FUNC(mutearea)
{
	int time;
	nullpo_ret(sd);

	if (!message || !*message) {
		clif_displaymessage(fd, msg_txt(sd,1297)); // Please enter a time in minutes (usage: @mutearea/@stfu <time in minutes>).
		return -1;
	}

	time = atoi(message);

	map_foreachinallarea(atcommand_mutearea_sub,sd->bl.m,
		sd->bl.x-AREA_SIZE, sd->bl.y-AREA_SIZE,
		sd->bl.x+AREA_SIZE, sd->bl.y+AREA_SIZE, BL_PC, sd->bl.id, time);

	return 0;
}


ACMD_FUNC(rates)
{
	char buf[CHAT_SIZE_MAX];

	nullpo_ret(sd);
	memset(buf, '\0', sizeof(buf));

	snprintf(buf, CHAT_SIZE_MAX, msg_txt(sd,1298), // Experience rates: Base %.2fx / Job %.2fx
		(battle_config.base_exp_rate + (pc_isvip(sd) ? (battle_config.vip_base_exp_increase * battle_config.base_exp_rate) / 100 : 0)) / 100.,
		(battle_config.job_exp_rate + (pc_isvip(sd) ? (battle_config.vip_job_exp_increase * battle_config.job_exp_rate) / 100 : 0)) / 100.);
	clif_displaymessage(fd, buf);
	snprintf(buf, CHAT_SIZE_MAX, msg_txt(sd,1299), // Normal Drop Rates: Common %.2fx / Healing %.2fx / Usable %.2fx / Equipment %.2fx / Card %.2fx
		(battle_config.item_rate_common + (pc_isvip(sd) ? (battle_config.vip_drop_increase * battle_config.item_rate_common) / 100 : 0)) / 100.,
		(battle_config.item_rate_heal + (pc_isvip(sd) ? (battle_config.vip_drop_increase * battle_config.item_rate_heal) / 100 : 0)) / 100.,
		(battle_config.item_rate_use + (pc_isvip(sd) ? (battle_config.vip_drop_increase * battle_config.item_rate_use) / 100 : 0)) / 100.,
		(battle_config.item_rate_equip + (pc_isvip(sd) ? (battle_config.vip_drop_increase * battle_config.item_rate_equip) / 100 : 0)) / 100.,
		(battle_config.item_rate_card + (pc_isvip(sd) ? (battle_config.vip_drop_increase * battle_config.item_rate_card) / 100 : 0)) / 100.);
	clif_displaymessage(fd, buf);
	snprintf(buf, CHAT_SIZE_MAX, msg_txt(sd,1300), // Boss Drop Rates: Common %.2fx / Healing %.2fx / Usable %.2fx / Equipment %.2fx / Card %.2fx
		(battle_config.item_rate_common_boss + (pc_isvip(sd) ? (battle_config.vip_drop_increase * battle_config.item_rate_common_boss) / 100 : 0)) / 100.,
		(battle_config.item_rate_heal_boss + (pc_isvip(sd) ? (battle_config.vip_drop_increase * battle_config.item_rate_heal_boss) / 100 : 0)) / 100.,
		(battle_config.item_rate_use_boss + (pc_isvip(sd) ? (battle_config.vip_drop_increase * battle_config.item_rate_use_boss) / 100 : 0)) / 100.,
		(battle_config.item_rate_equip_boss + (pc_isvip(sd) ? (battle_config.vip_drop_increase * battle_config.item_rate_equip_boss) / 100 : 0)) / 100.,
		(battle_config.item_rate_card_boss + (pc_isvip(sd) ? (battle_config.vip_drop_increase * battle_config.item_rate_card_boss) / 100 : 0)) / 100.);
	clif_displaymessage(fd, buf);
	snprintf(buf, CHAT_SIZE_MAX, msg_txt(sd,1024), // MVP Drop Rates: Common %.2fx / Healing %.2fx / Usable %.2fx / Equipment %.2fx / Card %.2fx
		(battle_config.item_rate_common_mvp + (pc_isvip(sd) ? (battle_config.vip_drop_increase * battle_config.item_rate_common_mvp) / 100 : 0)) / 100.,
		(battle_config.item_rate_heal_mvp + (pc_isvip(sd) ? (battle_config.vip_drop_increase * battle_config.item_rate_heal_mvp) / 100 : 0)) / 100.,
		(battle_config.item_rate_use_mvp + (pc_isvip(sd) ? (battle_config.vip_drop_increase * battle_config.item_rate_use_mvp) / 100 : 0)) / 100.,
		(battle_config.item_rate_equip_mvp + (pc_isvip(sd) ? (battle_config.vip_drop_increase * battle_config.item_rate_equip_mvp) / 100 : 0)) / 100.,
		(battle_config.item_rate_card_mvp + (pc_isvip(sd) ? (battle_config.vip_drop_increase * battle_config.item_rate_card_mvp) / 100 : 0)) / 100.);
	clif_displaymessage(fd, buf);
	snprintf(buf, CHAT_SIZE_MAX, msg_txt(sd,1301), // Other Drop Rates: MvP %.2fx / Card-Based %.2fx / Treasure %.2fx
		(battle_config.item_rate_mvp + (pc_isvip(sd) ? (battle_config.vip_drop_increase * battle_config.item_rate_mvp) / 100 : 0)) / 100.,
		(battle_config.item_rate_adddrop + (pc_isvip(sd) ? (battle_config.vip_drop_increase * battle_config.item_rate_adddrop) / 100 : 0)) / 100.,
		(battle_config.item_rate_treasure + (pc_isvip(sd) ? (battle_config.vip_drop_increase * battle_config.item_rate_treasure) / 100 : 0)) / 100.);
	clif_displaymessage(fd, buf);

	return 0;
}

/*==========================================
 * @me by lordalfa
 * => Displays the OUTPUT string on top of the Visible players Heads.
 *------------------------------------------*/
ACMD_FUNC(me)
{
	char tempmes[CHAT_SIZE_MAX];
	nullpo_retr(-1, sd);

	memset(tempmes, '\0', sizeof(tempmes));
	memset(atcmd_output, '\0', sizeof(atcmd_output));

	if (sd->sc.cant.chat)
		return -1; //no "chatting" while muted.

	if (!message || !*message || sscanf(message, "%255[^\n]", tempmes) < 0) {
		clif_displaymessage(fd, msg_txt(sd,1302)); // Please enter a message (usage: @me <message>).
		return -1;
	}

	sprintf(atcmd_output, msg_txt(sd,270), sd->status.name, tempmes);	// *%s %s*
	clif_disp_overhead(&sd->bl, atcmd_output);

	return 0;

}

/*==========================================
 * @size
 * => Resize your character sprite. [Valaris]
 *------------------------------------------*/
ACMD_FUNC(size)
{
	int size = SZ_SMALL;
	nullpo_retr(-1, sd);

	size = cap_value(atoi(message),SZ_SMALL,SZ_BIG);

	if(sd->state.size) {
		sd->state.size = SZ_SMALL;
		pc_setpos(sd, sd->mapindex, sd->bl.x, sd->bl.y, CLR_TELEPORT);
	}

	sd->state.size = size;
	if( size == SZ_MEDIUM )
		clif_specialeffect(&sd->bl,EF_BABYBODY,AREA);
	else if( size == SZ_BIG )
		clif_specialeffect(&sd->bl,EF_GIANTBODY,AREA);

	clif_displaymessage(fd, msg_txt(sd,1303)); // Size change applied.
	return 0;
}

ACMD_FUNC(sizeall)
{
	int size;
	struct map_session_data *pl_sd;
	struct s_mapiterator* iter;

	size = atoi(message);
	size = cap_value(size,SZ_SMALL,SZ_BIG);

	iter = mapit_getallusers();
	for( pl_sd = (TBL_PC*)mapit_first(iter); mapit_exists(iter); pl_sd = (TBL_PC*)mapit_next(iter) ) {
		if( pl_sd->state.size != size ) {
			if( pl_sd->state.size ) {
				pl_sd->state.size = SZ_SMALL;
				pc_setpos(pl_sd, pl_sd->mapindex, pl_sd->bl.x, pl_sd->bl.y, CLR_TELEPORT);
			}

			pl_sd->state.size = size;
			if( size == SZ_MEDIUM )
				clif_specialeffect(&pl_sd->bl,EF_BABYBODY,AREA);
			else if( size == SZ_BIG )
				clif_specialeffect(&pl_sd->bl,EF_GIANTBODY,AREA);
		}
	}
	mapit_free(iter);

	clif_displaymessage(fd, msg_txt(sd,1303)); // Size change applied.
	return 0;
}

ACMD_FUNC(sizeguild)
{
	int size = SZ_SMALL, i;
	char guild[NAME_LENGTH];
	struct map_session_data *pl_sd;
	struct guild *g;
	nullpo_retr(-1, sd);

	memset(guild, '\0', sizeof(guild));

	if( !message || !*message || sscanf(message, "%11d %23[^\n]", &size, guild) < 2 ) {
		clif_displaymessage(fd, msg_txt(sd,1304)); // Please enter guild name/ID (usage: @sizeguild <size> <guild name/ID>).
		return -1;
	}

	if( (g = guild_searchname(guild)) == NULL && (g = guild_search(atoi(guild))) == NULL ) {
		clif_displaymessage(fd, msg_txt(sd,94)); // Incorrect name/ID, or no one from the guild is online.
		return -1;
	}

	size = cap_value(size,SZ_SMALL,SZ_BIG);

	for( i = 0; i < g->max_member; i++ ) {
		if( (pl_sd = g->member[i].sd) && pl_sd->state.size != size ) {
			if( pl_sd->state.size ) {
				pl_sd->state.size = SZ_SMALL;
				pc_setpos(pl_sd, pl_sd->mapindex, pl_sd->bl.x, pl_sd->bl.y, CLR_TELEPORT);
			}

			pl_sd->state.size = size;
			if( size == SZ_MEDIUM )
				clif_specialeffect(&pl_sd->bl,EF_BABYBODY,AREA);
			else if( size == SZ_BIG )
				clif_specialeffect(&pl_sd->bl,EF_GIANTBODY,AREA);
		}
	}

	clif_displaymessage(fd, msg_txt(sd,1303)); // Size change applied.
	return 0;
}

/*==========================================
 * @monsterignore
 * => Makes monsters ignore you. [Valaris]
 *------------------------------------------*/
ACMD_FUNC(monsterignore)
{
	nullpo_retr(-1, sd);

	if (!sd->state.monster_ignore) {
		sd->state.monster_ignore = 1;
		clif_displaymessage(sd->fd, msg_txt(sd,1305)); // You are now immune to attacks.
	} else {
		sd->state.monster_ignore = 0;
		clif_displaymessage(sd->fd, msg_txt(sd,1306)); // Returned to normal state.
	}

	return 0;
}
/*==========================================
 * @fakename
 * => Gives your character a fake name. [Valaris]
 *------------------------------------------*/
ACMD_FUNC(fakename)
{
	nullpo_retr(-1, sd);

	if( !message || !*message )
	{
		if( sd->fakename[0] )
		{
			sd->fakename[0] = '\0';
			clif_name_area(&sd->bl);
			if (sd->disguise)
				clif_name_self(&sd->bl);
			clif_displaymessage(sd->fd, msg_txt(sd,1307)); // Returned to real name.
			return 0;
		}

		clif_displaymessage(sd->fd, msg_txt(sd,1308)); // You must enter a name.
		return -1;
	}

	if( strlen(message) < 2 )
	{
		clif_displaymessage(sd->fd, msg_txt(sd,1309)); // Fake name must be at least two characters.
		return -1;
	}

	safestrncpy(sd->fakename, message, sizeof(sd->fakename));
	clif_name_area(&sd->bl);
	if (sd->disguise) // Another packet should be sent so the client updates the name for sd
		clif_name_self(&sd->bl);
	clif_displaymessage(sd->fd, msg_txt(sd,1310)); // Fake name enabled.

	return 0;
}

/*==========================================
 * Ragnarok Resources
 *------------------------------------------*/
ACMD_FUNC(mapflag) {
#define checkflag( cmd ) if ( map[ sd->bl.m ].flag.cmd ) clif_displaymessage(sd->fd,#cmd)
#define setflag( cmd ) \
	if ( strcmp( flag_name , #cmd ) == 0 ){\
		map[ sd->bl.m ].flag.cmd = flag;\
		sprintf(atcmd_output,"[ @mapflag ] %s flag has been set to %s value = %hd",#cmd,flag?"On":"Off",flag);\
		clif_displaymessage(sd->fd,atcmd_output);\
		return 0;\
	}
	char flag_name[100];
	short flag=0,i;
	nullpo_retr(-1, sd);
	memset(flag_name, '\0', sizeof(flag_name));

	if (!message || !*message || (sscanf(message, "%99s %6hd", flag_name, &flag) < 1)) {
		clif_displaymessage(sd->fd,msg_txt(sd,1311)); // Enabled Mapflags in this map:
		clif_displaymessage(sd->fd,"----------------------------------");
		checkflag(town);				checkflag(autotrade);			checkflag(allowks);				checkflag(nomemo);
		checkflag(noteleport);			checkflag(noreturn);			checkflag(monster_noteleport);	checkflag(nosave);
		checkflag(nobranch);			checkflag(noexppenalty);		checkflag(pvp);					checkflag(pvp_noparty);
		checkflag(pvp_noguild);			checkflag(pvp_nightmaredrop);	checkflag(pvp_nocalcrank);		checkflag(gvg_castle);
		checkflag(gvg);					checkflag(gvg_dungeon);			checkflag(gvg_noparty);			checkflag(battleground);
		checkflag(nozenypenalty);		checkflag(notrade);				checkflag(noskill);				checkflag(nowarp);
		checkflag(nowarpto);			checkflag(noicewall);			checkflag(snow);				checkflag(clouds);
		checkflag(clouds2);				checkflag(fog);					checkflag(fireworks);			checkflag(sakura);
		checkflag(leaves);				checkflag(nogo);				checkflag(nobaseexp);			checkflag(nojobexp);
		checkflag(nomobloot);			checkflag(nomvploot);			checkflag(nightenabled);		checkflag(restricted);
		checkflag(nodrop);				checkflag(novending);			checkflag(loadevent);			checkflag(nochat);
		checkflag(partylock);			checkflag(guildlock);			checkflag(reset);				checkflag(chmautojoin);
		checkflag(nousecart);			checkflag(noitemconsumption);	checkflag(nosumstarmiracle);	checkflag(nomineeffect);
		checkflag(nolockon);			checkflag(notomb);				checkflag(nocostume);			checkflag(gvg_te);
		checkflag(gvg_te_castle);		checkflag(hidemobhpbar);
#ifdef ADJUST_SKILL_DAMAGE
		checkflag(skill_damage);
#endif
		clif_displaymessage(sd->fd," ");
		clif_displaymessage(sd->fd,msg_txt(sd,1312)); // Usage: "@mapflag monster_noteleport 1" (0=Off | 1=On)
		clif_displaymessage(sd->fd,msg_txt(sd,1313)); // Type "@mapflag available" to list the available mapflags.
		return 1;
	}
	for (i = 0; flag_name[i]; i++) flag_name[i] = (char)tolower(flag_name[i]); //lowercase

	setflag(town);				setflag(autotrade);			setflag(allowks);				setflag(nomemo);
	setflag(noteleport);		setflag(noreturn);			setflag(monster_noteleport);	setflag(nosave);
	setflag(nobranch);			setflag(noexppenalty);		setflag(pvp);					setflag(pvp_noparty);
	setflag(pvp_noguild);		setflag(pvp_nightmaredrop);	setflag(pvp_nocalcrank);		setflag(gvg_castle);
	setflag(gvg);				setflag(gvg_dungeon);		setflag(gvg_noparty);			setflag(battleground);
	setflag(nozenypenalty);		setflag(notrade);			setflag(noskill);				setflag(nowarp);
	setflag(nowarpto);			setflag(noicewall);			setflag(snow);					setflag(clouds);
	setflag(clouds2);			setflag(fog);				setflag(fireworks);				setflag(sakura);
	setflag(leaves);			setflag(nogo);				setflag(nobaseexp);				setflag(nojobexp);
	setflag(nomobloot);			setflag(nomvploot);			setflag(nightenabled);			setflag(restricted);
	setflag(nodrop);			setflag(novending);			setflag(loadevent);				setflag(nochat);
	setflag(partylock);			setflag(guildlock);			setflag(reset);					setflag(chmautojoin);
	setflag(nousecart);			setflag(noitemconsumption);	setflag(nosumstarmiracle);		setflag(nomineeffect);
	setflag(nolockon);			setflag(notomb);			setflag(nocostume);				setflag(gvg_te);
	setflag(gvg_te_castle);		setflag(hidemobhpbar);
#ifdef ADJUST_SKILL_DAMAGE
	setflag(skill_damage);
#endif

	clif_displaymessage(sd->fd,msg_txt(sd,1314)); // Invalid flag name or flag.
	clif_displaymessage(sd->fd,msg_txt(sd,1312)); // Usage: "@mapflag monster_noteleport 1" (0=Off | 1=On)
	clif_displaymessage(sd->fd,msg_txt(sd,1315)); // Available Flags:
	clif_displaymessage(sd->fd,"----------------------------------");
	clif_displaymessage(sd->fd,"town, autotrade, allowks, nomemo, noteleport, noreturn, monster_noteleport, nosave,");
	clif_displaymessage(sd->fd,"nobranch, noexppenalty, pvp, pvp_noparty, pvp_noguild, pvp_nightmaredrop,");
	clif_displaymessage(sd->fd,"pvp_nocalcrank, gvg_castle, gvg, gvg_dungeon, gvg_noparty, battleground,");
	clif_displaymessage(sd->fd,"nozenypenalty, notrade, noskill, nowarp, nowarpto, noicewall, snow, clouds, clouds2,");
	clif_displaymessage(sd->fd,"fog, fireworks, sakura, leaves, nogo, nobaseexp, nojobexp, nomobloot, nomvploot,");
	clif_displaymessage(sd->fd,"nightenabled, restricted, nodrop, novending, loadevent, nochat, partylock, guildlock,");
	clif_displaymessage(sd->fd,"reset, chmautojoin, nousecart, noitemconsumption, nosumstarmiracle, nolockon, notomb,");
	clif_displaymessage(sd->fd,"nocostume, gvg_te, gvg_te_castle, hidemobhpbar");
#ifdef ADJUST_SKILL_DAMAGE
	clif_displaymessage(sd->fd,"skill_damage");
#endif

#undef checkflag
#undef setflag

	return 0;
}

/*===================================
 * Remove some messages
 *-----------------------------------*/
ACMD_FUNC(showexp)
{
	if (sd->state.showexp) {
		sd->state.showexp = 0;
		clif_displaymessage(fd, msg_txt(sd,1316)); // Gained exp will not be shown.
		return 0;
	}

	sd->state.showexp = 1;
	clif_displaymessage(fd, msg_txt(sd,1317)); // Gained exp is now shown.
	return 0;
}

ACMD_FUNC(showzeny)
{
	if (sd->state.showzeny) {
		sd->state.showzeny = 0;
		clif_displaymessage(fd, msg_txt(sd,1318)); // Gained zeny will not be shown.
		return 0;
	}

	sd->state.showzeny = 1;
	clif_displaymessage(fd, msg_txt(sd,1319)); // Gained zeny is now shown.
	return 0;
}

ACMD_FUNC(showdelay)
{
	if (sd->state.showdelay) {
		sd->state.showdelay = 0;
		clif_displaymessage(fd, msg_txt(sd,1320)); // Skill delay failures will not be shown.
		return 0;
	}

	sd->state.showdelay = 1;
	clif_displaymessage(fd, msg_txt(sd,1321)); // Skill delay failures are now shown.
	return 0;
}

/*==========================================
 * Duel organizing functions [LuzZza]
 *
 * @duel [limit|nick] - create a duel
 * @invite <nick> - invite player
 * @accept - accept invitation
 * @reject - reject invitation
 * @leave - leave duel
 *------------------------------------------*/
ACMD_FUNC(invite)
{
	unsigned int did = sd->duel_group;
	struct map_session_data *target_sd = NULL;

	memset(atcmd_player_name, '\0', sizeof(atcmd_player_name));
	memset(atcmd_output, '\0', sizeof(atcmd_output));

	if (!message || !*message || sscanf(message, "%23[^\n]", atcmd_player_name) < 1) {
		sprintf(atcmd_output, msg_txt(sd, 435), command); // Please enter a player name (usage: %s <char name>).
		clif_displaymessage(fd, atcmd_output);
		return -1;
	}

	if(did == 0 || !duel_exist(did) ) {
		clif_displaymessage(fd, msg_txt(sd,350)); // "Duel: @invite without @duel."
		return 0;
	}

	if( !duel_check_player_limit( duel_get_duelid(did) ) ){
		clif_displaymessage(fd, msg_txt(sd,351)); // "Duel: Limit of players is reached."
		return 0;
	}

	if((target_sd = map_nick2sd(atcmd_player_name, true)) == NULL) {
		clif_displaymessage(fd, msg_txt(sd,352)); // "Duel: Player not found."
		return 0;
	}

	if(target_sd->duel_group > 0 || target_sd->duel_invite > 0) {
		clif_displaymessage(fd, msg_txt(sd,353)); // "Duel: Player already in duel."
		return 0;
	}

	if(battle_config.duel_only_on_same_map && target_sd->bl.m != sd->bl.m)
	{
		sprintf(atcmd_output, msg_txt(sd,364), atcmd_player_name); // Duel: You can't invite %s because he/she isn't on the same map.
		clif_displaymessage(fd, atcmd_output);
		return 0;
	}

	duel_invite(did, sd, target_sd);
	clif_displaymessage(fd, msg_txt(sd,354)); // "Duel: Invitation has been sent."
	return 0;
}

ACMD_FUNC(duel)
{
	unsigned int maxpl = 0;

	if(sd->duel_group > 0) {
		duel_showinfo(sd->duel_group, sd);
		return 0;
	}

	if(sd->duel_invite > 0) {
		clif_displaymessage(fd, msg_txt(sd,355)); // "Duel: @duel without @reject."
		return 0;
	}

	if(!duel_checktime(sd)) {
		char output[CHAT_SIZE_MAX];
		sprintf(output, msg_txt(sd,356), battle_config.duel_time_interval); // "Duel: You can take part in duel only one time per %d minutes."
		clif_displaymessage(fd, output);
		return 0;
	}

	if( message[0] ) {
		if(sscanf(message, "%11u", &maxpl) >= 1) {
			if(maxpl < 2 || maxpl > 65535) {
				clif_displaymessage(fd, msg_txt(sd,357)); // "Duel: Invalid value."
				return 0;
			}
			duel_create(sd, maxpl);
		} else {
			struct map_session_data *target_sd = NULL;

			memset(atcmd_player_name, '\0', sizeof(atcmd_player_name));
			memset(atcmd_output, '\0', sizeof(atcmd_output));

			if (sscanf(message, "%23[^\n]", atcmd_player_name) < 1) {
				sprintf(atcmd_output, msg_txt(sd, 435), command); // Please enter a player name (usage: %s <char name>).
				clif_displaymessage(fd, atcmd_output);
				return -1;
			}

			target_sd = map_nick2sd(atcmd_player_name,true);

			if(target_sd != NULL) {
				unsigned int newduel;
				if((newduel = duel_create(sd, 2)) != -1) {
					if(target_sd->duel_group > 0 ||	target_sd->duel_invite > 0) {
						clif_displaymessage(fd, msg_txt(sd,353)); // "Duel: Player already in duel."
						return 0;
					}
					duel_invite(newduel, sd, target_sd);
					clif_displaymessage(fd, msg_txt(sd,354)); // "Duel: Invitation has been sent."
				}
			} else {
				clif_displaymessage(fd, msg_txt(sd,352)); // "Duel: Player not found."
				return 0;
			}
		}
	} else
		duel_create(sd, 0);

	return 0;
}


ACMD_FUNC(leave)
{
	if(sd->duel_group <= 0) {
		clif_displaymessage(fd, msg_txt(sd,358)); // "Duel: @leave without @duel."
		return 0;
	}

	duel_leave(sd->duel_group, sd);
	clif_displaymessage(fd, msg_txt(sd,359)); // "Duel: You left the duel."
	return 0;
}

ACMD_FUNC(accept)
{
	if(!duel_checktime(sd)) {
		char output[CHAT_SIZE_MAX];
		sprintf(output, msg_txt(sd,356), battle_config.duel_time_interval); // "Duel: You can take part in duel only one time per %d minutes."
		clif_displaymessage(fd, output);
		return 0;
	}

	if(sd->duel_invite <= 0 || !duel_exist(sd->duel_invite) ) {
		clif_displaymessage(fd, msg_txt(sd,360)); // "Duel: @accept without invititation."
		return 0;
	}

	if( !duel_check_player_limit( duel_get_duelid( sd->duel_invite ) ) )
	{
		clif_displaymessage(fd, msg_txt(sd,351)); // "Duel: Limit of players is reached."
		return 0;
	}

	duel_accept(sd->duel_invite, sd);
	clif_displaymessage(fd, msg_txt(sd,361)); // "Duel: Invitation has been accepted."
	return 0;
}

ACMD_FUNC(reject)
{
	if(sd->duel_invite <= 0) {
		clif_displaymessage(fd, msg_txt(sd,362)); // "Duel: @reject without invititation."
		return 0;
	}

	duel_reject(sd->duel_invite, sd);
	clif_displaymessage(fd, msg_txt(sd,363)); // "Duel: Invitation has been rejected."
	return 0;
}

/*===================================
 * Cash Points
 *-----------------------------------*/
ACMD_FUNC(cash)
{
	char output[128];
	int value;
	int ret=0;
	nullpo_retr(-1, sd);

	// Since there is no cashpoint update packet we need to force updating like this
	if( sd->state.cashshop_open ){
		clif_displaymessage(fd, msg_txt(sd, 1376)); // Please close the cashshop before using this command.
		return -1;
	}

	if( !message || !*message || (value = atoi(message)) == 0 ) {
		clif_displaymessage(fd, msg_txt(sd,1322)); // Please enter an amount.
		return -1;
	}

	parent_cmd = atcommand_checkalias(command+1);

	if( !strcmpi(parent_cmd,"cash") )
	{
		if( value > 0 ) {
			if( (ret=pc_getcash(sd, value, 0, LOG_TYPE_COMMAND)) >= 0){
				// If this option is set, the message is already sent by pc function
				if( !battle_config.cashshop_show_points ){
					sprintf(output, msg_txt(sd,505), ret, sd->cashPoints); // Gained %d cash points. Total %d points.
					clif_messagecolor(&sd->bl, color_table[COLOR_LIGHT_GREEN], output, false, SELF);
				}
			}
			else clif_displaymessage(fd, msg_txt(sd,149)); // Impossible to increase the number/value.
		} else {
			if (-value > sd->cashPoints) //By command, if cash < value, force it to remove all
				value = -sd->cashPoints;
			if( (ret=pc_paycash(sd, -value, 0, LOG_TYPE_COMMAND)) >= 0){
				// If this option is set, the message is already sent by pc function
				if( !battle_config.cashshop_show_points ){
					sprintf(output, msg_txt(sd,410), ret, sd->cashPoints); // Removed %d cash points. Total %d points.
					clif_messagecolor(&sd->bl, color_table[COLOR_LIGHT_GREEN], output, false, SELF);
				}
			}
			else clif_displaymessage(fd, msg_txt(sd,41)); // Unable to decrease the number/value.
		}
	}
	else
	{ // @points
		if( value > 0 ) {
			if( (ret=pc_getcash(sd, 0, value, LOG_TYPE_COMMAND)) >= 0){
			    sprintf(output, msg_txt(sd,506), ret, sd->kafraPoints); // Gained %d kafra points. Total %d points.
			    clif_messagecolor(&sd->bl, color_table[COLOR_LIGHT_GREEN], output, false, SELF);
			}
			else clif_displaymessage(fd, msg_txt(sd,149)); // Impossible to increase the number/value.
		} else {
			if( (ret=pc_paycash(sd, -value, -value, LOG_TYPE_COMMAND)) >= 0){
			    sprintf(output, msg_txt(sd,411), ret, sd->kafraPoints); // Removed %d kafra points. Total %d points.
			    clif_messagecolor(&sd->bl, color_table[COLOR_LIGHT_GREEN], output, false, SELF);
			}
			else clif_displaymessage(fd, msg_txt(sd,41)); // Unable to decrease the number/value.
		}
	}

	return 0;
}

// @clone/@slaveclone/@evilclone <playername> [Valaris]
ACMD_FUNC(clone)
{
	int x=0,y=0,flag=0,master=0,i=0;
	struct map_session_data *pl_sd=NULL;

	memset(atcmd_player_name, '\0', sizeof(atcmd_player_name));

	if (!message || !*message || sscanf(message, "%23[^\n]", atcmd_player_name) < 1) {
		clif_displaymessage(sd->fd,msg_txt(sd,1323)); // You must enter a player name or ID.
		return 0;
	}

	if((pl_sd=map_nick2sd(atcmd_player_name,true)) == NULL && (pl_sd=map_charid2sd(atoi(atcmd_player_name))) == NULL) {
		clif_displaymessage(fd, msg_txt(sd,3));	// Character not found.
		return 0;
	}

	if(pc_get_group_level(pl_sd) > pc_get_group_level(sd)) {
		clif_displaymessage(fd, msg_txt(sd,126));	// Cannot clone a player of higher GM level than yourself.
		return 0;
	}

	parent_cmd = atcommand_checkalias(command+1);

	if (strcmpi(parent_cmd, "clone") == 0)
		flag = 1;
	else if (strcmpi(parent_cmd, "slaveclone") == 0) {
		flag = 2;
		if(pc_isdead(sd)){
		    clif_displaymessage(fd, msg_txt(sd,129+flag*2));
		    return 0;
		}
		master = sd->bl.id;
		if (battle_config.atc_slave_clone_limit
			&& mob_countslave(&sd->bl) >= battle_config.atc_slave_clone_limit) {
			clif_displaymessage(fd, msg_txt(sd,127));	// You've reached your slave clones limit.
			return 0;
		}
	}

	do {
		x = sd->bl.x + (rnd() % 10 - 5);
		y = sd->bl.y + (rnd() % 10 - 5);
	} while (map_getcell(sd->bl.m,x,y,CELL_CHKNOPASS) && i++ < 10);

	if (i >= 10) {
		x = sd->bl.x;
		y = sd->bl.y;
	}

	if((x = mob_clone_spawn(pl_sd, sd->bl.m, x, y, "", master, MD_NONE, flag?1:0, 0)) > 0) {
		clif_displaymessage(fd, msg_txt(sd,128+flag*2));	// Evil Clone spawned. Clone spawned. Slave clone spawned.
		return 0;
	}
	clif_displaymessage(fd, msg_txt(sd,129+flag*2));	// Unable to spawn evil clone. Unable to spawn clone. Unable to spawn slave clone.
	return 0;
}

/*=====================================
 * Autorejecting Invites/Deals [LuzZza]
 * Usage: @noask
 *-------------------------------------*/
ACMD_FUNC(noask)
{
	if(sd->state.noask) {
		clif_displaymessage(fd, msg_txt(sd,391)); // Autorejecting is deactivated.
		sd->state.noask = 0;
	} else {
		clif_displaymessage(fd, msg_txt(sd,390)); // Autorejecting is activated.
		sd->state.noask = 1;
	}

	return 0;
}

/*=====================================
 * Send a @request message to all GMs of lowest_gm_level.
 * Usage: @request <petition>
 *-------------------------------------*/
ACMD_FUNC(request)
{
	if (!message || !*message) {
		clif_displaymessage(sd->fd,msg_txt(sd,277));	// Usage: @request <petition/message to online GMs>.
		return -1;
	}

	sprintf(atcmd_output, msg_txt(sd,278), message);	// (@request): %s
	intif_wis_message_to_gm(sd->status.name, PC_PERM_RECEIVE_REQUESTS, atcmd_output);
	clif_messagecolor(&sd->bl, color_table[COLOR_LIGHT_GREEN], atcmd_output, false, SELF);
	clif_displaymessage(sd->fd,msg_txt(sd,279));	// @request sent.
	return 0;
}

/*==========================================
 * Feel (SG save map) Reset [HiddenDragon]
 *------------------------------------------*/
ACMD_FUNC(feelreset)
{
	pc_resetfeel(sd);
	clif_displaymessage(fd, msg_txt(sd,1324)); // Reset 'Feeling' maps.

	return 0;
}

/*==========================================
 * AUCTION SYSTEM
 *------------------------------------------*/
ACMD_FUNC(auction)
{
	nullpo_ret(sd);

	if (!battle_config.feature_auction) {
		clif_messagecolor(&sd->bl, color_table[COLOR_RED], msg_txt(sd, 517), false, SELF);
		return 0;
	}

	clif_Auction_openwindow(sd);

	return 0;
}

/*==========================================
 * Kill Steal Protection
 *------------------------------------------*/
ACMD_FUNC(ksprotection)
{
	nullpo_retr(-1,sd);

	if( sd->state.noks ) {
		sd->state.noks = 0;
		clif_displaymessage(fd, msg_txt(sd,1325)); // [ K.S Protection Inactive ]
	}
	else
	{
		if( !message || !*message || !strcmpi(message, "party") )
		{ // Default is Party
			sd->state.noks = 2;
			clif_displaymessage(fd, msg_txt(sd,1326)); // [ K.S Protection Active - Option: Party ]
		}
		else if( !strcmpi(message, "self") )
		{
			sd->state.noks = 1;
			clif_displaymessage(fd, msg_txt(sd,1327)); // [ K.S Protection Active - Option: Self ]
		}
		else if( !strcmpi(message, "guild") )
		{
			sd->state.noks = 3;
			clif_displaymessage(fd, msg_txt(sd,1328)); // [ K.S Protection Active - Option: Guild ]
		}
		else
			clif_displaymessage(fd, msg_txt(sd,1329)); // Usage: @noks <self|party|guild>
	}
	return 0;
}
/*==========================================
 * Map Kill Steal Protection Setting
 *------------------------------------------*/
ACMD_FUNC(allowks)
{
	nullpo_retr(-1,sd);

	if( map[sd->bl.m].flag.allowks ) {
		map[sd->bl.m].flag.allowks = 0;
		clif_displaymessage(fd, msg_txt(sd,1330)); // [ Map K.S Protection Active ]
	} else {
		map[sd->bl.m].flag.allowks = 1;
		clif_displaymessage(fd, msg_txt(sd,1331)); // [ Map K.S Protection Inactive ]
	}
	return 0;
}

ACMD_FUNC(resetstat)
{
	nullpo_retr(-1, sd);

	pc_resetstate(sd);
	sprintf(atcmd_output, msg_txt(sd,207), sd->status.name); // '%s' stats points reset.
	clif_displaymessage(fd, atcmd_output);
	return 0;
}

ACMD_FUNC(resetskill)
{
	nullpo_retr(-1,sd);

	pc_resetskill(sd,1);
	sprintf(atcmd_output, msg_txt(sd,206), sd->status.name); // '%s' skill points reset.
	clif_displaymessage(fd, atcmd_output);
	return 0;
}

/*==========================================
 * #storagelist: Displays the items list of a player's storage.
 * #cartlist: Displays contents of target's cart.
 * #itemlist: Displays contents of target's inventory.
 *------------------------------------------*/
ACMD_FUNC(itemlist)
{
	int i, j, count, counter;
	const char* location;
	const struct item* items;
	int size;
	StringBuf buf;

	nullpo_retr(-1, sd);

	parent_cmd = atcommand_checkalias(command+1);

	if( strcmp(parent_cmd, "storagelist") == 0 ) {
		location = "storage";
		items = sd->storage.u.items_storage;
		size = sd->storage.max_amount;
	} else if( strcmp(parent_cmd, "cartlist") == 0 ) {
		location = "cart";
		items = sd->cart.u.items_cart;
		size = MAX_CART;
	} else if( strcmp(parent_cmd, "itemlist") == 0 ) {
		location = "inventory";
		items = sd->inventory.u.items_inventory;
		size = MAX_INVENTORY;
	} else
		return 1;

	StringBuf_Init(&buf);

	count = 0; // total slots occupied
	counter = 0; // total items found
	for( i = 0; i < size; ++i ) {
		const struct item* it = &items[i];
		struct item_data* itd;

		if( it->nameid == 0 || (itd = itemdb_exists(it->nameid)) == NULL )
			continue;

		counter += it->amount;
		count++;

		if( count == 1 ) {
			StringBuf_Printf(&buf, msg_txt(sd,1332), location, sd->status.name); // ------ %s items list of '%s' ------
			clif_displaymessage(fd, StringBuf_Value(&buf));
			StringBuf_Clear(&buf);
		}

		if( it->refine )
			StringBuf_Printf(&buf, "%d %s %+d (%s, id: %d)", it->amount, itd->jname, it->refine, itd->name, it->nameid);
		else
			StringBuf_Printf(&buf, "%d %s (%s, id: %d)", it->amount, itd->jname, itd->name, it->nameid);

		if( it->equip ) {
			char equipstr[CHAT_SIZE_MAX];

			strcpy(equipstr, msg_txt(sd,1333)); // | Equipped:
			if( it->equip&EQP_GARMENT )
				strcat(equipstr, msg_txt(sd,1334)); // Robe,
			if( it->equip&EQP_ACC_L )
				strcat(equipstr, msg_txt(sd,1335)); // Left Accessory,
			if( it->equip&EQP_ARMOR )
				strcat(equipstr, msg_txt(sd,1336)); // Body/Armor,
			if( (it->equip&EQP_ARMS) == EQP_HAND_R )
				strcat(equipstr, msg_txt(sd,1337)); // Right Hand,
			if( (it->equip&EQP_ARMS) == EQP_HAND_L )
				strcat(equipstr, msg_txt(sd,1338)); // Left Hand,
			if( (it->equip&EQP_ARMS) == EQP_ARMS )
				strcat(equipstr, msg_txt(sd,1339)); // Both Hands,
			if( it->equip&EQP_SHOES )
				strcat(equipstr, msg_txt(sd,1340)); // Shoes,
			if( it->equip&EQP_ACC_R )
				strcat(equipstr, msg_txt(sd,1341)); // Right Accessory,
			if( (it->equip&EQP_HELM) == EQP_HEAD_LOW )
				strcat(equipstr, msg_txt(sd,1342)); // Lower Head,
			if( (it->equip&EQP_HELM) == EQP_HEAD_TOP )
				strcat(equipstr, msg_txt(sd,1343)); // Top Head,
			if( (it->equip&EQP_HELM) == (EQP_HEAD_LOW|EQP_HEAD_TOP) )
				strcat(equipstr, msg_txt(sd,1344)); // Top/Lower Head,
			if( (it->equip&EQP_HELM) == EQP_HEAD_MID )
				strcat(equipstr, msg_txt(sd,1345)); // Mid Head,
			if( (it->equip&EQP_HELM) == (EQP_HEAD_LOW|EQP_HEAD_MID) )
				strcat(equipstr, msg_txt(sd,1346)); // Mid/Lower Head,
			if( (it->equip&EQP_HELM) == EQP_HELM )
				strcat(equipstr, msg_txt(sd,1347)); // Top/Mid/Lower Head,
			if( (it->equip&EQP_COSTUME_HELM) == EQP_COSTUME_HEAD_LOW )
				strcat(equipstr, msg_txt(sd,518)); // Lower Costume Head,
			if( (it->equip&EQP_COSTUME_HELM) == EQP_COSTUME_HEAD_TOP )
				strcat(equipstr, msg_txt(sd,519)); // Top Costume Head,
			if( (it->equip&EQP_COSTUME_HELM) == (EQP_COSTUME_HEAD_LOW|EQP_COSTUME_HEAD_TOP) )
				strcat(equipstr, msg_txt(sd,520)); // Top/Lower Costume Head,
			if( (it->equip&EQP_COSTUME_HELM) == EQP_COSTUME_HEAD_MID )
				strcat(equipstr, msg_txt(sd,521)); // Mid Costume Head,
			if( (it->equip&EQP_COSTUME_HELM) == (EQP_COSTUME_HEAD_LOW|EQP_COSTUME_HEAD_MID) )
				strcat(equipstr, msg_txt(sd,522)); // Mid/Lower Costume Head,
			if( (it->equip&EQP_COSTUME_HELM) == EQP_COSTUME_HELM )
				strcat(equipstr, msg_txt(sd,523)); // Top/Mid/Lower Costume Head,
			if( it->equip&EQP_COSTUME_GARMENT )
				strcat(equipstr, msg_txt(sd,524)); // Costume Robe,
			//if( it->equip&EQP_COSTUME_FLOOR )
				//strcat(equipstr, msg_txt(sd,525)); // Costume Floor,
			if( it->equip&EQP_AMMO )
				strcat(equipstr, msg_txt(sd,526)); // Ammo,
			if( it->equip&EQP_SHADOW_ARMOR )
				strcat(equipstr, msg_txt(sd,527)); // Shadow Body,
			if( (it->equip&EQP_SHADOW_ARMS) == EQP_SHADOW_WEAPON )
				strcat(equipstr, msg_txt(sd,528)); // Shadow Right Hand,
			if( (it->equip&EQP_SHADOW_ARMS) == EQP_SHADOW_SHIELD )
				strcat(equipstr, msg_txt(sd,529)); // Shadow Left Hand,
			if( (it->equip&EQP_SHADOW_ARMS) == EQP_SHADOW_ARMS )
				strcat(equipstr, msg_txt(sd,530)); // Shadow Both Hands,
			if( it->equip&EQP_SHADOW_SHOES )
				strcat(equipstr, msg_txt(sd,531)); // Shadow Shoes,
			if( it->equip&EQP_SHADOW_ACC_R )
				strcat(equipstr, msg_txt(sd,532)); // Shadow Right Accessory,
			if( it->equip&EQP_SHADOW_ACC_L )
				strcat(equipstr, msg_txt(sd,533)); // Shadow Left Accessory,
			// remove final ', '
			equipstr[strlen(equipstr) - 2] = '\0';
			StringBuf_AppendStr(&buf, equipstr);
		}

		clif_displaymessage(fd, StringBuf_Value(&buf));
		StringBuf_Clear(&buf);

		if( it->card[0] == CARD0_PET ) { // pet egg
			if (it->card[3])
				StringBuf_Printf(&buf, msg_txt(sd,1348), (unsigned int)MakeDWord(it->card[1], it->card[2])); //  -> (pet egg, pet id: %u, named)
			else
				StringBuf_Printf(&buf, msg_txt(sd,1349), (unsigned int)MakeDWord(it->card[1], it->card[2])); //  -> (pet egg, pet id: %u, unnamed)
		} else if(it->card[0] == CARD0_FORGE) { // forged item
			StringBuf_Printf(&buf, msg_txt(sd,1350), (unsigned int)MakeDWord(it->card[2], it->card[3]), it->card[1]>>8, it->card[1]&0x0f); //  -> (crafted item, creator id: %u, star crumbs %d, element %d)
		} else if(it->card[0] == CARD0_CREATE) { // created item
			StringBuf_Printf(&buf, msg_txt(sd,1351), (unsigned int)MakeDWord(it->card[2], it->card[3])); //  -> (produced item, creator id: %u)
		} else { // normal item
			int counter2 = 0;

			for( j = 0; j < itd->slot; ++j ) {
				struct item_data* card;

				if( it->card[j] == 0 || (card = itemdb_exists(it->card[j])) == NULL )
					continue;

				counter2++;

				if( counter2 == 1 )
					StringBuf_AppendStr(&buf, msg_txt(sd,1352)); //  -> (card(s):

				if( counter2 != 1 )
					StringBuf_AppendStr(&buf, ", ");

				StringBuf_Printf(&buf, "#%d %s (id: %d)", counter2, card->jname, card->nameid);
			}

			if( counter2 > 0 )
				StringBuf_AppendStr(&buf, ")");
		}

		if( StringBuf_Length(&buf) > 0 )
			clif_displaymessage(fd, StringBuf_Value(&buf));

		StringBuf_Clear(&buf);
	}

	if( count == 0 )
		StringBuf_Printf(&buf, msg_txt(sd,1353), location); // No item found in this player's %s.
	else
		StringBuf_Printf(&buf, msg_txt(sd,1354), counter, count, location); // %d item(s) found in %d %s slots.

	clif_displaymessage(fd, StringBuf_Value(&buf));

	StringBuf_Destroy(&buf);

	return 0;
}

ACMD_FUNC(stats)
{
	char job_jobname[100];
	char output[CHAT_SIZE_MAX];
	int i;
	struct {
		const char* format;
		int value;
	} output_table[] = {
		{ "Base Level - %d", 0 },
		{ NULL, 0 },
		{ "Hp - %d", 0 },
		{ "MaxHp - %d", 0 },
		{ "Sp - %d", 0 },
		{ "MaxSp - %d", 0 },
		{ "Str - %3d", 0 },
		{ "Agi - %3d", 0 },
		{ "Vit - %3d", 0 },
		{ "Int - %3d", 0 },
		{ "Dex - %3d", 0 },
		{ "Luk - %3d", 0 },
		{ "Zeny - %d", 0 },
		{ "Free SK Points - %d", 0 },
		{ "JobChangeLvl (2nd) - %d", 0 },
		{ "JobChangeLvl (3rd) - %d", 0 },
		{ NULL, 0 }
	};

	memset(job_jobname, '\0', sizeof(job_jobname));
	memset(output, '\0', sizeof(output));

	//direct array initialization with variables is not standard C compliant.
	output_table[0].value = sd->status.base_level;
	output_table[1].format = job_jobname;
	output_table[1].value = sd->status.job_level;
	output_table[2].value = sd->status.hp;
	output_table[3].value = sd->status.max_hp;
	output_table[4].value = sd->status.sp;
	output_table[5].value = sd->status.max_sp;
	output_table[6].value = sd->status.str;
	output_table[7].value = sd->status.agi;
	output_table[8].value = sd->status.vit;
	output_table[9].value = sd->status.int_;
	output_table[10].value = sd->status.dex;
	output_table[11].value = sd->status.luk;
	output_table[12].value = sd->status.zeny;
	output_table[13].value = sd->status.skill_point;
	output_table[14].value = sd->change_level_2nd;
	output_table[15].value = sd->change_level_3rd;

	sprintf(job_jobname, "Job - %s %s", job_name(sd->status.class_), "(level %d)");
	sprintf(output, msg_txt(sd,53), sd->status.name); // '%s' stats:

	clif_displaymessage(fd, output);

	for (i = 0; output_table[i].format != NULL; i++) {
		sprintf(output, output_table[i].format, output_table[i].value);
		clif_displaymessage(fd, output);
	}

	return 0;
}

ACMD_FUNC(delitem)
{
	char item_name[100];
	unsigned short nameid;
	int amount = 0, total, idx;
	struct item_data* id;

	nullpo_retr(-1, sd);

	if( !message || !*message || ( sscanf(message, "\"%99[^\"]\" %11d", item_name, &amount) < 2 && sscanf(message, "%99s %11d", item_name, &amount) < 2 ) || amount < 1 )
	{
		clif_displaymessage(fd, msg_txt(sd,1355)); // Please enter an item name/ID, a quantity, and a player name (usage: #delitem <player> <item_name_or_ID> <quantity>).
		return -1;
	}

	if( ( id = itemdb_searchname(item_name) ) != NULL || ( id = itemdb_exists(atoi(item_name)) ) != NULL )
	{
		nameid = id->nameid;
	}
	else
	{
		clif_displaymessage(fd, msg_txt(sd,19)); // Invalid item ID or name.
		return -1;
	}

	total = amount;

	// delete items
	while( amount && ( idx = pc_search_inventory(sd, nameid) ) != -1 )
	{
		int delamount = ( amount < sd->inventory.u.items_inventory[idx].amount ) ? amount : sd->inventory.u.items_inventory[idx].amount;

		if( sd->inventory_data[idx]->type == IT_PETEGG && sd->inventory.u.items_inventory[idx].card[0] == CARD0_PET )
		{// delete pet
			intif_delete_petdata(MakeDWord(sd->inventory.u.items_inventory[idx].card[1], sd->inventory.u.items_inventory[idx].card[2]));
		}
		pc_delitem(sd, idx, delamount, 0, 0, LOG_TYPE_COMMAND);

		amount-= delamount;
	}

	// notify target
	sprintf(atcmd_output, msg_txt(sd,113), total-amount); // %d item(s) removed by a GM.
	clif_displaymessage(sd->fd, atcmd_output);

	// notify source
	if( amount == total )
	{
		clif_displaymessage(fd, msg_txt(sd,116)); // Character does not have the item.
	}
	else if( amount )
	{
		sprintf(atcmd_output, msg_txt(sd,115), total-amount, total-amount, total); // %d item(s) removed. Player had only %d on %d items.
		clif_displaymessage(fd, atcmd_output);
	}
	else
	{
		sprintf(atcmd_output, msg_txt(sd,114), total); // %d item(s) removed from the player.
		clif_displaymessage(fd, atcmd_output);
	}

	return 0;
}

/*==========================================
 * Custom Fonts
 *------------------------------------------*/
ACMD_FUNC(font)
{
	int font_id;
	nullpo_retr(-1,sd);

	font_id = atoi(message);
	if( font_id == 0 ) {
		if( sd->status.font ) {
			sd->status.font = 0;
			clif_displaymessage(fd, msg_txt(sd,1356)); // Returning to normal font.
			clif_font(sd);
		} else {
			clif_displaymessage(fd, msg_txt(sd,1357)); // Use @font <1-9> to change your message font.
			clif_displaymessage(fd, msg_txt(sd,1358)); // Use 0 or no parameter to return to normal font.
		}
	} else if( font_id < 0 || font_id > 9 )
		clif_displaymessage(fd, msg_txt(sd,1359)); // Invalid font. Use a value from 0 to 9.
	else if( font_id != sd->status.font ) {
		sd->status.font = font_id;
		clif_font(sd);
		clif_displaymessage(fd, msg_txt(sd,1360)); // Font changed.
	} else
		clif_displaymessage(fd, msg_txt(sd,1361)); // Already using this font.

	return 0;
}

/*==========================================
 * type: 1 = commands (@), 2 = charcommands (#)
 *------------------------------------------*/
static void atcommand_commands_sub(struct map_session_data* sd, const int fd, AtCommandType type)
{
	char line_buff[CHATBOX_SIZE];
	char* cur = line_buff;
	AtCommandInfo* cmd;
	DBIterator *iter = db_iterator(atcommand_db);
	int count = 0;

	memset(line_buff,' ',CHATBOX_SIZE);
	line_buff[CHATBOX_SIZE-1] = 0;

	clif_displaymessage(fd, msg_txt(sd,273)); // "Commands available:"

	for (cmd = (AtCommandInfo*)dbi_first(iter); dbi_exists(iter); cmd = (AtCommandInfo*)dbi_next(iter)) {
		unsigned int slen = 0;

		switch( type ) {
			case COMMAND_CHARCOMMAND:
				if( cmd->char_groups[sd->group_pos] == 0 )
					continue;
				break;
			case COMMAND_ATCOMMAND:
				if( cmd->at_groups[sd->group_pos] == 0 )
					continue;
				break;
			default:
				continue;
		}


		slen = strlen(cmd->command);

		// flush the text buffer if this command won't fit into it
		if (slen + cur - line_buff >= CHATBOX_SIZE) {
			clif_displaymessage(fd,line_buff);
			cur = line_buff;
			memset(line_buff,' ',CHATBOX_SIZE);
			line_buff[CHATBOX_SIZE-1] = 0;
		}

		memcpy(cur,cmd->command,slen);
		cur += slen+(10-slen%10);

		count++;
	}
	dbi_destroy(iter);
	clif_displaymessage(fd,line_buff);

	if ( atcmd_binding_count ) {
		int i, count_bind, gm_lvl = pc_get_group_level(sd);
		for( i = count_bind = 0; i < atcmd_binding_count; i++ ) {
			if ( gm_lvl >= ( (type - 1) ? atcmd_binding[i]->level2 : atcmd_binding[i]->level ) ) {
				unsigned int slen = strlen(atcmd_binding[i]->command);
				if ( count_bind == 0 ) {
					cur = line_buff;
					memset(line_buff,' ',CHATBOX_SIZE);
					line_buff[CHATBOX_SIZE-1] = 0;
					clif_displaymessage(fd, "-----------------");
					clif_displaymessage(fd, msg_txt(sd,509)); // Script-bound commands:
				}
				if (slen + cur - line_buff >= CHATBOX_SIZE) {
					clif_displaymessage(fd,line_buff);
					cur = line_buff;
					memset(line_buff,' ',CHATBOX_SIZE);
					line_buff[CHATBOX_SIZE-1] = 0;
				}
				memcpy(cur,atcmd_binding[i]->command,slen);
				cur += slen+(10-slen%10);
				count_bind++;
			}
		}
		if ( count_bind )
			clif_displaymessage(fd,line_buff);// last one
		count += count_bind;
		
	}

	sprintf(atcmd_output, msg_txt(sd,274), count); // "%d commands found."
	clif_displaymessage(fd, atcmd_output);

	return;
}

/*==========================================
 * @commands Lists available @ commands to you
 *------------------------------------------*/
ACMD_FUNC(commands)
{
	atcommand_commands_sub(sd, fd, COMMAND_ATCOMMAND);
	return 0;
}

/*==========================================
 * @charcommands Lists available # commands to you
 *------------------------------------------*/
ACMD_FUNC(charcommands) {
	atcommand_commands_sub(sd, fd, COMMAND_CHARCOMMAND);
	return 0;
}
/* for new mounts */
ACMD_FUNC(mount2) {
	clif_displaymessage(sd->fd,msg_txt(sd,1362)); // NOTICE: If you crash with mount your LUA is outdated.
	if (!&sd->sc || !(sd->sc.data[SC_ALL_RIDING])) {
		clif_displaymessage(sd->fd,msg_txt(sd,1363)); // You have mounted.
		sc_start(NULL, &sd->bl, SC_ALL_RIDING, 10000, 1, INVALID_TIMER);
	} else {
		clif_displaymessage(sd->fd,msg_txt(sd,1364)); // You have released your mount.
		if (&sd->sc)
			status_change_end(&sd->bl, SC_ALL_RIDING, INVALID_TIMER);
	}
	return 0;
}

ACMD_FUNC(accinfo) {
	char query[NAME_LENGTH];
	char type = 0; // type = 1, get only account name

	if (!message || !*message || strlen(message) > NAME_LENGTH
		|| ( sscanf(message, "%23s %c", query, &type) < 1))
	{
		clif_displaymessage(fd, msg_txt(sd,1365)); // Usage: @accinfo/@accountinfo <account_id/char name>
		clif_displaymessage(fd, msg_txt(sd,1366)); // You may search partial name by making use of '%' in the search, ex. "@accinfo %Mario%" lists all characters whose name contains "Mario".
		return -1;
	} else if (type != 0) {
		type = type-'0'; //make it int
		if (type != 1) {
			clif_displaymessage(fd, "accinfo : Unknow type specified\n");
			return -1;
		}
 	}

	intif_request_accinfo( sd->fd, sd->bl.id, pc_get_group_level(sd), query, type);
	return 0;
}

/**
 * @set <variable name{[index]}>{ <value>}
 * 
 * Gets or sets a value of a non server variable.
 * If a value is specified it is used to set the variable's value,
 * if not the variable's value is read.
 * In any case it reads and displays the variable's value.
 *
 * Original implementation by Ind
*/
ACMD_FUNC(set) {
	char reg[46], val[128], name[32];
	int toset = 0, len, index;
	bool is_str = false;
	int64 uid;

	if( !message || !*message || (toset = sscanf(message, "%45s %127[^\n]s", reg, val)) < 1  ) {
		clif_displaymessage(fd, msg_txt(sd,1367)); // Usage: @set <variable name> <value>
		clif_displaymessage(fd, msg_txt(sd,1368)); // Usage: ex. "@set PoringCharVar 50"
		clif_displaymessage(fd, msg_txt(sd,1369)); // Usage: ex. "@set PoringCharVarSTR$ Super Duper String"
		clif_displaymessage(fd, msg_txt(sd,1370)); // Usage: ex. "@set PoringCharVarSTR$" outputs its value, Super Duper String.
		return -1;
	}

	/* disabled variable types (they require a proper script state to function, so allowing them would crash the server) */
	if( reg[0] == '.' ) {
		clif_displaymessage(fd, msg_txt(sd,1371)); // NPC variables may not be used with @set.
		return -1;
	} else if( reg[0] == '\'' ) {
		clif_displaymessage(fd, msg_txt(sd,1372)); // Instance variables may not be used with @set.
		return -1;
	}

	// Check if the user wanted to set an array
	if( sscanf( reg, "%31[^[][%11d]", name, &index ) < 2 ){
		// The user did not specify array brackets, so we set the index to zero
		index = 0;
	}

	is_str = is_string_variable(name);

	if( ( len = strlen(val) ) > 1 ) {
		if( val[0] == '"' && val[len-1] == '"') {
			val[len-1] = '\0'; //Strip quotes.
			memmove(val, val+1, len-1);
		}
	}

	// Only set the variable if there is a value for it
	if( toset >= 2 ){
		setd_sub( NULL, sd, name, index, is_str ? (void*)val : (void*)__64BPRTSIZE((atoi(val))), NULL );
	}

	uid = reference_uid( add_str( name ), index );

	if( is_str ) {// string variable
		char* value;

		switch( reg[0] ) {
			case '@':
				value = pc_readregstr(sd, uid);
				break;
			case '$':
				value = mapreg_readregstr(uid);
				break;
			case '#':
				if( reg[1] == '#' )
					value = pc_readaccountreg2str(sd, uid);// global
				else
					value = pc_readaccountregstr(sd, uid);// local
				break;
			default:
				value = pc_readglobalreg_str(sd, uid);
				break;
		}

		if( value == NULL || *value == '\0' ){// empty string
			sprintf(atcmd_output,msg_txt(sd,1375),reg); // %s is empty
		}else{
			sprintf(atcmd_output,msg_txt(sd,1374),reg,value); // %s value is now :%s
		}
	} else {// integer variable
		int value;

		switch( reg[0] ) {
			case '@':
				value = pc_readreg(sd, uid);
				break;
			case '$':
				value = mapreg_readreg(uid);
				break;
			case '#':
				if( reg[1] == '#' )
					value = pc_readaccountreg2(sd, uid);// global
				else
					value = pc_readaccountreg(sd, uid);// local
				break;
			default:
				value = pc_readglobalreg(sd, uid);
				break;
		}

		sprintf(atcmd_output,msg_txt(sd,1373),reg,value); // %s value is now :%d
	}

	clif_displaymessage(fd, atcmd_output);

	return 0;
}
ACMD_FUNC(addperm) {
	int perm_size = ARRAYLENGTH(pc_g_permission_name);
	bool add;
	int i;

	parent_cmd = atcommand_checkalias(command+1);

	add = (strcmpi(parent_cmd, "addperm") == 0);

	if( !message || !*message ) {
		sprintf(atcmd_output,  msg_txt(sd,1378),command); // Usage: %s <permission_name>
		clif_displaymessage(fd, atcmd_output);
		clif_displaymessage(fd, msg_txt(sd,1379)); // -- Permission List
		for( i = 0; i < perm_size; i++ ) {
			sprintf(atcmd_output,"- %s",pc_g_permission_name[i].name);
			clif_displaymessage(fd, atcmd_output);
		}
		return -1;
	}

	ARR_FIND(0, perm_size, i, strcmpi(pc_g_permission_name[i].name, message) == 0);

	if( i == perm_size ) {
		sprintf(atcmd_output,msg_txt(sd,1380),message); // '%s' is not a known permission.
		clif_displaymessage(fd, atcmd_output);
		clif_displaymessage(fd, msg_txt(sd,1379)); // -- Permission List
		for( i = 0; i < perm_size; i++ ) {
			sprintf(atcmd_output,"- %s",pc_g_permission_name[i].name);
			clif_displaymessage(fd, atcmd_output);
		}
		return -1;
	}

	if( add && (sd->permissions&pc_g_permission_name[i].permission) ) {
		sprintf(atcmd_output,  msg_txt(sd,1381),sd->status.name,pc_g_permission_name[i].name); // User '%s' already possesses the '%s' permission.
		clif_displaymessage(fd, atcmd_output);
		return -1;
	} else if ( !add && !(sd->permissions&pc_g_permission_name[i].permission) ) {
		sprintf(atcmd_output,  msg_txt(sd,1382),sd->status.name,pc_g_permission_name[i].name); // User '%s' doesn't possess the '%s' permission.
		clif_displaymessage(fd, atcmd_output);
		sprintf(atcmd_output,msg_txt(sd,1383),sd->status.name); // -- User '%s' Permissions
		clif_displaymessage(fd, atcmd_output);
		for( i = 0; i < perm_size; i++ ) {
			if( sd->permissions&pc_g_permission_name[i].permission ) {
				sprintf(atcmd_output,"- %s",pc_g_permission_name[i].name);
				clif_displaymessage(fd, atcmd_output);
			}
		}

		return -1;
	}

	if( add )
		sd->permissions |= pc_g_permission_name[i].permission;
	else
		sd->permissions &=~ pc_g_permission_name[i].permission;


	sprintf(atcmd_output, msg_txt(sd,1384),sd->status.name); // User '%s' permissions updated successfully. The changes are temporary.
	clif_displaymessage(fd, atcmd_output);

	return 0;
}
ACMD_FUNC(unloadnpcfile) {

	if( !message || !*message ) {
		clif_displaymessage(fd, msg_txt(sd,1385)); // Usage: @unloadnpcfile <file name>
		return -1;
	}

	if( npc_unloadfile(message) )
		clif_displaymessage(fd, msg_txt(sd,1386)); // File unloaded. Be aware that mapflags and monsters spawned directly are not removed.
	else {
		clif_displaymessage(fd, msg_txt(sd,1387)); // File not found.
		return -1;
	}
	return 0;
}
ACMD_FUNC(cart) {
#define MC_CART_MDFY(idx, x) \
	sd->status.skill[(idx)].id = (x)?MC_PUSHCART:0; \
	sd->status.skill[(idx)].lv = (x)?1:0; \
	sd->status.skill[(idx)].flag = (x)?SKILL_FLAG_TEMPORARY:SKILL_FLAG_PERMANENT;

	int val = atoi(message);
	bool need_skill = (pc_checkskill(sd, MC_PUSHCART) == 0);
	uint16 sk_idx = 0;

	if( !message || !*message || val < 0 || val > MAX_CARTS ) {
		sprintf(atcmd_output, msg_txt(sd,1390),command,MAX_CARTS); // Unknown Cart (usage: %s <0-%d>).
		clif_displaymessage(fd, atcmd_output);
		return -1;
	}

	if( val == 0 && !pc_iscarton(sd) ) {
		clif_displaymessage(fd, msg_txt(sd,1391)); // You do not possess a cart to be removed
		return -1;
	}

	if (!(sk_idx = skill_get_index(MC_PUSHCART)))
		return -1;

	if( need_skill ) {
		MC_CART_MDFY(sk_idx,1);
	}

	if( !pc_setcart(sd, val) ) {
		if( need_skill ) {
			MC_CART_MDFY(sk_idx,0);
		}
		return -1;/* @cart failed */
	}

	if( need_skill ) {
		MC_CART_MDFY(sk_idx,0);
	}

	clif_displaymessage(fd, msg_txt(sd,1392)); // Cart Added

	return 0;
#undef MC_CART_MDFY
}

/* Channel System [Ind] */
ACMD_FUNC(join){
	char chname[CHAN_NAME_LENGTH], pass[CHAN_NAME_LENGTH];

	if( !message || !*message || sscanf(message, "%19s %19s", chname, pass) < 1 ) {
		sprintf(atcmd_output, msg_txt(sd,1399),command); // Unknown channel (usage: %s <#channel_name>).
		clif_displaymessage(fd, atcmd_output);
		return -1;
	}
	return channel_pcjoin(sd, chname, pass);
}
/*
 * Display available option for @channel command
 * @command : the name of used command (for alias case)
 */
static inline void atcmd_channel_help(struct map_session_data *sd, const char *command)
{
	int fd = sd->fd;
	bool can_delete = pc_has_permission(sd, PC_PERM_CHANNEL_ADMIN);
	bool can_create = (can_delete || channel_config.private_channel.allow);
	clif_displaymessage(fd, msg_txt(sd,1414));// ---- Available options:

	//option create
	if( can_create ) {
		sprintf(atcmd_output, msg_txt(sd,1415),command);// * %s create <#channel_name> <channel_password>
		clif_displaymessage(fd, atcmd_output);
		clif_displaymessage(fd, msg_txt(sd,1416));// -- Creates a new channel.
	}

	//option delete
	if(can_delete){
		sprintf(atcmd_output, msg_txt(sd,1469),command);// * %s delete <#channel_name>
		clif_displaymessage(fd, atcmd_output);
		clif_displaymessage(fd, msg_txt(sd,1470)); // -- Destroys the specified channel.
	}

	//option list
	sprintf(atcmd_output, msg_txt(sd,1417),command);// * %s list
	clif_displaymessage(fd, atcmd_output);
	clif_displaymessage(fd, msg_txt(sd,1418));// -- Lists all public channels.
	sprintf(atcmd_output, msg_txt(sd,1471),command);// * %s list mine
	clif_displaymessage(fd, atcmd_output);
	clif_displaymessage(fd, msg_txt(sd,1472));// -- Lists all channels you have joined.
	if( can_create ) {
		sprintf(atcmd_output, msg_txt(sd,1419),command);// * %s list colors
		clif_displaymessage(fd, atcmd_output);
		clif_displaymessage(fd, msg_txt(sd,1420));// -- Lists all available colors for custom channels.
	}

	//option setcolor
	if(can_create){
		sprintf(atcmd_output, msg_txt(sd,1421),command);// * %s setcolor <#channel_name> <color_name>
		clif_displaymessage(fd, atcmd_output);
		clif_displaymessage(fd, msg_txt(sd,1422));// -- Changes channel text to the specified color (channel owners only).
	}

	//option join
	sprintf(atcmd_output, msg_txt(sd,1473),command);// * %s join <#channel_name> <channel_password>
	clif_displaymessage(fd, atcmd_output);
	clif_displaymessage(fd, msg_txt(sd,1474));// -- Joins the specified channel.

	//option leave
	sprintf(atcmd_output, msg_txt(sd,1423),command);// * %s leave <#channel_name>
	clif_displaymessage(fd, atcmd_output);
	clif_displaymessage(fd, msg_txt(sd,1424));// -- Leaves the specified channel.

	//option bindto
	sprintf(atcmd_output, msg_txt(sd,1427),command);// * %s bindto <#channel_name>
	clif_displaymessage(fd, atcmd_output);
	clif_displaymessage(fd, msg_txt(sd,1428));// -- Binds your global chat to the specified channel, sending all global messages to that channel.

	//option unbind
	sprintf(atcmd_output, msg_txt(sd,1429),command);// * %s unbind
	clif_displaymessage(fd, atcmd_output);
	clif_displaymessage(fd, msg_txt(sd,1430));// -- Unbinds your global chat from the attached channel, if any.

	//option ban/unban/banlist
	if( can_create ) {
		sprintf(atcmd_output, msg_txt(sd,1456),command);// * %s ban <#channel_name> <player>
		clif_displaymessage(fd, atcmd_output);
		clif_displaymessage(fd, msg_txt(sd,1457));// -- Bans the specified player from the channel.
		sprintf(atcmd_output, msg_txt(sd,1458),command);// * %s banlist <#channel_name>
		clif_displaymessage(fd, atcmd_output);
		clif_displaymessage(fd, msg_txt(sd,1459));// -- Lists all players banned from the specified channel.
		sprintf(atcmd_output, msg_txt(sd,1460),command);// * %s unban <#channel_name> <player>
		clif_displaymessage(fd, atcmd_output);
		clif_displaymessage(fd, msg_txt(sd,1461));// -- Unbans the specified player from the channel.
		sprintf(atcmd_output, msg_txt(sd,1467),command);// * %s unbanall <#channel_name>
		clif_displaymessage(fd, atcmd_output);
		clif_displaymessage(fd, msg_txt(sd,1468));// -- Clears all bans from the specified channel.
	}

	//option setopt
	if(can_create){
		sprintf(atcmd_output, msg_txt(sd,1462),command);// * %s setopt <#channel_name> <option> <value>
		clif_displaymessage(fd, atcmd_output);
		clif_displaymessage(fd, msg_txt(sd,1463));// -- Sets an option and value for the specified channel.
	}

	sprintf(atcmd_output, msg_txt(sd,1404),command); // %s failed.
	clif_displaymessage(fd, atcmd_output);
}

ACMD_FUNC(channel) {
	char key[NAME_LENGTH], sub1[CHAN_NAME_LENGTH], sub2[64];
	sub1[0] = sub2[0] = '\0';

	if( !message || !*message || sscanf(message, "%23s %19s %63[^\n]", key, sub1, sub2) < 1 ) {
		atcmd_channel_help(sd,command);
		return 0;
	}

	if( strcmpi(key,"delete") == 0 && pc_has_permission(sd, PC_PERM_CHANNEL_ADMIN) ) {
		return channel_pcdelete(sd,sub1);
	} else if ( strcmpi(key,"list") == 0 ) {
		return channel_display_list(sd,sub1);
	} else if ( strcmpi(key,"setcolor") == 0 ) {
		return channel_pccolor(sd, sub1, sub2);
	} else if ( strcmpi(key,"join") == 0 ) {
		return channel_pcjoin(sd, sub1, sub2);
	}else if ( strcmpi(key,"leave") == 0 ) {
		return channel_pcleave(sd, sub1);
	} else if ( strcmpi(key,"bindto") == 0 ) {
		return channel_pcbind(sd, sub1);
	} else if ( strcmpi(key,"unbind") == 0 ) {
		return channel_pcunbind(sd);
	} else if ( strcmpi(key,"ban") == 0 ) {
		return channel_pcban(sd,sub1,sub2,0);
	} else if ( strcmpi(key,"kick") == 0 ) {
		return channel_pckick(sd,sub1,sub2);
	} else if ( strcmpi(key,"banlist") == 0 ) {
		return channel_pcban(sd,sub1,NULL,3);
	} else if ( strcmpi(key,"unban") == 0 ) {
		return channel_pcban(sd,sub1,sub2,1);
	} else if ( strcmpi(key,"unbanall") == 0 ) {
		return channel_pcban(sd,sub1,NULL,2);
	} else {
		char sub3[CHAN_NAME_LENGTH], sub4[CHAN_NAME_LENGTH];
		sub3[0] = sub4[0] = '\0';
		sscanf(sub2, "%19s %19s", sub3, sub4);
		if( strcmpi(key,"create") == 0 && ( channel_config.private_channel.allow || pc_has_permission(sd, PC_PERM_CHANNEL_ADMIN) ) ) {
			if (sub4[0] != '\0') {
				clif_displaymessage(fd, msg_txt(sd, 1408)); // Channel password may not contain spaces.
				return -1;
			}
			return channel_pccreate(sd,sub1,sub3);
		} else if ( strcmpi(key,"setopt") == 0 ) {
			return channel_pcsetopt(sd,sub1,sub3,sub4);
		}
		atcmd_channel_help(sd,command);
	}

	return 0;
}

ACMD_FUNC(fontcolor)
{
	if( !message || !*message ) {
		channel_display_list(sd,"colors");
		return -1;
	}

	if( strcmpi(message,"Normal") == 0 ) {
		sd->fontcolor = 0;
	} else {
		unsigned char k;
		ARR_FIND(0,channel_config.colors_count,k,( strcmpi(message,channel_config.colors_name[k]) == 0 ));
		if( k == channel_config.colors_count ) {
			sprintf(atcmd_output, msg_txt(sd,1411), message);// Unknown color '%s'.
			clif_displaymessage(fd, atcmd_output);
			return -1;
		}
		sd->fontcolor = k;
	}
	sprintf(atcmd_output, msg_txt(sd,1454), message);// Color set to '%s'.
	clif_displaymessage(fd, atcmd_output);

	return 0;
}

ACMD_FUNC(langtype)
{
	char langstr[8];
	int i=0, fail=0;

	memset(langstr, '\0', sizeof(langstr));

	if(sscanf(message, "%3s", langstr) >= 1){
		int lang=0;
		lang = msg_langstr2langtype(langstr); //Switch langstr to associated langtype
		if( msg_checklangtype(lang,false) == 1 ){ //Verify it's enabled and set it
			char output[100];
			pc_setaccountreg(sd, add_str("#langtype"), lang); //For login/char
			sd->langtype = lang;
			sprintf(output,msg_txt(sd,461),msg_langtype2langstr(lang)); // Language is now set to %s.
			clif_displaymessage(fd,output);
			return 0;
		} else if (lang != -1) { //defined langage but failed check
			clif_displaymessage(fd,msg_txt(sd,462)); // This langage is currently disabled.
			return -1;
		}
	}

	//wrong or no entry
	clif_displaymessage(fd,msg_txt(sd,460)); // Please enter a valid language (usage: @langtype <language>).
	clif_displaymessage(fd,msg_txt(sd,464)); // ---- Available languages:
	while(fail != -1){ //out of range
		fail = msg_checklangtype(i,false);
		if(fail == 1)
			clif_displaymessage(fd,msg_langtype2langstr(i));
		i++;
	}
	return -1;
}

#ifdef VIP_ENABLE
ACMD_FUNC(vip) {
	struct map_session_data *pl_sd = NULL;
	char * modif_p;
	int32 vipdifftime = 0;
	time_t now=time(NULL);
	
	nullpo_retr(-1, sd);

	memset(atcmd_output, '\0', sizeof(atcmd_output));
	
	if (!message || !*message || sscanf(message, "%255s %23[^\n]",atcmd_output,atcmd_player_name) < 2) {
		clif_displaymessage(fd, msg_txt(sd,700));	//Usage: @vip <timef> <character name>
		return -1;
	}

	atcmd_output[sizeof(atcmd_output)-1] = '\0';

	modif_p = atcmd_output;
	vipdifftime = (int32)solve_time(modif_p);
	if (vipdifftime == 0) {
		clif_displaymessage(fd, msg_txt(sd,701)); // Invalid time for vip command.
		clif_displaymessage(fd, msg_txt(sd,702)); // Time parameter format is +/-<value> to alter. y/a = Year, m = Month, d/j = Day, h = Hour, n/mn = Minute, s = Second.
		return -1;
	}

	if ((pl_sd = map_nick2sd(atcmd_player_name,false)) == NULL) {
		clif_displaymessage(fd, msg_txt(sd,3)); // Character not found.
		return -1;
	}

	if (pc_get_group_level(pl_sd) > pc_get_group_level(sd)) {
		clif_displaymessage(fd, msg_txt(sd,81)); // Your GM level don't authorise you to do this action on this player.
		return -1;
	}
	if(pl_sd->vip.time==0) pl_sd->vip.time=now;
	pl_sd->vip.time += vipdifftime; //increase or reduce VIP duration
	
	if (pl_sd->vip.time <= now) {
		clif_displaymessage(pl_sd->fd, msg_txt(pl_sd,703)); // GM has removed your VIP time.
		clif_displaymessage(fd, msg_txt(sd,704)); // Player is no longer VIP.
	} else {
		int year,month,day,hour,minute,second;
		char timestr[21];
		
		split_time((int)(pl_sd->vip.time-now),&year,&month,&day,&hour,&minute,&second);
		sprintf(atcmd_output,msg_txt(pl_sd,705),year,month,day,hour,minute); // Your VIP status is valid for %d years, %d months, %d days, %d hours and %d minutes.
		clif_displaymessage(pl_sd->fd,atcmd_output);
		timestamp2string(timestr,20,pl_sd->vip.time,"%Y-%m-%d %H:%M");
		sprintf(atcmd_output,msg_txt(pl_sd,707),timestr); // You are VIP until : %s
		clif_displaymessage(pl_sd->fd,atcmd_output);

		if (pl_sd != sd) {
			sprintf(atcmd_output,msg_txt(sd,706),pl_sd->status.name,year,month,day,hour,minute); // Player '%s' is now VIP for %d years, %d months, %d days, %d hours and %d minutes.
			clif_displaymessage(fd,atcmd_output);
			sprintf(atcmd_output,msg_txt(sd,708),timestr); // The player is now VIP until : %s
			clif_displaymessage(fd,atcmd_output);
		}
	}
	chrif_req_login_operation(pl_sd->status.account_id, pl_sd->status.name, CHRIF_OP_LOGIN_VIP, vipdifftime, 7, 0); 
	return 0;
}

/** Enable/disable rate info */
ACMD_FUNC(showrate) {
	nullpo_retr(-1,sd);
	if (!sd->vip.disableshowrate) {
		safestrncpy(atcmd_output,msg_txt(sd,718),CHAT_SIZE_MAX); //Personal rate information is not displayed now.
		sd->vip.disableshowrate = 1;
	} else {
		safestrncpy(atcmd_output,msg_txt(sd,719),CHAT_SIZE_MAX); //Personal rate information will be shown.
		sd->vip.disableshowrate = 0;
	}
	clif_displaymessage(fd,atcmd_output);
	return 0;
}
#endif

ACMD_FUNC(fullstrip) {
	int i;
	TBL_PC *tsd;
	
	nullpo_retr(-1,sd);

	memset(atcmd_player_name, '\0', sizeof(atcmd_player_name));

	if (!message || !*message || sscanf(message, "%23[^\n]", atcmd_player_name) < 1) {
		clif_displaymessage(fd, msg_txt(sd,349)); // Please enter a player name (usage: @fullstrip/@warpto/@goto <char name/ID>).
		return -1;
	}

	if((tsd=map_nick2sd(atcmd_player_name,false)) == NULL && (tsd=map_id2sd(atoi(atcmd_player_name))) == NULL){
		clif_displaymessage(fd, msg_txt(sd,3)); // Character not found.
		return -1;
	}
	
	for( i = 0; i < EQI_MAX; i++ ) {
		if( tsd->equip_index[ i ] >= 0 )
			pc_unequipitem( tsd , tsd->equip_index[ i ] , 2 );
	}
	return 0;
}

ACMD_FUNC(changedress){
	sc_type name2id[] = {
		SC_WEDDING,
		SC_XMAS,
		SC_SUMMER,
		SC_DRESSUP,
		SC_HANBOK,
		SC_OKTOBERFEST
	};

	for( sc_type type : name2id ) {
		if( sd->sc.data[type] ) {
			status_change_end( &sd->bl, type, INVALID_TIMER );
			// You should only be able to have one - so we cancel here
			return 0;
		}
	}

	return -1;
}

ACMD_FUNC(costume) {
	const char* names[] = {
		"Wedding",
		"Xmas",
		"Summer",
		"Summer2",
		"Hanbok",
		"Oktoberfest"
	};
	const int name2id[] = {
		SC_WEDDING,
		SC_XMAS,
		SC_SUMMER,
		SC_DRESSUP,
		SC_HANBOK,
		SC_OKTOBERFEST
	};
	unsigned short k = 0, len = ARRAYLENGTH(names);

	if( !message || !*message ) {
		for( k = 0; k < len; k++ ) {
			if( sd->sc.data[name2id[k]] ) {
				sprintf(atcmd_output, msg_txt(sd, 727), names[k]); // '%s' Costume removed.
				clif_displaymessage(sd->fd, atcmd_output);
				status_change_end(&sd->bl, (sc_type)name2id[k], INVALID_TIMER);
				return 0;
			}
		}

		clif_displaymessage(sd->fd, msg_txt(sd, 726)); // Available Costumes
		for( k = 0; k < len; k++ ) {
			sprintf(atcmd_output, msg_txt(sd, 725), names[k]); // -- %s
			clif_displaymessage(sd->fd, atcmd_output);
		}
		return -1;
	}

	for( k = 0; k < len; k++ ) {
		if( sd->sc.data[name2id[k]] ) {
			sprintf(atcmd_output, msg_txt(sd, 724), names[k]); // You're already wearing a(n) '%s' costume, type '@costume' to remove it.
			clif_displaymessage(sd->fd, atcmd_output);
			return -1;
		}
	}

	for( k = 0; k < len; k++ )
		if( strcmpi(message, names[k]) == 0 )
			break;

	if( k == len ) {
		sprintf(atcmd_output, msg_txt(sd, 723), message); // '%s' is an unknown costume
		clif_displaymessage(sd->fd, atcmd_output);
		return -1;
	}

	sc_start(&sd->bl, &sd->bl, (sc_type)name2id[k], 100, name2id[k] == SC_DRESSUP ? 1 : 0, -1);

	return 0;
}

/**
* Clone other player's equipments
* Usage: @cloneequip <char name/ID>
* http://rathena.org/board/topic/95076-new-atcommands-suggestion/
* @author [Cydh], [Antares]
*/
ACMD_FUNC(cloneequip) {
	struct map_session_data *pl_sd;

	nullpo_retr(-1, sd);

	memset(atcmd_player_name, '\0', sizeof(atcmd_player_name));
	memset(atcmd_output, '\0', sizeof(atcmd_output));

	if (!message || !*message || sscanf(message, "%23[^\n]", atcmd_player_name) < 1) {
		sprintf(atcmd_output, msg_txt(sd, 735), command); // Usage: %s <char name/ID>
		clif_displaymessage(fd, atcmd_output);
		return -1;
	}

	if (!(pl_sd = map_nick2sd(atcmd_player_name, true)) && !(pl_sd = map_charid2sd(atoi(atcmd_player_name)))) {
		clif_displaymessage(fd, msg_txt(sd, 3));
		return -1;
	}

	if (sd == pl_sd) {
		memset(atcmd_output, '\0', sizeof(atcmd_output));
		sprintf(atcmd_output, msg_txt(sd, 734), "equip"); // Cannot clone your own %.
		clif_displaymessage(fd, atcmd_output);
		return -1;
	}

	if (pc_get_group_level(sd) < pc_get_group_level(pl_sd)) {
		memset(atcmd_output, '\0', sizeof(atcmd_output));
		sprintf(atcmd_output, msg_txt(sd, 736), "equip"); // Cannot clone %s from this player.
		clif_displaymessage(fd, atcmd_output);
		return -1;
	}
	else {
		int8 i;
		for (i = 0; i < EQI_MAX; i++) {
			short idx;
			char flag = 0;
			struct item tmp_item;
			if ((idx = pl_sd->equip_index[i]) < 0)
				continue;
			if (i == EQI_AMMO)
				continue;
			if (pc_is_same_equip_index((enum equip_index) i, pl_sd->equip_index, idx))
				continue;

			tmp_item = pl_sd->inventory.u.items_inventory[idx];
			if (itemdb_isspecial(tmp_item.card[0]))
				memset(tmp_item.card, 0, sizeof(tmp_item.card));
			tmp_item.bound = 0;
			tmp_item.expire_time = 0;
			tmp_item.unique_id = 0;
			tmp_item.favorite = 0;
			tmp_item.amount = 1;

			if ((flag = pc_additem(sd, &tmp_item, 1, LOG_TYPE_COMMAND)))
				clif_additem(sd, 0, 0, flag);
			else
				pc_equipitem(sd, sd->last_addeditem_index, itemdb_equip(tmp_item.nameid));
		}
	}
	memset(atcmd_output, '\0', sizeof(atcmd_output));
	sprintf(atcmd_output, msg_txt(sd, 738), "equip"); // Clone '%s' is done.
	clif_displaymessage(fd, atcmd_output);

	return 0;
}

/**
* Clone other player's statuses/parameters using method same like ACMD_FUNC(param), doesn't use stat point
* Usage: @clonestat <char name/ID>
* http://rathena.org/board/topic/95076-new-atcommands-suggestion/
* @author [Cydh], [Antares]
*/
ACMD_FUNC(clonestat) {
	struct map_session_data *pl_sd;

	nullpo_retr(-1, sd);

	memset(atcmd_player_name, '\0', sizeof(atcmd_player_name));
	memset(atcmd_output, '\0', sizeof(atcmd_output));

	if (!message || !*message || sscanf(message, "%23[^\n]", atcmd_player_name) < 1) {
		sprintf(atcmd_output, msg_txt(sd, 735), command); // Usage: %s <char name/ID>
		clif_displaymessage(fd, atcmd_output);
		return -1;
	}

	if (!(pl_sd = map_nick2sd(atcmd_player_name, true)) && !(pl_sd = map_charid2sd(atoi(atcmd_player_name)))) {
		clif_displaymessage(fd, msg_txt(sd, 3)); // Character not found.
		return -1;
	}

	if (sd == pl_sd) {
		memset(atcmd_output, '\0', sizeof(atcmd_output));
		sprintf(atcmd_output, msg_txt(sd, 734), "status"); // Cannot clone your own %.
		clif_displaymessage(fd, atcmd_output);
		return -1;
	}

	if (pc_get_group_level(sd) < pc_get_group_level(pl_sd)) {
		memset(atcmd_output, '\0', sizeof(atcmd_output));
		sprintf(atcmd_output, msg_txt(sd, 736), "status"); // Cannot clone %s from this player.
		clif_displaymessage(fd, atcmd_output);
		return -1;
	}
	else {
		uint8 i;
		short max_status[6];

		pc_resetstate(sd);
		if (pc_has_permission(sd, PC_PERM_BYPASS_STAT_ONCLONE))
			max_status[0] = max_status[1] = max_status[2] = max_status[3] = max_status[4] = max_status[5] = SHRT_MAX;
		else {
			max_status[0] = pc_maxparameter(sd, PARAM_STR);
			max_status[1] = pc_maxparameter(sd, PARAM_AGI);
			max_status[2] = pc_maxparameter(sd, PARAM_VIT);
			max_status[3] = pc_maxparameter(sd, PARAM_INT);
			max_status[4] = pc_maxparameter(sd, PARAM_DEX);
			max_status[5] = pc_maxparameter(sd, PARAM_LUK);
		}

#define clonestat_check(cmd,stat)\
		{\
			memset(atcmd_output, '\0', sizeof(atcmd_output));\
			if (pl_sd->status.cmd > max_status[(stat)]) {\
				sprintf(atcmd_output, msg_txt(sd, 737), #cmd, pl_sd->status.cmd, max_status[(stat)]);\
				clif_displaymessage(fd, atcmd_output);\
				sd->status.cmd = max_status[(stat)];\
			}\
			else\
				sd->status.cmd = pl_sd->status.cmd;\
		}

		clonestat_check(str, PARAM_STR);
		clonestat_check(agi, PARAM_AGI);
		clonestat_check(vit, PARAM_VIT);
		clonestat_check(int_, PARAM_INT);
		clonestat_check(dex, PARAM_DEX);
		clonestat_check(luk, PARAM_LUK);

		for (i = 0; i < PARAM_MAX; i++) {
			clif_updatestatus(sd, SP_STR + i);
			clif_updatestatus(sd, SP_USTR + i);
		}
		status_calc_pc(sd, SCO_FORCE);
	}
	memset(atcmd_output, '\0', sizeof(atcmd_output));
	sprintf(atcmd_output, msg_txt(sd, 738), "status"); // Clone '%s' is done.
	clif_displaymessage(fd, atcmd_output);

#undef clonestat_check
	return 0;
}

/**
 * Adopt a character.
 * Usage: @adopt <char name>
 * https://rathena.org/board/topic/104014-suggestion-add-adopt-or-etc/
 */
ACMD_FUNC(adopt)
{
	TBL_PC *b_sd;
	enum adopt_responses response;

	nullpo_retr(-1, sd);

	memset(atcmd_output, '\0', sizeof(atcmd_output));
	memset(atcmd_player_name, '\0', sizeof(atcmd_player_name));

	if (!message || !*message || sscanf(message, "%23[^\n]", atcmd_player_name) < 1) {
		sprintf(atcmd_output, msg_txt(sd, 435), command); // Please enter a player name (usage: %s <char name>).
		clif_displaymessage(fd, atcmd_output);
		return -1;
	}

	if ((b_sd = map_nick2sd(atcmd_player_name,false)) == NULL) {
		clif_displaymessage(fd, msg_txt(sd, 3)); // Character not found.
		return -1;
	}

	response = pc_try_adopt(sd, map_charid2sd(sd->status.partner_id), b_sd);

	if (response == ADOPT_ALLOWED) {
		TBL_PC *p_sd = map_charid2sd(sd->status.partner_id);

		b_sd->adopt_invite = sd->status.account_id;
		clif_Adopt_request(b_sd, sd, p_sd->status.account_id);
		return 0;
	}

	if (response < ADOPT_MORE_CHILDREN) // No displaymessage for client-type responses
		clif_displaymessage(fd, msg_txt(sd, 744 + response - 1));
	return -1;
}

/**
 * Opens the limited sale window.
 * Usage: @limitedsale or client command /limitedsale on supported clients
 */
ACMD_FUNC(limitedsale){
	nullpo_retr(-1, sd);

	clif_sale_open(sd);

	return 0;
}

#include "../custom/atcommand.inc"

/**
 * Fills the reference of available commands in atcommand DBMap
 **/
#define ACMD_DEF(x) { #x, atcommand_ ## x, NULL, NULL, 0 }
#define ACMD_DEF2(x2, x) { x2, atcommand_ ## x, NULL, NULL, 0 }
// Define with restriction
#define ACMD_DEFR(x, r) { #x, atcommand_ ## x, NULL, NULL, r }
#define ACMD_DEF2R(x2, x, r) { x2, atcommand_ ## x, NULL, NULL, r }
void atcommand_basecommands(void) {
	/**
	 * Command reference list, place the base of your commands here
	 * TODO: List all commands that causing crash
	 **/
	AtCommandInfo atcommand_base[] = {
#include "../custom/atcommand_def.inc"
		ACMD_DEF2R("warp", mapmove, ATCMD_NOCONSOLE),
		ACMD_DEF(where),
		ACMD_DEF(jumpto),
		ACMD_DEF(jump),
		ACMD_DEF(who),
		ACMD_DEF2("who2", who),
		ACMD_DEF2("who3", who),
		ACMD_DEF2("whomap", who),
		ACMD_DEF2("whomap2", who),
		ACMD_DEF2("whomap3", who),
		ACMD_DEF(whogm),
		ACMD_DEF(save),
		ACMD_DEF(load),
		ACMD_DEF(speed),
		ACMD_DEF(storage),
		ACMD_DEF(guildstorage),
		ACMD_DEF(option),
		ACMD_DEF(hide), // + /hide
		ACMD_DEFR(jobchange, ATCMD_NOCONSOLE),
		ACMD_DEF(kill),
		ACMD_DEF(alive),
		ACMD_DEF(kami),
		ACMD_DEF2("kamib", kami),
		ACMD_DEF2("kamic", kami),
		ACMD_DEF2("lkami", kami),
		ACMD_DEF(heal),
		ACMD_DEF(item),
		ACMD_DEF(item2),
		ACMD_DEF2("itembound",item),
		ACMD_DEF2("itembound2",item2),
		ACMD_DEF(itemreset),
		ACMD_DEF(clearstorage),
		ACMD_DEF(cleargstorage),
		ACMD_DEF(clearcart),
		ACMD_DEF2R("blvl", baselevelup, ATCMD_NOCONSOLE),
		ACMD_DEF2("jlvl", joblevelup),
		ACMD_DEF(help),
		ACMD_DEF(pvpoff),
		ACMD_DEF(pvpon),
		ACMD_DEF(gvgoff),
		ACMD_DEF(gvgon),
		ACMD_DEF(model),
		ACMD_DEFR(go, ATCMD_NOCONSOLE),
		ACMD_DEF(monster),
		ACMD_DEF2("monstersmall", monster),
		ACMD_DEF2("monsterbig", monster),
		ACMD_DEF(killmonster),
		ACMD_DEF2("killmonster2", killmonster),
		ACMD_DEF(refine),
		ACMD_DEF(produce),
		ACMD_DEF(memo),
		ACMD_DEF(gat),
		ACMD_DEF(displaystatus),
		ACMD_DEF2("stpoint", statuspoint),
		ACMD_DEF2("skpoint", skillpoint),
		ACMD_DEF(zeny),
		ACMD_DEF2("str", param),
		ACMD_DEF2("agi", param),
		ACMD_DEF2("vit", param),
		ACMD_DEF2("int", param),
		ACMD_DEF2("dex", param),
		ACMD_DEF2("luk", param),
		ACMD_DEF2("glvl", guildlevelup),
		ACMD_DEF(makeegg),
		ACMD_DEF(hatch),
		ACMD_DEF(petfriendly),
		ACMD_DEF(pethungry),
		ACMD_DEF(petrename),
		ACMD_DEF(recall), // + /recall
		ACMD_DEF(night),
		ACMD_DEF(day),
		ACMD_DEF(doom),
		ACMD_DEF(doommap),
		ACMD_DEF(raise),
		ACMD_DEF(raisemap),
		ACMD_DEFR(kick,ATCMD_NOAUTOTRADE), // + right click menu for GM "(name) force to quit"
		ACMD_DEF(kickall),
		ACMD_DEF(allskill),
		ACMD_DEF(questskill),
		ACMD_DEF(lostskill),
		ACMD_DEF(spiritball),
		ACMD_DEF(party),
		ACMD_DEF(guild),
		ACMD_DEF(breakguild),
		ACMD_DEF(agitstart),
		ACMD_DEF(agitend),
		ACMD_DEF(mapexit),
		ACMD_DEF(idsearch),
		ACMD_DEF(broadcast), // + /b and /nb
		ACMD_DEF(localbroadcast), // + /lb and /nlb
		ACMD_DEF(recallall),
		ACMD_DEFR(reload,ATCMD_NOSCRIPT),
		ACMD_DEF2("reloaditemdb", reload),
		ACMD_DEF2("reloadmobdb", reload),
		ACMD_DEF2("reloadskilldb", reload),
		ACMD_DEF2R("reloadscript", reload, ATCMD_NOSCRIPT),
		ACMD_DEF2("reloadatcommand", reload),
		ACMD_DEF2("reloadbattleconf", reload),
		ACMD_DEF2("reloadstatusdb", reload),
		ACMD_DEF2("reloadpcdb", reload),
		ACMD_DEF2("reloadmotd", reload),
		ACMD_DEF2("reloadquestdb", reload),
		ACMD_DEF2("reloadmsgconf", reload),
		ACMD_DEF2("reloadinstancedb", reload),
		ACMD_DEF2("reloadachievementdb",reload),
		ACMD_DEF2("reloadtaxdb",reload),
		ACMD_DEF(partysharelvl),
		ACMD_DEF(mapinfo),
		ACMD_DEF(dye),
		ACMD_DEF2("hairstyle", hair_style),
		ACMD_DEF2("haircolor", hair_color),
		ACMD_DEF2("allstats", stat_all),
		ACMD_DEF2("block", char_block),
		ACMD_DEF2("ban", char_ban),
		ACMD_DEF2("unblock", char_unblock),
		ACMD_DEF2("unban", char_unban),
		ACMD_DEF2("charban", char_ban),
		ACMD_DEF2("charunban", char_unban),
		ACMD_DEF2("mount", mount_peco),
		ACMD_DEF(guildspy),
		ACMD_DEF(partyspy),
		ACMD_DEF(clanspy),
		ACMD_DEF(repairall),
		ACMD_DEF(guildrecall),
		ACMD_DEF(partyrecall),
		ACMD_DEF(nuke),
		ACMD_DEF(shownpc),
		ACMD_DEF(hidenpc),
		ACMD_DEF(loadnpc),
		ACMD_DEF(unloadnpc),
		ACMD_DEF(reloadnpcfile),
		ACMD_DEF2("time", servertime),
		ACMD_DEF(jail),
		ACMD_DEF(unjail),
		ACMD_DEF(jailfor),
		ACMD_DEF(jailtime),
		ACMD_DEF(disguise),
		ACMD_DEF(undisguise),
		ACMD_DEF(email),
		ACMD_DEF(effect),
		ACMD_DEF(follow),
		ACMD_DEF(addwarp),
		ACMD_DEF(skillon),
		ACMD_DEF(skilloff),
		ACMD_DEF(killer),
		ACMD_DEF(npcmove),
		ACMD_DEF(killable),
		ACMD_DEF(dropall),
		ACMD_DEF(storeall),
		ACMD_DEF(skillid),
		ACMD_DEF(useskill),
		ACMD_DEF(displayskill),
		ACMD_DEF(snow),
		ACMD_DEF(sakura),
		ACMD_DEF(clouds),
		ACMD_DEF(clouds2),
		ACMD_DEF(fog),
		ACMD_DEF(fireworks),
		ACMD_DEF(leaves),
		ACMD_DEF(summon),
		ACMD_DEF(adjgroup),
		ACMD_DEF(trade),
		ACMD_DEF(send),
		ACMD_DEF(setbattleflag),
		ACMD_DEF(unmute),
		ACMD_DEF(clearweather),
		ACMD_DEF(uptime),
		ACMD_DEF(changesex),
		ACMD_DEF(changecharsex),
		ACMD_DEF(mute),
		ACMD_DEF(refresh),
		ACMD_DEF(refreshall),
		ACMD_DEF(identify),
		ACMD_DEF(identifyall),
		ACMD_DEF(gmotd),
		ACMD_DEF(misceffect),
		ACMD_DEF(mobsearch),
		ACMD_DEF(cleanmap),
		ACMD_DEF(cleanarea),
		ACMD_DEF(npctalk),
		ACMD_DEF(pettalk),
		ACMD_DEF(users),
		ACMD_DEF(reset),
		ACMD_DEF(skilltree),
		ACMD_DEF(marry),
		ACMD_DEF(divorce),
		ACMD_DEF(sound),
		ACMD_DEF(undisguiseall),
		ACMD_DEF(disguiseall),
		ACMD_DEF(changelook),
		ACMD_DEF(autoloot),
		ACMD_DEF2("alootid", autolootitem),
		ACMD_DEF(autoloottype),
		ACMD_DEF(mobinfo),
		ACMD_DEF(exp),
		ACMD_DEF(version),
		ACMD_DEF(mutearea),
		ACMD_DEF(rates),
		ACMD_DEF(iteminfo),
		ACMD_DEF(whodrops),
		ACMD_DEF(whereis),
		ACMD_DEF(mapflag),
		ACMD_DEF(me),
		ACMD_DEF(monsterignore),
		ACMD_DEF(fakename),
		ACMD_DEF(size),
		ACMD_DEF(showexp),
		ACMD_DEF(showzeny),
		ACMD_DEF(showdelay),
		ACMD_DEF(autotrade),
		ACMD_DEF(changegm),
		ACMD_DEF(changeleader),
		ACMD_DEF(partyoption),
		ACMD_DEF(invite),
		ACMD_DEF(duel),
		ACMD_DEF(leave),
		ACMD_DEF(accept),
		ACMD_DEF(reject),
		ACMD_DEF(clone),
		ACMD_DEF2("slaveclone", clone),
		ACMD_DEF2("evilclone", clone),
		ACMD_DEF(tonpc),
		ACMD_DEF(commands),
		ACMD_DEF(noask),
		ACMD_DEF(request),
		ACMD_DEF(homlevel),
		ACMD_DEF(homevolution),
		ACMD_DEF(hommutate),
		ACMD_DEF(makehomun),
		ACMD_DEF(homfriendly),
		ACMD_DEF(homhungry),
		ACMD_DEF(homtalk),
		ACMD_DEF(hominfo),
		ACMD_DEF(homstats),
		ACMD_DEF(homshuffle),
		ACMD_DEF(showmobs),
		ACMD_DEF(feelreset),
		ACMD_DEF(auction),
		ACMD_DEF(mail),
		ACMD_DEF2("noks", ksprotection),
		ACMD_DEF(allowks),
		ACMD_DEF(cash),
		ACMD_DEF2("points", cash),
		ACMD_DEF(agitstart2),
		ACMD_DEF(agitend2),
		ACMD_DEF(resetskill),
		ACMD_DEF(resetstat),
		ACMD_DEF2("storagelist", itemlist),
		ACMD_DEF2("cartlist", itemlist),
		ACMD_DEF2("itemlist", itemlist),
		ACMD_DEF(stats),
		ACMD_DEF(delitem),
		ACMD_DEF(charcommands),
		ACMD_DEF(font),
		ACMD_DEF(accinfo),
		ACMD_DEF(set),
		ACMD_DEF(undisguiseguild),
		ACMD_DEF(disguiseguild),
		ACMD_DEF(sizeall),
		ACMD_DEF(sizeguild),
		ACMD_DEF(addperm),
		ACMD_DEF2("rmvperm", addperm),
		ACMD_DEF(unloadnpcfile),
		ACMD_DEF(cart),
		ACMD_DEF(mount2),
		ACMD_DEF(join),
		ACMD_DEFR(channel,ATCMD_NOSCRIPT),
		ACMD_DEF(fontcolor),
		ACMD_DEF(langtype),
#ifdef VIP_ENABLE
		ACMD_DEF(vip),
		ACMD_DEF(showrate),
#endif
		ACMD_DEF(fullstrip),
		ACMD_DEF(costume),
		ACMD_DEF(cloneequip),
		ACMD_DEF(clonestat),
		ACMD_DEF(bodystyle),
		ACMD_DEF(adopt),
		ACMD_DEF(agitstart3),
		ACMD_DEF(agitend3),
		ACMD_DEFR(limitedsale, ATCMD_NOCONSOLE|ATCMD_NOAUTOTRADE),
		ACMD_DEFR(changedress, ATCMD_NOCONSOLE|ATCMD_NOAUTOTRADE),
	};
	AtCommandInfo* atcommand;
	int i;

	for( i = 0; i < ARRAYLENGTH(atcommand_base); i++ ) {
		if(atcommand_exists(atcommand_base[i].command)) { // Should not happen if atcommand_base[] array is OK
			ShowDebug("atcommand_basecommands: duplicate ACMD_DEF for '%s'.\n", atcommand_base[i].command);
			continue;
		}
		CREATE(atcommand, AtCommandInfo, 1);
		safestrncpy(atcommand->command, atcommand_base[i].command, sizeof(atcommand->command));
		atcommand->func = atcommand_base[i].func;
		atcommand->restriction = atcommand_base[i].restriction;
		strdb_put(atcommand_db, atcommand->command, atcommand);
	}
	return;
}

/*==========================================
 * Command lookup functions
 *------------------------------------------*/
bool atcommand_exists(const char* name)
{
	return strdb_exists(atcommand_db, name);
}

static AtCommandInfo* get_atcommandinfo_byname(const char *name)
{
	if (strdb_exists(atcommand_db, name))
		return (AtCommandInfo*)strdb_get(atcommand_db, name);
	return NULL;
}

static const char* atcommand_checkalias(const char *aliasname)
{
	AliasInfo *alias_info = NULL;
	if ((alias_info = (AliasInfo*)strdb_get(atcommand_alias_db, aliasname)) != NULL)
		return alias_info->command->command;
	return aliasname;
}

/// AtCommand suggestion
static void atcommand_get_suggestions(struct map_session_data* sd, const char *name, bool atcommand) {
	DBIterator* atcommand_iter;
	DBIterator* alias_iter;
	AtCommandInfo* command_info = NULL;
	AliasInfo* alias_info = NULL;
	AtCommandType type = atcommand ? COMMAND_ATCOMMAND : COMMAND_CHARCOMMAND;
	char* full_match[MAX_SUGGESTIONS];
	char* suggestions[MAX_SUGGESTIONS];
	char* match;
	int prefix_count = 0, full_count = 0;
	bool can_use;

	if (!battle_config.atcommand_suggestions_enabled)
		return;

	atcommand_iter = db_iterator(atcommand_db);
	alias_iter = db_iterator(atcommand_alias_db);

	// Build the matches
	for (command_info = (AtCommandInfo*)dbi_first(atcommand_iter); dbi_exists(atcommand_iter); command_info = (AtCommandInfo*)dbi_next(atcommand_iter))     {
		match = strstr(command_info->command, name);
		can_use = pc_can_use_command(sd, command_info->command, type);
		if ( prefix_count < MAX_SUGGESTIONS && match == command_info->command && can_use ) {
			suggestions[prefix_count] = command_info->command;
			++prefix_count;
		}
		if ( full_count < MAX_SUGGESTIONS && match != NULL && match != command_info->command && can_use ) {
			full_match[full_count] = command_info->command;
			++full_count;
		}
	}

	for (alias_info = (AliasInfo *)dbi_first(alias_iter); dbi_exists(alias_iter); alias_info = (AliasInfo *)dbi_next(alias_iter)) {
		match = strstr(alias_info->alias, name);
		can_use = pc_can_use_command(sd, alias_info->command->command, type);
		if ( prefix_count < MAX_SUGGESTIONS && match == alias_info->alias && can_use) {
			suggestions[prefix_count] = alias_info->alias;
			++prefix_count;
		}
		if ( full_count < MAX_SUGGESTIONS && match != NULL && match != alias_info->alias && can_use ) {
			full_match[full_count] = alias_info->alias;
			++full_count;
		}
	}

	if ((full_count+prefix_count) > 0) {
		char buffer[512];
		int i;

		// Merge full match and prefix match results
		if (prefix_count < MAX_SUGGESTIONS) {
			memmove(&suggestions[prefix_count], full_match, sizeof(char*) * (MAX_SUGGESTIONS-prefix_count));
			prefix_count = min(prefix_count+full_count, MAX_SUGGESTIONS);
		}

		// Build the suggestion string
		strcpy(buffer, msg_txt(sd,205)); // Maybe you meant:
		strcat(buffer,"\n");

		for(i=0; i < prefix_count; ++i) {
			strcat(buffer,suggestions[i]);
			strcat(buffer," ");
		}

		clif_displaymessage(sd->fd, buffer);
	}

	dbi_destroy(atcommand_iter);
	dbi_destroy(alias_iter);
}

/**
 * Executes an at-command
 * @param fd
 * @param sd
 * @param message
 * @param type
 *  0 : script call (atcommand)
 *  1 : normal player @atcommand
 *  2 : console (admin:@atcommand)
 *  3 : script call (useatcmd)
 */
bool is_atcommand(const int fd, struct map_session_data* sd, const char* message, int type)
{
	char command[CHAT_SIZE_MAX], params[CHAT_SIZE_MAX];
	char output[CHAT_SIZE_MAX];

	//Reconstructed message
	char atcmd_msg[CHAT_SIZE_MAX];

	TBL_PC * ssd = NULL; //sd for target
	AtCommandInfo * info;

	bool is_atcommand = true; // false if it's a charcommand

	nullpo_retr(false, sd);

	//Shouldn't happen
	if ( !message || !*message )
		return false;

	//If cannot use atcomamnd while talking with NPC [Kichi]
	if (type == 1 && sd->npc_id && sd->state.disable_atcommand_on_npc)
		return false;

	//Block NOCHAT but do not display it as a normal message
	if ( sd->sc.data[SC_NOCHAT] && sd->sc.data[SC_NOCHAT]->val1&MANNER_NOCOMMAND )
		return true;

	// skip 10/11-langtype's codepage indicator, if detected
	if ( message[0] == '|' && strlen(message) >= 4 && (message[3] == atcommand_symbol || message[3] == charcommand_symbol) )
		message += 3;

	//Should display as a normal message
	if ( *message != atcommand_symbol && *message != charcommand_symbol )
		return false;

	// type value 0|2 = script|console invoked: bypass restrictions
	if ( type == 1 || type == 3) {
		//Commands are disabled on maps flagged as 'nocommand'
		if ( map[sd->bl.m].nocommand && pc_get_group_level(sd) < map[sd->bl.m].nocommand ) {
			clif_displaymessage(fd, msg_txt(sd,143)); // Commands are disabled on this map.
			return false;
		}
	}

	if (*message == charcommand_symbol)
		is_atcommand = false;

	if (is_atcommand) { // @command
		sprintf(atcmd_msg, "%s", message);
		ssd = sd;
	} else { // #command
		char charname[NAME_LENGTH];
		int n;

		//Checks to see if #command has a name or a name + parameters.
		if ((n = sscanf(message, "%255s \"%23[^\"]\" %255[^\n]", command, charname, params)) < 2
		 && (n = sscanf(message, "%255s %23s %255[^\n]", command, charname, params)) < 2
		) {
			if (pc_get_group_level(sd) == 0) {
				if (n < 1)
					return false; // No command found. Display as normal message.

				info = get_atcommandinfo_byname(atcommand_checkalias(command + 1));
				if (!info || info->char_groups[sd->group_pos] == 0)  // If we can't use or doesn't exist: don't even display the command failed message
					return false;
			}

			sprintf(output, msg_txt(sd,1388), charcommand_symbol); // Charcommand failed (usage: %c<command> <char name> <parameters>).
			clif_displaymessage(fd, output);
			return true;
		}

		ssd = map_nick2sd(charname,true);
		if (ssd == NULL) {
			sprintf(output, msg_txt(sd,1389), command); // %s failed. Player not found.
			clif_displaymessage(fd, output);
			return true;
		}

		if (n > 2)
			sprintf(atcmd_msg, "%s %s", command, params);
		else
			sprintf(atcmd_msg, "%s", command);
	}

	if (battle_config.idletime_option&IDLE_ATCOMMAND)
		sd->idletime = last_tick;

	//Clearing these to be used once more.
	memset(command, '\0', sizeof(command));
	memset(params, '\0', sizeof(params));

	//check to see if any params exist within this command
	if( sscanf(atcmd_msg, "%255s %255[^\n]", command, params) < 2 )
		params[0] = '\0';

	// @commands (script based)
	if((type == 1 || type == 3) && atcmd_binding_count > 0) {
		struct atcmd_binding_data *binding = get_atcommandbind_byname(command);

		// Check if the binding isn't NULL and there is a NPC event, level of usage met, et cetera
		if( binding != NULL && binding->npc_event[0] &&
			((is_atcommand && pc_get_group_level(sd) >= binding->level) ||
			 (!is_atcommand && pc_get_group_level(sd) >= binding->level2)))
		{
			// Check if self or character invoking; if self == character invoked, then self invoke.
			npc_do_atcmd_event(ssd, command, params, binding->npc_event);
			return true;
		}
	}

	//Grab the command information and check for the proper GM level required to use it or if the command exists
	info = get_atcommandinfo_byname(atcommand_checkalias(command + 1));
	if (info == NULL) {
		if (pc_get_group_level(sd) == 0) // TODO: remove or replace with proper permission
			return false;

		sprintf(output, msg_txt(sd,153), command); // "%s is Unknown Command."
		clif_displaymessage(fd, output);
		atcommand_get_suggestions(sd, command + 1, is_atcommand);
		return true;
	}

	//check restriction
	if (info->restriction) {
		if (info->restriction&ATCMD_NOCONSOLE && type == 2) //console prevent
			return true;
		if (info->restriction&ATCMD_NOSCRIPT && (type == 0 || type == 3)) //scripts prevent
			return true;
		if (info->restriction&ATCMD_NOAUTOTRADE && (type == 0 || type == 3)
			&& ((is_atcommand && sd && sd->state.autotrade) || (ssd && ssd->state.autotrade)))
			return true;
	}

	// type == 1 : player invoked
	if (type == 1) {
		if ((is_atcommand && info->at_groups[sd->group_pos] == 0) ||
			(!is_atcommand && info->char_groups[sd->group_pos] == 0) )
			return false;

		if( pc_isdead(sd) && pc_has_permission(sd,PC_PERM_DISABLE_CMD_DEAD) ) {
			clif_displaymessage(fd, msg_txt(sd,1393)); // You can't use commands while dead
			return true;
		}
	}

	//Attempt to use the command
	if ( (info->func(fd, ssd, command, params) != 0) )
	{
		sprintf(output,msg_txt(sd,154), command); // %s failed.
		clif_displaymessage(fd, output);
		return true;
	}

	//Log only if successful.
	log_atcommand(sd, is_atcommand ? atcmd_msg : message);

	return true;
}

/*==========================================
 *
 *------------------------------------------*/
static void atcommand_config_read(const char* config_filename)
{
	config_setting_t *aliases = NULL, *help = NULL;
	const char *symbol = NULL;
	int num_aliases = 0;

	if (conf_read_file(&atcommand_config, config_filename))
		return;

	// Command symbols
	if (config_lookup_string(&atcommand_config, "atcommand_symbol", &symbol)) {
		if (ISPRINT(*symbol) && // no control characters
			*symbol != '/' && // symbol of client commands
			*symbol != '%' && // symbol of party chat
			*symbol != '$' && // symbol of guild chat
			*symbol != charcommand_symbol)
			atcommand_symbol = *symbol;
	}

	if (config_lookup_string(&atcommand_config, "charcommand_symbol", &symbol)) {
		if (ISPRINT(*symbol) && // no control characters
			*symbol != '/' && // symbol of client commands
			*symbol != '%' && // symbol of party chat
			*symbol != '$' && // symbol of guild chat
			*symbol != atcommand_symbol)
			charcommand_symbol = *symbol;
	}

	// Command aliases
	aliases = config_lookup(&atcommand_config, "aliases");
	if (aliases != NULL) {
		int i = 0;
		int count = config_setting_length(aliases);

		for (i = 0; i < count; ++i) {
			config_setting_t *command;
			const char *commandname = NULL;
			int j = 0, alias_count = 0;
			AtCommandInfo *commandinfo = NULL;

			command = config_setting_get_elem(aliases, i);
			if (config_setting_type(command) != CONFIG_TYPE_ARRAY)
				continue;
			commandname = config_setting_name(command);
			if (!atcommand_exists(commandname)) {
				ShowConfigWarning(command, "atcommand_config_read: can not set alias for non-existent command %s", commandname);
				continue;
			}
			commandinfo = get_atcommandinfo_byname(commandname);
			alias_count = config_setting_length(command);
			for (j = 0; j < alias_count; ++j) {
				const char *alias = config_setting_get_string_elem(command, j);
				if (alias != NULL) {
					AliasInfo *alias_info;
					if (strdb_exists(atcommand_alias_db, alias)) {
						ShowConfigWarning(command, "atcommand_config_read: alias %s already exists", alias);
						continue;
					}
					CREATE(alias_info, AliasInfo, 1);
					alias_info->command = commandinfo;
					safestrncpy(alias_info->alias, alias, sizeof(alias_info->alias));
					strdb_put(atcommand_alias_db, alias, alias_info);
					++num_aliases;
				}
			}
		}
	}

	// Commands help
	// We only check if all commands exist
	help = config_lookup(&atcommand_config, "help");
	if (help != NULL) {
		int count = config_setting_length(help);
		int i;

		for (i = 0; i < count; ++i) {
			config_setting_t *command;
			const char *commandname;

			command = config_setting_get_elem(help, i);
			commandname = config_setting_name(command);
			if (!atcommand_exists(commandname))
				ShowConfigWarning(command, "atcommand_config_read: command %s does not exist", commandname);
		}
	}

	ShowStatus("Done reading '" CL_WHITE "%d" CL_RESET "' command aliases in '" CL_WHITE "%s" CL_RESET "'.\n", num_aliases, config_filename);
	return;
}
void atcommand_db_load_groups(int* group_ids) {
	DBIterator *iter = db_iterator(atcommand_db);
	AtCommandInfo* cmd;
	int i;

	for (cmd = (AtCommandInfo*)dbi_first(iter); dbi_exists(iter); cmd = (AtCommandInfo*)dbi_next(iter)) {
		cmd->at_groups = (char*)aMalloc( pc_group_max * sizeof(char) );
		cmd->char_groups = (char*)aMalloc( pc_group_max * sizeof(char) );
		for(i = 0; i < pc_group_max; i++) {
			if( pc_group_can_use_command(group_ids[i], cmd->command, COMMAND_ATCOMMAND ) )
			   cmd->at_groups[i] = 1;
			else
			   cmd->at_groups[i] = 0;
		   if( pc_group_can_use_command(group_ids[i], cmd->command, COMMAND_CHARCOMMAND ) )
			  cmd->char_groups[i] = 1;
			else
			  cmd->char_groups[i] = 0;
		}
	}

	dbi_destroy(iter);

	return;
}
void atcommand_db_clear(void) {

	if (atcommand_db != NULL) {
		DBIterator *iter = db_iterator(atcommand_db);
		AtCommandInfo* cmd;

		for (cmd = (AtCommandInfo*)dbi_first(iter); dbi_exists(iter); cmd = (AtCommandInfo*)dbi_next(iter)) {
			aFree(cmd->at_groups);
			aFree(cmd->char_groups);
		}

		dbi_destroy(iter);

		db_destroy(atcommand_db);
	}
	if (atcommand_alias_db != NULL)
		db_destroy(atcommand_alias_db);

	config_destroy(&atcommand_config);
}

void atcommand_doload(void) {
	atcommand_db_clear();
	atcommand_db = stridb_alloc((DBOptions)(DB_OPT_DUP_KEY|DB_OPT_RELEASE_DATA), ATCOMMAND_LENGTH);
	atcommand_alias_db = stridb_alloc((DBOptions)(DB_OPT_DUP_KEY|DB_OPT_RELEASE_DATA), ATCOMMAND_LENGTH);
	atcommand_basecommands(); //fills initial atcommand_db with known commands
	atcommand_config_read(ATCOMMAND_CONF_FILENAME);
}

void do_init_atcommand(void) {
	atcommand_doload();
}

void do_final_atcommand(void) {
	atcommand_db_clear();
}<|MERGE_RESOLUTION|>--- conflicted
+++ resolved
@@ -48,23 +48,8 @@
 #include "quest.hpp"
 #include "script.hpp"
 #include "storage.hpp"
+#include "tax.hpp"
 #include "trade.hpp"
-<<<<<<< HEAD
-#include "mapreg.hpp"
-#include "quest.hpp"
-#include "pc.hpp"
-#include "pc_groups.hpp"
-#include "npc.hpp"
-#include "guild.hpp"
-#include "clif.hpp"
-#include "log.hpp"
-#include "itemdb.hpp" // MAX_ITEMGROUP
-#include "mob.hpp"
-#include "achievement.hpp"
-#include "clan.hpp"
-#include "tax.hpp"
-=======
->>>>>>> d5a815a6
 
 #define ATCOMMAND_LENGTH 50
 #define ACMD_FUNC(x) static int atcommand_ ## x (const int fd, struct map_session_data* sd, const char* command, const char* message)
