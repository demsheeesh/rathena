--- conflicted
+++ resolved
@@ -4857,22 +4857,7 @@
 		else
 			clif_displaymessage(fd, msg_txt(sd,232)); // Game time: The game is in permanent night.
 	} else if (battle_config.night_duration == 0)
-<<<<<<< HEAD
-		if (map_config.night_flag) { // we start with night
-			timer_data = get_timer(day_timer_tid);
-			sprintf(temp, msg_txt(sd,233), txt_time(DIFF_TICK(timer_data->tick,gettick())/1000)); // Game time: The game is in night for %s.
-			clif_displaymessage(fd, temp);
-			clif_displaymessage(fd, msg_txt(sd,234)); // Game time: After, the game will be in permanent daylight.
-		} else
-			clif_displaymessage(fd, msg_txt(sd,231)); // Game time: The game is in permanent daylight.
-	else if (battle_config.day_duration == 0)
-		if (!map_config.night_flag) { // we start with day
-			timer_data = get_timer(night_timer_tid);
-			sprintf(temp, msg_txt(sd,235), txt_time(DIFF_TICK(timer_data->tick,gettick())/1000)); // Game time: The game is in daylight for %s.
-			clif_displaymessage(fd, temp);
-			clif_displaymessage(fd, msg_txt(sd,236)); // Game time: After, the game will be in permanent night.
-=======
-		if (night_flag == 1) { // we start with night
+		if (map_config.night_flag == 1) { // we start with night
 			if ((timer_data = get_timer(day_timer_tid)) != nullptr) {
 				sprintf(temp, msg_txt(sd,233), txt_time(DIFF_TICK(timer_data->tick,gettick())/1000)); // Game time: The game is in night for %s.
 				clif_displaymessage(fd, temp);
@@ -4882,14 +4867,13 @@
 		} else
 			clif_displaymessage(fd, msg_txt(sd,231)); // Game time: The game is in permanent daylight.
 	else if (battle_config.day_duration == 0)
-		if (night_flag == 0) { // we start with day
+		if (map_config.night_flag == 0) { // we start with day
 			if ((timer_data = get_timer(night_timer_tid)) != nullptr) {
 				sprintf(temp, msg_txt(sd,235), txt_time(DIFF_TICK(timer_data->tick,gettick())/1000)); // Game time: The game is in daylight for %s.
 				clif_displaymessage(fd, temp);
 				clif_displaymessage(fd, msg_txt(sd,236)); // Game time: After, the game will be in permanent night.
 			} else
 				clif_displaymessage(fd, msg_txt(sd,231)); // Game time: The game is in permanent daylight.
->>>>>>> 3060865a
 		} else
 			clif_displaymessage(fd, msg_txt(sd,232)); // Game time: The game is in permanent night.
 	else {
@@ -10918,11 +10902,7 @@
 	atcommand_db_clear();
 	atcommand_db = stridb_alloc((DBOptions)(DB_OPT_DUP_KEY|DB_OPT_RELEASE_DATA), ATCOMMAND_LENGTH);
 	atcommand_basecommands(); //fills initial atcommand_db with known commands
-<<<<<<< HEAD
-	atcommand_config_read(ATCOMMAND_CONF_FILENAME ? ATCOMMAND_CONF_FILENAME : mapserv_file(atcommand));
-=======
 	atcommand_alias_db.load();
->>>>>>> 3060865a
 }
 
 void do_init_atcommand(void) {
