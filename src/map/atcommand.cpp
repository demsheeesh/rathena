--- conflicted
+++ resolved
@@ -4041,13 +4041,7 @@
 		clif_displaymessage(fd, msg_txt(sd,98)); // Monster database has been reloaded.
 	} else if (strstr(command, "skilldb") || strncmp(message, "skilldb", 4) == 0) {
 		skill_reload();
-<<<<<<< HEAD
 		homunculus_db.reload();
-		reload_elemental_skilldb();
-		mercenary_read_skilldb();
-=======
-		hom_reload_skill();
->>>>>>> 4a778815
 		clif_displaymessage(fd, msg_txt(sd,99)); // Skill database has been reloaded.
 	} else if (strstr(command, "atcommand") || strncmp(message, "atcommand", 4) == 0) {
 		config_t run_test;
