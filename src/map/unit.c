// Copyright (c) Athena Dev Teams - Licensed under GNU GPL
// For more information, see LICENCE in the main folder

#include "../common/showmsg.h"
#include "../common/timer.h"
#include "../common/nullpo.h"
#include "../common/db.h"
#include "../common/malloc.h"
#include "../common/random.h"
#include "../common/socket.h"

#include "map.h"
#include "path.h"
#include "pc.h"
#include "mob.h"
#include "pet.h"
#include "homunculus.h"
#include "instance.h"
#include "mercenary.h"
#include "elemental.h"
#include "skill.h"
#include "channel.h"
#include "clif.h"
#include "duel.h"
#include "npc.h"
#include "guild.h"
#include "status.h"
#include "unit.h"
#include "battle.h"
#include "battleground.h"
#include "chat.h"
#include "trade.h"
#include "vending.h"
#include "party.h"
#include "intif.h"
#include "chrif.h"
#include "script.h"
#include "storage.h"

#include <stdio.h>
#include <stdlib.h>
#include <string.h>


// Directions values
// 1 0 7
// 2 . 6
// 3 4 5
const short dirx[8]={0,-1,-1,-1,0,1,1,1}; ///lookup to know where will move to x according dir
const short diry[8]={1,1,0,-1,-1,-1,0,1}; ///lookup to know where will move to y according dir

//early declaration
static int unit_attack_timer(int tid, unsigned int tick, int id, intptr_t data);
static int unit_walktoxy_timer(int tid, unsigned int tick, int id, intptr_t data);
int unit_unattackable(struct block_list *bl);
/**
 * Get the unit_data related to the bl
 * @param bl : Object to get the unit_data from
 *	valid type are : BL_PC|BL_MOB|BL_PET|BL_NPC|BL_HOM|BL_MER|BL_ELEM
 * @return unit_data of bl or NULL
 */
struct unit_data* unit_bl2ud(struct block_list *bl)
{
	if( bl == NULL) return NULL;
	switch(bl->type){
	case BL_PC: return &((struct map_session_data*)bl)->ud;
	case BL_MOB: return &((struct mob_data*)bl)->ud;
	case BL_PET: return &((struct pet_data*)bl)->ud;
	case BL_NPC: return &((struct npc_data*)bl)->ud;
	case BL_HOM: return &((struct homun_data*)bl)->ud;
	case BL_MER: return &((struct mercenary_data*)bl)->ud;
	case BL_ELEM: return &((struct elemental_data*)bl)->ud;
	default : return NULL;
	}
}

/**
 * Tells a unit to walk to a specific coordinate
 * @param bl: Unit to walk [ALL]
 * @return 1: Success 0: Fail
 */
int unit_walktoxy_sub(struct block_list *bl)
{
	int i;
	struct walkpath_data wpd;
	struct unit_data *ud = NULL;

	nullpo_retr(1, bl);
	ud = unit_bl2ud(bl);
	if(ud == NULL) return 0;

	if( !path_search(&wpd,bl->m,bl->x,bl->y,ud->to_x,ud->to_y,ud->state.walk_easy,CELL_CHKNOPASS) )
		return 0;

	memcpy(&ud->walkpath,&wpd,sizeof(wpd));

	if (ud->target_to && ud->chaserange>1) {
		// Generally speaking, the walk path is already to an adjacent tile
		// so we only need to shorten the path if the range is greater than 1.
		uint8 dir;
		// Trim the last part of the path to account for range,
		// but always move at least one cell when requested to move.
		for (i = ud->chaserange*10; i > 0 && ud->walkpath.path_len>1;) {
		   ud->walkpath.path_len--;
			dir = ud->walkpath.path[ud->walkpath.path_len];
			if(dir&1)
				i-=14;
			else
				i-=10;
			ud->to_x -= dirx[dir];
			ud->to_y -= diry[dir];
		}
	}

	ud->state.change_walk_target=0;

	if (bl->type == BL_PC) {
		((TBL_PC *)bl)->head_dir = 0;
		clif_walkok((TBL_PC*)bl);
	}
	clif_move(ud);

	if(ud->walkpath.path_pos>=ud->walkpath.path_len)
		i = -1;
	else if(ud->walkpath.path[ud->walkpath.path_pos]&1)
		i = status_get_speed(bl)*14/10;
	else
		i = status_get_speed(bl);
	if( i > 0)
		ud->walktimer = add_timer(gettick()+i,unit_walktoxy_timer,bl->id,i);
	return 1;
}


/**
 * Retrieve the direct master of a bl if one exists.
 * @param bl: char to get his master [HOM|ELEM|PET|MER]
 * @return map_session_data of master or NULL
 */
TBL_PC* unit_get_master(struct block_list *bl)
{
	if(bl)
		switch(bl->type) {
			case BL_HOM: return (((TBL_HOM *)bl)->master);
			case BL_ELEM: return (((TBL_ELEM *)bl)->master);
			case BL_PET: return (((TBL_PET *)bl)->master);
			case BL_MER: return (((TBL_MER *)bl)->master);
		}
	return NULL;
}

/**
 * Retrieve a unit's master's teleport timer
 * @param bl: char to get his master's teleport timer [HOM|ELEM|PET|MER]
 * @return timer or NULL
 */
int* unit_get_masterteleport_timer(struct block_list *bl)
{
	if(bl)
		switch(bl->type) {
			case BL_HOM: return &(((TBL_HOM *)bl)->masterteleport_timer);
			case BL_ELEM: return &(((TBL_ELEM *)bl)->masterteleport_timer);
			case BL_PET: return &(((TBL_PET *)bl)->masterteleport_timer);
			case BL_MER: return &(((TBL_MER *)bl)->masterteleport_timer);
		}
	return NULL;
}

/**
 * Warps a unit to its master if the master has gone out of sight (3 second default)
 * Can be any object with a master [MOB|PET|HOM|MER|ELEM]
 * @param tid: Timer
 * @param tick: tick (unused)
 * @param id: Unit to warp
 * @param data: Data transferred from timer call
 * @return 0
 */
int unit_teleport_timer(int tid, unsigned int tick, int id, intptr_t data)
{
	struct block_list *bl = map_id2bl(id);
	int *mast_tid = unit_get_masterteleport_timer(bl);

	if(tid == INVALID_TIMER || mast_tid == NULL)
		return 0;
	else if(*mast_tid != tid || bl == NULL)
		return 0;
	else {
		TBL_PC *msd = unit_get_master(bl);
		if(msd && !check_distance_bl(&msd->bl, bl, data)) {
			*mast_tid = INVALID_TIMER;
			unit_warp(bl, msd->bl.id, msd->bl.x, msd->bl.y, CLR_TELEPORT );
		}
		else // No timer needed
			*mast_tid = INVALID_TIMER;
	}
	return 0;
}

/**
 * Checks if a slave unit is outside their max distance from master
 * If so, starts a timer (default: 3 seconds) which will teleport the unit back to master
 * @param sbl: Object with a master [MOB|PET|HOM|MER|ELEM]
 * @return 0
 */
int unit_check_start_teleport_timer(struct block_list *sbl)
{
	TBL_PC *msd=NULL;
	int max_dist = 0;
	switch(sbl->type) {
		case BL_HOM:	
		case BL_ELEM:	
		case BL_PET:	
		case BL_MER:	
			msd = unit_get_master(sbl);
			break;
		default:
			return 0;
	}
	
	switch(sbl->type) {
		case BL_HOM:	max_dist = AREA_SIZE;			break;
		case BL_ELEM:	max_dist = MAX_ELEDISTANCE;		break;
		case BL_PET:	max_dist = AREA_SIZE;			break;
		case BL_MER:	max_dist = MAX_MER_DISTANCE;	break;
	}
	// If there is a master and it's a valid type
	if(msd && max_dist) {
		int *msd_tid = unit_get_masterteleport_timer(sbl);
		if(msd_tid == NULL) return 0;
		if (!check_distance_bl(&msd->bl, sbl, max_dist)) {
			if(*msd_tid == INVALID_TIMER || *msd_tid == 0)
				*msd_tid = add_timer(gettick()+3000,unit_teleport_timer,sbl->id,max_dist);
		}
		else {
			if(*msd_tid && *msd_tid != INVALID_TIMER)
				delete_timer(*msd_tid,unit_teleport_timer);
			*msd_tid = INVALID_TIMER; // Cancel recall
		}
	}
	return 0;
}

/**
 * Defines when to refresh the walking character to object and restart the timer if applicable
 * Also checks for speed update, target location, and slave teleport timers
 * @param tid: Timer ID
 * @param tick: Current tick to decide next timer update
 * @param data: Data used in timer calls
 * @return 0 or unit_walktoxy_sub()
 */
static int unit_walktoxy_timer(int tid, unsigned int tick, int id, intptr_t data)
{
	int i;
	int x,y,dx,dy;
	uint8 dir;
	struct block_list *bl;
	struct unit_data *ud;
	TBL_PC *sd=NULL;
	TBL_MOB *md=NULL;

	bl = map_id2bl(id);
	if(bl == NULL)
		return 0;
	switch(bl->type){ //svoid useless cast, we can only be 1 type
		case BL_PC: sd = BL_CAST(BL_PC, bl); break;
		case BL_MOB: md = BL_CAST(BL_MOB, bl); break;
	}
	ud = unit_bl2ud(bl);

	if(ud == NULL) return 0;

	if(ud->walktimer != tid){
		ShowError("unit_walk_timer mismatch %d != %d\n",ud->walktimer,tid);
		return 0;
	}
	ud->walktimer = INVALID_TIMER;
	if (bl->prev == NULL) return 0; // Stop moved because it is missing from the block_list

	if(ud->walkpath.path_pos>=ud->walkpath.path_len)
		return 0;

	if(ud->walkpath.path[ud->walkpath.path_pos]>=8)
		return 1;
	x = bl->x;
	y = bl->y;

	dir = ud->walkpath.path[ud->walkpath.path_pos];
	ud->dir = dir;

	dx = dirx[(int)dir];
	dy = diry[(int)dir];

	if(map_getcell(bl->m,x+dx,y+dy,CELL_CHKNOPASS))
		return unit_walktoxy_sub(bl);

	// Refresh view for all those we lose sight
	map_foreachinmovearea(clif_outsight, bl, AREA_SIZE, dx, dy, sd?BL_ALL:BL_PC, bl);

	x += dx;
	y += dy;
	map_moveblock(bl, x, y, tick);
	ud->walk_count++; // Walked cell counter, to be used for walk-triggered skills. [Skotlex]
	status_change_end(bl, SC_ROLLINGCUTTER, INVALID_TIMER); // If you move, you lose your counters. [malufett]

	if (bl->x != x || bl->y != y || ud->walktimer != INVALID_TIMER)
		return 0; // map_moveblock has altered the object beyond what we expected (moved/warped it)

	ud->walktimer = CLIF_WALK_TIMER; // Arbitrary non-INVALID_TIMER value to make the clif code send walking packets
	map_foreachinmovearea(clif_insight, bl, AREA_SIZE, -dx, -dy, sd?BL_ALL:BL_PC, bl);
	ud->walktimer = INVALID_TIMER;

	switch(bl->type){
	case BL_PC: {
		if( sd->touching_id )
			npc_touchnext_areanpc(sd,false);
		if(map_getcell(bl->m,x,y,CELL_CHKNPC)) {
			npc_touch_areanpc(sd,bl->m,x,y);
			if (bl->prev == NULL) // Script could have warped char, abort remaining of the function.
				return 0;
		} else
			sd->areanpc_id=0;
		/* WIP disable [Lighta], currently unsuported 
		 * this was meant to start the timer if the player move but not his slave...
		if(sd->md) unit_check_start_teleport_timer(&sd->md->bl);
		if(sd->ed) unit_check_start_teleport_timer(&sd->ed->bl);
		if(sd->hd) unit_check_start_teleport_timer(&sd->hd->bl);
		if(sd->pd) unit_check_start_teleport_timer(&sd->pd->bl);
		*/
		pc_cell_basilica(sd);
	}
	break;
	case BL_MOB: {
		if( map_getcell(bl->m,x,y,CELL_CHKNPC) ) {
			if( npc_touch_areanpc2(md) )
				return 0; // Warped
		} else
			md->areanpc_id = 0;
		if (md->min_chase > md->db->range3) md->min_chase--;
		// Walk skills are triggered regardless of target due to the idle-walk mob state.
		// But avoid triggering on stop-walk calls.
		if(tid != INVALID_TIMER &&
			!(ud->walk_count%WALK_SKILL_INTERVAL) &&
			mobskill_use(md, tick, -1))
		{
			if (!(ud->skill_id == NPC_SELFDESTRUCTION && ud->skilltimer != INVALID_TIMER)) { // Skill used, abort walking
				clif_fixpos(bl); // Fix position as walk has been cancelled.
				return 0;
			}
			// Resend walk packet for proper Self Destruction display.
			clif_move(ud);
		}
	}
	break;
	case BL_HOM: 
	case BL_ELEM:
	case BL_PET:
	case BL_MER:
		unit_check_start_teleport_timer(bl);
		break;
	}

	if(tid == INVALID_TIMER) // A directly invoked timer is from battle_stop_walking, therefore the rest is irrelevant.
		return 0;

	if(ud->state.change_walk_target)
		return unit_walktoxy_sub(bl);

	ud->walkpath.path_pos++;
	if(ud->walkpath.path_pos>=ud->walkpath.path_len)
		i = -1;
	else if(ud->walkpath.path[ud->walkpath.path_pos]&1)
		i = status_get_speed(bl)*14/10;
	else
		i = status_get_speed(bl);

	if(i > 0) {
		ud->walktimer = add_timer(tick+i,unit_walktoxy_timer,id,i);
		if( md && DIFF_TICK(tick,md->dmgtick) < 3000 ) // Not required not damaged recently
			clif_move(ud);
	} else if(ud->state.running) {
		// Keep trying to run.
		if ( !(unit_run(bl) || unit_wugdash(bl,sd)) )
			ud->state.running = 0;
	}
	else if (ud->target_to) {
		// Update target trajectory.
		struct block_list *tbl = map_id2bl(ud->target_to);
		if (!tbl || !status_check_visibility(bl, tbl)) { // Cancel chase.
			ud->to_x = bl->x;
			ud->to_y = bl->y;
			if (tbl && bl->type == BL_MOB && mob_warpchase((TBL_MOB*)bl, tbl) )
				return 0;
			ud->target_to = 0;
			return 0;
		}
		if (tbl->m == bl->m && check_distance_bl(bl, tbl, ud->chaserange)) { // Reached destination.
			if (ud->state.attack_continue) {
				// Aegis uses one before every attack, we should
				// only need this one for syncing purposes. [Skotlex]
				ud->target_to = 0;
				clif_fixpos(bl);
				unit_attack(bl, tbl->id, ud->state.attack_continue);
			}
		} else { // Update chase-path
			unit_walktobl(bl, tbl, ud->chaserange, ud->state.walk_easy|(ud->state.attack_continue?2:0));
			return 0;
		}
	} else { // Stopped walking. Update to_x and to_y to current location [Skotlex]
		ud->to_x = bl->x;
		ud->to_y = bl->y;
	}
	return 0;
}

/**
 * Delays an xy timer
 * @param tid: Timer ID
 * @param tick: Unused
 * @param id: ID of bl to delay timer on
 * @param data: Data used in timer calls
 * @return 1: Success 0: Fail (No valid bl)
 */
int unit_delay_walktoxy_timer(int tid, unsigned int tick, int id, intptr_t data)
{
	struct block_list *bl = map_id2bl(id);

	if (!bl || bl->prev == NULL)
		return 0;
	unit_walktoxy(bl, (short)((data>>16)&0xffff), (short)(data&0xffff), 0);
	return 1;
}

/**
 * Delays an walk-to-bl timer
 * @param tid: Timer ID
 * @param tick: Unused
 * @param id: ID of bl to delay timer on
 * @param data: Data used in timer calls (target bl)
 * @return 1: Success 0: Fail (No valid bl or target)
 */
int unit_delay_walktobl_timer(int tid, unsigned int tick, int id, intptr_t data)
{
	struct block_list *bl = map_id2bl(id), *tbl = map_id2bl(data);

	if(!bl || bl->prev == NULL || tbl == NULL)
		return 0;
	else {
		struct unit_data* ud = unit_bl2ud(bl);
		unit_walktobl(bl, tbl, 0, 0);
		ud->target_to = 0;
	}
	return 1;
}

/**
 * Begins the function of walking a unit to an x,y location
 * This is where the path searches and unit can_move checks are done
 * @param bl: Object to send to x,y coordinate
 * @param x: X coordinate where the object will be walking to
 * @param y: Y coordinate where the object will be walking to
 * @param flag: Parameter to decide how to walk
 *	&1: Easy walk (fail if CELL_CHKNOPASS is in direct path)
 *	&2: Force walking (override can_move)
 *	&4: Delay walking for can_move
 * @return 1: Success 0: Fail or unit_walktoxy_sub()
 */
int unit_walktoxy( struct block_list *bl, short x, short y, int flag)
{
	struct unit_data* ud = NULL;
	struct status_change* sc = NULL;
	struct walkpath_data wpd;

	nullpo_ret(bl);

	ud = unit_bl2ud(bl);

	if( ud == NULL) return 0;

	path_search(&wpd, bl->m, bl->x, bl->y, x, y, flag&1, CELL_CHKNOPASS); // Count walk path cells
#ifdef OFFICIAL_WALKPATH
	if( !path_search_long(NULL, bl->m, bl->x, bl->y, x, y, CELL_CHKNOPASS) // Check if there is an obstacle between
		&& wpd.path_len > 14	// Official number of walkable cells is 14 if and only if there is an obstacle between. [malufett]
		&& (bl->type != BL_NPC) ) // If type is a NPC, please disregard.
			return 0;
#endif
	if( (battle_config.max_walk_path < wpd.path_len) && (bl->type != BL_NPC) )
		return 0;

	if (flag&4){
		unit_unattackable(bl);
		unit_stop_attack(bl);
		if(DIFF_TICK(ud->canmove_tick, gettick()) > 0 && DIFF_TICK(ud->canmove_tick, gettick()) < 2000)
		{	// Delay walking command. [Skotlex]
			add_timer(ud->canmove_tick+1, unit_delay_walktoxy_timer, bl->id, (x<<16)|(y&0xFFFF));
			return 1;
		}
	}

	if(!(flag&2) && (!(status_get_mode(bl)&MD_CANMOVE) || !unit_can_move(bl)))
		return 0;

	ud->state.walk_easy = flag&1;
	ud->to_x = x;
	ud->to_y = y;
	unit_set_target(ud, 0);

	sc = status_get_sc(bl);
	if (sc && sc->data[SC_CONFUSION]) // Randomize the target position
		map_random_dir(bl, &ud->to_x, &ud->to_y);

	if(ud->walktimer != INVALID_TIMER) {
		// When you come to the center of the grid because the change of destination while you're walking right now
		// Call a function from a timer unit_walktoxy_sub
		ud->state.change_walk_target = 1;
		return 1;
	}

	if(ud->attacktimer != INVALID_TIMER) {
		delete_timer( ud->attacktimer, unit_attack_timer );
		ud->attacktimer = INVALID_TIMER;
	}
	
	return unit_walktoxy_sub(bl);
}

/**
 * Sets a mob's CHASE/FOLLOW state
 * This should not be done if there's no path to reach
 * @param bl: Mob to set state on
 * @param flag: Whether to set state or not
 */
static inline void set_mobstate(struct block_list* bl, int flag)
{
	struct mob_data* md = BL_CAST(BL_MOB,bl);

	if( md && flag )
		md->state.skillstate = md->state.aggressive ? MSS_FOLLOW : MSS_RUSH;
}

/**
 * Timer to walking a unit to another unit's location
 * Calls unit_walktoxy_sub once determined the unit can move
 * @param tid: Object's timer ID
 * @param id: Object's ID
 * @param data: Data passed through timer function (target)
 * @return 0
 */
static int unit_walktobl_sub(int tid, unsigned int tick, int id, intptr_t data)
{
	struct block_list *bl = map_id2bl(id);
	struct unit_data *ud = bl?unit_bl2ud(bl):NULL;

	if (ud && ud->walktimer == INVALID_TIMER && ud->target == data) {
		if (DIFF_TICK(ud->canmove_tick, tick) > 0) // Keep waiting?
			add_timer(ud->canmove_tick+1, unit_walktobl_sub, id, data);
		else if (unit_can_move(bl)) {
			if (unit_walktoxy_sub(bl))
				set_mobstate(bl, ud->state.attack_continue);
		}
	}
	return 0;
}

/**
 * Tells a unit to walk to a target's location (chase)
 * @param bl: Object that is walking to target
 * @param tbl: Target object
 * @param range: How close to get to target (or attack range if flag&2)
 * @param flag: Extra behaviour
 *	&1: Use hard path seek (obstacles will be walked around if possible)
 *	&2: Start attacking upon arrival within range, otherwise just walk to target
 * @return 1: Started walking or set timer 0: Failed
 */
int unit_walktobl(struct block_list *bl, struct block_list *tbl, int range, int flag)
{
	struct unit_data *ud = NULL;
	struct status_change *sc = NULL;

	nullpo_ret(bl);
	nullpo_ret(tbl);

	ud = unit_bl2ud(bl);
	if( ud == NULL) return 0;

	if (!(status_get_mode(bl)&MD_CANMOVE))
		return 0;

	if (!unit_can_reach_bl(bl, tbl, distance_bl(bl, tbl)+1, flag&1, &ud->to_x, &ud->to_y)) {
		ud->to_x = bl->x;
		ud->to_y = bl->y;
		ud->target_to = 0;
		return 0;
	}

	ud->state.walk_easy = flag&1;
	ud->target_to = tbl->id;
	ud->chaserange = range; // Note that if flag&2, this SHOULD be attack-range
	ud->state.attack_continue = flag&2?1:0; // Chase to attack.
	unit_set_target(ud, 0);

	sc = status_get_sc(bl);
	if (sc && sc->data[SC_CONFUSION]) // Randomize the target position
		map_random_dir(bl, &ud->to_x, &ud->to_y);

	if(ud->walktimer != INVALID_TIMER) {
		ud->state.change_walk_target = 1;
		set_mobstate(bl, flag&2);
		return 1;
	}

	if(DIFF_TICK(ud->canmove_tick, gettick()) > 0) { // Can't move, wait a bit before invoking the movement.
		add_timer(ud->canmove_tick+1, unit_walktobl_sub, bl->id, ud->target);
		return 1;
	}

	if(!unit_can_move(bl))
		return 0;

	if(ud->attacktimer != INVALID_TIMER) {
		delete_timer( ud->attacktimer, unit_attack_timer );
		ud->attacktimer = INVALID_TIMER;
	}

	if (unit_walktoxy_sub(bl)) {
		set_mobstate(bl, flag&2);
		return 1;
	}
	return 0;
}

/**
 * Set a unit to run, checking for obstacles
 * @param bl: Object that is running
 * @return 1: Success 0: Fail
 */
int unit_run(struct block_list *bl)
{
	struct status_change *sc = status_get_sc(bl);
	short to_x,to_y,dir_x,dir_y;
	int lv;
	int i;

	if (!(sc && sc->data[SC_RUN]))
		return 0;

	if (!unit_can_move(bl)) {
		status_change_end(bl, SC_RUN, INVALID_TIMER);
		return 0;
	}

	lv = sc->data[SC_RUN]->val1;
	dir_x = dirx[sc->data[SC_RUN]->val2];
	dir_y = diry[sc->data[SC_RUN]->val2];

	// Determine destination cell
	to_x = bl->x;
	to_y = bl->y;
	for(i=0;i<AREA_SIZE;i++) {
		if(!map_getcell(bl->m,to_x+dir_x,to_y+dir_y,CELL_CHKPASS))
			break;

		// If sprinting and there's a PC/Mob/NPC, block the path [Kevin]
		if(sc->data[SC_RUN] && map_count_oncell(bl->m, to_x+dir_x, to_y+dir_y, BL_PC|BL_MOB|BL_NPC))
			break;

		to_x += dir_x;
		to_y += dir_y;
	}

	if( (to_x == bl->x && to_y == bl->y ) || (to_x == (bl->x+1) || to_y == (bl->y+1)) || (to_x == (bl->x-1) || to_y == (bl->y-1))) {
		// If you can't run forward, you must be next to a wall, so bounce back. [Skotlex]
		clif_status_change(bl, SI_BUMP, 1, 0, 0, 0, 0);

		// Set running to 0 beforehand so status_change_end knows not to enable spurt [Kevin]
		unit_bl2ud(bl)->state.running = 0;
		status_change_end(bl, SC_RUN, INVALID_TIMER);

		skill_blown(bl,bl,skill_get_blewcount(TK_RUN,lv),unit_getdir(bl),0);
		clif_fixpos(bl); // Why is a clif_slide (skill_blown) AND a fixpos needed? Ask Aegis.
		clif_status_change(bl, SI_BUMP, 0, 0, 0, 0, 0);
		return 0;
	}
	if (unit_walktoxy(bl, to_x, to_y, 1))
		return 1;
	// There must be an obstacle nearby. Attempt walking one cell at a time.
	do {
		to_x -= dir_x;
		to_y -= dir_y;
	} while (--i > 0 && !unit_walktoxy(bl, to_x, to_y, 1));
	if (i==0) {
		// Copy-paste from above
		clif_status_change(bl, SI_BUMP, 1, 0, 0, 0, 0);

		// Set running to 0 beforehand so status_change_end knows not to enable spurt [Kevin]
		unit_bl2ud(bl)->state.running = 0;
		status_change_end(bl, SC_RUN, INVALID_TIMER);

		skill_blown(bl,bl,skill_get_blewcount(TK_RUN,lv),unit_getdir(bl),0);
		clif_fixpos(bl);
		clif_status_change(bl, SI_BUMP, 0, 0, 0, 0, 0);
		return 0;
	}
	return 1;
}

/**
 * Char movement with wugdash
 * @author [Jobbie/3CeAM]
 * @param bl: Object that is dashing
 * @param sd: Player
 * @return 1: Success 0: Fail
 */
int unit_wugdash(struct block_list *bl, struct map_session_data *sd)
{
	struct status_change *sc = status_get_sc(bl);
	short to_x,to_y,dir_x,dir_y;
	int lv, i;

	if (!(sc && sc->data[SC_WUGDASH]))
		return 0;

	nullpo_ret(sd); //FIXME do we really need that check since we rechecking afterward
	nullpo_ret(bl);

	if (!unit_can_move(bl)) {
		status_change_end(bl,SC_WUGDASH,INVALID_TIMER);
		return 0;
	}

	lv = sc->data[SC_WUGDASH]->val1;
	dir_x = dirx[sc->data[SC_WUGDASH]->val2];
	dir_y = diry[sc->data[SC_WUGDASH]->val2];

	to_x = bl->x;
	to_y = bl->y;
	for(i=0;i<AREA_SIZE;i++) {
		if(!map_getcell(bl->m,to_x+dir_x,to_y+dir_y,CELL_CHKPASS))
			break;

		if(sc->data[SC_WUGDASH] && map_count_oncell(bl->m, to_x+dir_x, to_y+dir_y, BL_PC|BL_MOB|BL_NPC))
			break;

		to_x += dir_x;
		to_y += dir_y;
	}

	if(to_x == bl->x && to_y == bl->y) {
		unit_bl2ud(bl)->state.running = 0;
		status_change_end(bl,SC_WUGDASH,INVALID_TIMER);

		if( sd ){
			clif_fixpos(bl);
			skill_castend_damage_id(bl, &sd->bl, RA_WUGDASH, lv, gettick(), SD_LEVEL);
		}
		return 0;
	}
	if (unit_walktoxy(bl, to_x, to_y, 1))
		return 1;
	do {
		to_x -= dir_x;
		to_y -= dir_y;
	} while (--i > 0 && !unit_walktoxy(bl, to_x, to_y, 1));
	if (i==0) {

		unit_bl2ud(bl)->state.running = 0;
		status_change_end(bl,SC_WUGDASH,INVALID_TIMER);

		if( sd ) {
			clif_fixpos(bl);
			skill_castend_damage_id(bl, &sd->bl, RA_WUGDASH, lv, gettick(), SD_LEVEL);
		}
		return 0;
	}
	return 1;
}

/**
 * Makes unit attempt to run away from target using hard paths
 * @param bl: Object that is running away from target
 * @param target: Target
 * @param dist: How far bl should run
 * @return 1: Success 0: Fail
 */
int unit_escape(struct block_list *bl, struct block_list *target, short dist)
{
	uint8 dir = map_calc_dir(target, bl->x, bl->y);
	while( dist > 0 && map_getcell(bl->m, bl->x + dist*dirx[dir], bl->y + dist*diry[dir], CELL_CHKNOREACH) )
		dist--;
	return ( dist > 0 && unit_walktoxy(bl, bl->x + dist*dirx[dir], bl->y + dist*diry[dir], 0) );
}

/**
 * Instant warps a unit to x,y coordinate
 * @param bl: Object to instant warp
 * @param dst_x: X coordinate to warp to
 * @param dst_y: Y coordinate to warp to
 * @param easy: Easy(1) or Hard(0) path check (hard attempts to go around obstacles)
 * @param checkpath: Whether or not to do a cell and path check for NOPASS and NOREACH
 * @return 1: Success 0: Fail
 */
int unit_movepos(struct block_list *bl, short dst_x, short dst_y, int easy, bool checkpath)
{
	short dx,dy;
	uint8 dir;
	struct unit_data        *ud = NULL;
	struct map_session_data *sd = NULL;

	nullpo_ret(bl);
	sd = BL_CAST(BL_PC, bl);
	ud = unit_bl2ud(bl);

	if( ud == NULL) return 0;

	unit_stop_walking(bl,1);
	unit_stop_attack(bl);

	if( checkpath && (map_getcell(bl->m,dst_x,dst_y,CELL_CHKNOPASS) || !path_search(NULL,bl->m,bl->x,bl->y,dst_x,dst_y,easy,CELL_CHKNOREACH)) )
		return 0; // Unreachable

	ud->to_x = dst_x;
	ud->to_y = dst_y;

	dir = map_calc_dir(bl, dst_x, dst_y);
	ud->dir = dir;

	dx = dst_x - bl->x;
	dy = dst_y - bl->y;

	map_foreachinmovearea(clif_outsight, bl, AREA_SIZE, dx, dy, sd?BL_ALL:BL_PC, bl);

	map_moveblock(bl, dst_x, dst_y, gettick());

	ud->walktimer = CLIF_WALK_TIMER; // Arbitrary non-INVALID_TIMER value to make the clif code send walking packets
	map_foreachinmovearea(clif_insight, bl, AREA_SIZE, -dx, -dy, sd?BL_ALL:BL_PC, bl);
	ud->walktimer = INVALID_TIMER;

	if(sd) {
		if( sd->touching_id )
			npc_touchnext_areanpc(sd,false);
		if(map_getcell(bl->m,bl->x,bl->y,CELL_CHKNPC)) {
			npc_touch_areanpc(sd,bl->m,bl->x,bl->y);
			if (bl->prev == NULL) // Script could have warped char, abort remaining of the function.
				return 0;
		} else
			sd->areanpc_id=0;

		if( sd->status.pet_id > 0 && sd->pd && sd->pd->pet.intimate > 0 ){
			// Check if pet needs to be teleported. [Skotlex]
			int flag = 0;
			struct block_list* pbl = &sd->pd->bl;
			if( !checkpath && !path_search(NULL,pbl->m,pbl->x,pbl->y,dst_x,dst_y,0,CELL_CHKNOPASS) )
				flag = 1;
			else if (!check_distance_bl(&sd->bl, pbl, AREA_SIZE)) // Too far, teleport.
				flag = 2;
			if( flag ) {
				unit_movepos(pbl,sd->bl.x,sd->bl.y, 0, 0);
				clif_slide(pbl,pbl->x,pbl->y);
			}
		}
	}
	return 1;
}

/**
 * Sets direction of a unit
 * @param bl: Object to set direction
 * @param dir: Direction (0-7)
 * @return 0
 */
int unit_setdir(struct block_list *bl,unsigned char dir)
{
	struct unit_data *ud;
	nullpo_ret(bl );
	ud = unit_bl2ud(bl);
	if (!ud) return 0;
	ud->dir = dir;
	if (bl->type == BL_PC)
		((TBL_PC *)bl)->head_dir = 0;
	clif_changed_dir(bl, AREA);
	return 0;
}

/**
 * Gets direction of a unit
 * @param bl: Object to get direction
 * @return direction (0-7)
 */
uint8 unit_getdir(struct block_list *bl)
{
	struct unit_data *ud;
	nullpo_ret(bl );
	ud = unit_bl2ud(bl);
	if (!ud) return 0;
	return ud->dir;
}

/**
 * Pushes a unit in a direction by a given amount of cells
 * There is no path check, only map cell restrictions are respected
 * @param bl: Object to push
 * @param dx: Destination cell X
 * @param dy: Destination cell Y
 * @param count: How many cells to push bl
 * @param flag: Whether or not to send position packet updates
 * @return count (can be modified due to map cell restrictions)
 */
int unit_blown(struct block_list* bl, int dx, int dy, int count, int flag)
{
	if(count) {
		struct map_session_data* sd;
		struct skill_unit* su = NULL;
		int nx, ny, result;

		sd = BL_CAST(BL_PC, bl);
		su = BL_CAST(BL_SKILL, bl);

		result = path_blownpos(bl->m, bl->x, bl->y, dx, dy, count);

		nx = result>>16;
		ny = result&0xffff;

		if(!su) {
			unit_stop_walking(bl, 0);
		}

		if( sd ) {
			sd->ud.to_x = nx;
			sd->ud.to_y = ny;
		}

		dx = nx-bl->x;
		dy = ny-bl->y;

		if(dx || dy) {
			map_foreachinmovearea(clif_outsight, bl, AREA_SIZE, dx, dy, bl->type == BL_PC ? BL_ALL : BL_PC, bl);

			if(su)
				skill_unit_move_unit_group(su->group, bl->m, dx, dy);
			else
				map_moveblock(bl, nx, ny, gettick());

			map_foreachinmovearea(clif_insight, bl, AREA_SIZE, -dx, -dy, bl->type == BL_PC ? BL_ALL : BL_PC, bl);

			if(!(flag&1)) {
				clif_blown(bl);
			}

			if(sd) {
				if(sd->touching_id)
					npc_touchnext_areanpc(sd, false);

				if(map_getcell(bl->m, bl->x, bl->y, CELL_CHKNPC))
					npc_touch_areanpc(sd, bl->m, bl->x, bl->y);
				else
					sd->areanpc_id = 0;
			}
		}

		count = distance(dx, dy);
	}

	return count;  // Return amount of knocked back cells
}

/**
 * Warps a unit to a map/position
 * pc_setpos is used for player warping
 * This function checks for "no warp" map flags, so it's safe to call without doing nowarpto/nowarp checks
 * @param bl: Object to warp
 * @param m: Map ID from bl structure (NOT index)
 * @param x: Destination cell X
 * @param y: Destination cell Y
 * @param type: Clear type used in clif_clearunit_area()
 * @return Success(0); Failed(1); Error(2); unit_remove_map() Failed(3); map_addblock Failed(4)
 */
int unit_warp(struct block_list *bl,short m,short x,short y,clr_type type)
{
	struct unit_data *ud;
	nullpo_ret(bl);
	ud = unit_bl2ud(bl);

	if(bl->prev==NULL || !ud)
		return 1;

	if (type == CLR_DEAD)
		// Type 1 is invalid, since you shouldn't warp a bl with the "death"
		// animation, it messes up with unit_remove_map! [Skotlex]
		return 1;

	if( m<0 ) m=bl->m;

	switch (bl->type) {
		case BL_MOB:
			if (map[bl->m].flag.monster_noteleport && ((TBL_MOB*)bl)->master_id == 0)
				return 1;
			if (m != bl->m && map[m].flag.nobranch && battle_config.mob_warp&4 && !(((TBL_MOB *)bl)->master_id))
				return 1;
			break;
		case BL_PC:
			if (map[bl->m].flag.noteleport)
				return 1;
			break;
	}

	if (x<0 || y<0) { // Random map position.
		if (!map_search_freecell(NULL, m, &x, &y, -1, -1, 1)) {
			ShowWarning("unit_warp failed. Unit Id:%d/Type:%d, target position map %d (%s) at [%d,%d]\n", bl->id, bl->type, m, map[m].name, x, y);
			return 2;

		}
	} else if (map_getcell(m,x,y,CELL_CHKNOREACH)) { // Invalid target cell
		ShowWarning("unit_warp: Specified non-walkable target cell: %d (%s) at [%d,%d]\n", m, map[m].name, x,y);

		if (!map_search_freecell(NULL, m, &x, &y, 4, 4, 1)) { // Can't find a nearby cell
			ShowWarning("unit_warp failed. Unit Id:%d/Type:%d, target position map %d (%s) at [%d,%d]\n", bl->id, bl->type, m, map[m].name, x, y);
			return 2;
		}
	}

	if (bl->type == BL_PC) // Use pc_setpos
		return pc_setpos((TBL_PC*)bl, map_id2index(m), x, y, type);

	if (!unit_remove_map(bl, type))
		return 3;

	if (bl->m != m && battle_config.clear_unit_onwarp &&
		battle_config.clear_unit_onwarp&bl->type)
		skill_clear_unitgroup(bl);

	bl->x=ud->to_x=x;
	bl->y=ud->to_y=y;
	bl->m=m;

	if(map_addblock(bl))
		return 4; //error on adding bl to map
	clif_spawn(bl);
	skill_unit_move(bl,gettick(),1);

	return 0;
}

/**
 * Stops a unit from walking
 * @param bl: Object to stop walking
 * @param type: Options
 *	&0x1: Issue a fixpos packet afterwards
 *	&0x2: Force the unit to move one cell if it hasn't yet
 *	&0x4: Enable moving to the next cell when unit was already half-way there
 *		(may cause on-touch/place side-effects, such as a scripted map change)
 * @return Success(1); Failed(0);
 */
int unit_stop_walking(struct block_list *bl,int type)
{
	struct unit_data *ud;
	const struct TimerData* td;
	unsigned int tick;
	nullpo_ret(bl);

	ud = unit_bl2ud(bl);
	if(!ud || ud->walktimer == INVALID_TIMER)
		return 0;
	// NOTE: We are using timer data after deleting it because we know the
	// delete_timer function does not mess with it. If the function's
	// behaviour changes in the future, this code could break!
	td = get_timer(ud->walktimer);
	delete_timer(ud->walktimer, unit_walktoxy_timer);
	ud->walktimer = INVALID_TIMER;
	ud->state.change_walk_target = 0;
	tick = gettick();
	if( (type&0x02 && !ud->walkpath.path_pos) // Force moving at least one cell.
	||  (type&0x04 && td && DIFF_TICK(td->tick, tick) <= td->data/2) // Enough time has passed to cover half-cell
	) {
		ud->walkpath.path_len = ud->walkpath.path_pos+1;
		unit_walktoxy_timer(INVALID_TIMER, tick, bl->id, ud->walkpath.path_pos);
	}

	if(type&0x01)
		clif_fixpos(bl);

	ud->walkpath.path_len = 0;
	ud->walkpath.path_pos = 0;
	ud->to_x = bl->x;
	ud->to_y = bl->y;
	if(bl->type == BL_PET && type&~0xff)
		ud->canmove_tick = gettick() + (type>>8);

	// Readded, the check in unit_set_walkdelay means dmg during running won't fall through to this place in code [Kevin]
	if (ud->state.running) {
		status_change_end(bl, SC_RUN, INVALID_TIMER);
		status_change_end(bl, SC_WUGDASH, INVALID_TIMER);
	}
	return 1;
}

/**
 * Initiates a skill use by a unit
 * @param src: Source object initiating skill use
 * @param target_id: Target ID (bl->id)
 * @param skill_id: Skill ID
 * @param skill_lv: Skill Level
 * @return unit_skilluse_id2()
 */
int unit_skilluse_id(struct block_list *src, int target_id, uint16 skill_id, uint16 skill_lv)
{
	return unit_skilluse_id2(
		src, target_id, skill_id, skill_lv,
		skill_castfix(src, skill_id, skill_lv),
		skill_get_castcancel(skill_id)
	);
}

/**
 * Checks if a unit is walking
 * @param bl: Object to check walk status
 * @return Walking(1); Not Walking(0)
 */
int unit_is_walking(struct block_list *bl)
{
	struct unit_data *ud = unit_bl2ud(bl);
	nullpo_ret(bl);
	if(!ud) return 0;
	return (ud->walktimer != INVALID_TIMER);
}

/** 
 * Checks if a unit is able to move based on status changes
 * View the StatusChangeStateTable in status.c for a list of statuses
 * Some statuses are still checked here due too specific variables
 * @author [Skotlex]
 * @param bl: Object to check
 * @return True - can move; False - can't move
 */
bool unit_can_move(struct block_list *bl) {
	struct map_session_data *sd;
	struct unit_data *ud;
	struct status_change *sc;

	nullpo_ret(bl);
	ud = unit_bl2ud(bl);
	sc = status_get_sc(bl);
	sd = BL_CAST(BL_PC, bl);

	if (!ud)
		return false;

	if (ud->skilltimer != INVALID_TIMER && ud->skill_id != LG_EXEEDBREAK && (!sd || !pc_checkskill(sd, SA_FREECAST) || skill_get_inf2(ud->skill_id)&INF2_GUILD_SKILL))
		return false; // Prevent moving while casting

	if (DIFF_TICK(ud->canmove_tick, gettick()) > 0)
		return false;

	if (sd && (
		pc_issit(sd) ||
		sd->state.vending ||
		sd->state.buyingstore ||
		sd->state.blockedmove
	))
<<<<<<< HEAD
		return false; // Can't move
=======
		return 0; // Can't move

	// Status changes that block movement
	if (sc) {
		if( sc->cant.move // status placed here are ones that cannot be cached by sc->cant.move for they depend on other conditions other than their availability
			|| (sc->data[SC_FEAR] && sc->data[SC_FEAR]->val2 > 0)
			|| (sc->data[SC_SPIDERWEB] && sc->data[SC_SPIDERWEB]->val1)
			|| (sc->data[SC_DANCING] && sc->data[SC_DANCING]->val4 && (
				!sc->data[SC_LONGING] ||
				(sc->data[SC_DANCING]->val1&0xFFFF) == CG_MOONLIT ||
				(sc->data[SC_DANCING]->val1&0xFFFF) == CG_HERMODE
				) )
			)
			return 0;

		if (sc->opt1 > 0 && sc->opt1 != OPT1_STONEWAIT && sc->opt1 != OPT1_BURNING && !(sc->opt1 == OPT1_CRYSTALIZE && bl->type == BL_MOB))
			return 0;

		if ((sc->option & OPTION_HIDE) && (!sd || pc_checkskill(sd, RG_TUNNELDRIVE) <= 0))
			return 0;
>>>>>>> 7fd67761

	if (sc && sc->cant.move)
		return false;
	return true;
}

/**
 * Resumes running (RA_WUGDASH or TK_RUN) after a walk delay
 * @param tid: Timer ID
 * @param id: Object ID
 * @param data: Data passed through timer function (unit_data)
 * @return 0
 */
int unit_resume_running(int tid, unsigned int tick, int id, intptr_t data)
{

	struct unit_data *ud = (struct unit_data *)data;
	TBL_PC * sd = map_id2sd(id);

	if(sd && pc_isridingwug(sd))
		clif_skill_nodamage(ud->bl,ud->bl,RA_WUGDASH,ud->skill_lv,
			sc_start4(ud->bl,ud->bl,skill_get_sc(RA_WUGDASH),100,ud->skill_lv,unit_getdir(ud->bl),0,0,1));
	else
		clif_skill_nodamage(ud->bl,ud->bl,TK_RUN,ud->skill_lv,
			sc_start4(ud->bl,ud->bl,skill_get_sc(TK_RUN),100,ud->skill_lv,unit_getdir(ud->bl),0,0,0));

	if (sd) clif_walkok(sd);

	return 0;

}

/**
 * Applies a walk delay to a unit
 * @param bl: Object to apply walk delay to
 * @param tick: Current tick
 * @param delay: Amount of time to set walk delay
 * @param type: Type of delay
 *	0: Damage induced delay; Do not change previous delay
 *	1: Skill induced delay; Walk delay can only be increased, not decreased
 * @return Success(1); Fail(0);
 */
int unit_set_walkdelay(struct block_list *bl, unsigned int tick, int delay, int type)
{
	struct unit_data *ud = unit_bl2ud(bl);
	if (delay <= 0 || !ud) return 0;

	// /MvP mobs have no walk delay
	if( bl->type == BL_MOB && (((TBL_MOB*)bl)->status.mode&MD_BOSS) )
		return 0;

	if (type) {
		if (DIFF_TICK(ud->canmove_tick, tick+delay) > 0)
			return 0;
	} else {
		// Don't set walk delays when already trapped.
		if (!unit_can_move(bl))
			return 0;
	}
	ud->canmove_tick = tick + delay;
	if (ud->walktimer != INVALID_TIMER) { // Stop walking, if chasing, readjust timers.
		if (delay == 1) { // Minimal delay (walk-delay) disabled. Just stop walking.
			unit_stop_walking(bl,4);
		} else {
			// Resume running after can move again [Kevin]
			if(ud->state.running) {
				add_timer(ud->canmove_tick, unit_resume_running, bl->id, (intptr_t)ud);
			} else {
				unit_stop_walking(bl,2|4);
				if(ud->target)
					add_timer(ud->canmove_tick+1, unit_walktobl_sub, bl->id, ud->target);
			}
		}
	}
	return 1;
}

/**
 * Performs checks for a unit using a skill and executes after cast time completion
 * @param src: Object using skill
 * @param target_id: Target ID (bl->id)
 * @param skill_id: Skill ID
 * @param skill_lv: Skill Level
 * @param casttime: Initial cast time before cast time reductions
 * @param castcancel: Whether or not the skill can be cancelled by interuption (hit)
 * @return Success(1); Fail(0);
 */
int unit_skilluse_id2(struct block_list *src, int target_id, uint16 skill_id, uint16 skill_lv, int casttime, int castcancel)
{
	struct unit_data *ud;
	struct status_data *tstatus;
	struct status_change *sc;
	struct map_session_data *sd = NULL;
	struct block_list * target = NULL;
	unsigned int tick = gettick();
	int combo = 0, range;

	nullpo_ret(src);
	if(status_isdead(src))
		return 0; // Do not continue source is dead

	sd = BL_CAST(BL_PC, src);
	ud = unit_bl2ud(src);

	if(ud == NULL) return 0;
	sc = status_get_sc(src);
	if (sc && !sc->count)
		sc = NULL; // Unneeded

	// temp: used to signal combo-skills right now.
	if (sc && sc->data[SC_COMBO] &&
		skill_is_combo(skill_id) &&
		(sc->data[SC_COMBO]->val1 == skill_id ||
		(sd?skill_check_condition_castbegin(sd,skill_id,skill_lv):0) ))
	{
		if (sc->data[SC_COMBO]->val2)
			target_id = sc->data[SC_COMBO]->val2;
		else
			target_id = ud->target;

		if( skill_get_inf(skill_id)&INF_SELF_SKILL && skill_get_nk(skill_id)&NK_NO_DAMAGE )// exploit fix
			target_id = src->id;
		combo = 1;
	}
	else if ( target_id == src->id &&
		skill_get_inf(skill_id)&INF_SELF_SKILL &&
		(skill_get_inf2(skill_id)&INF2_NO_TARGET_SELF ||
		(skill_id == RL_QD_SHOT && sc && sc->data[SC_QD_SHOT_READY])) )
	{
		target_id = ud->target; // Auto-select target. [Skotlex]
		combo = 1;
	}

	if (sd) {
		// Target_id checking.
		if(skill_isNotOk(skill_id, sd))
			return 0;

		switch(skill_id) { // Check for skills that auto-select target
			case MO_CHAINCOMBO:
				if (sc && sc->data[SC_BLADESTOP]) {
					if ((target=map_id2bl(sc->data[SC_BLADESTOP]->val4)) == NULL)
						return 0;
				}
				break;
			case WE_MALE:
			case WE_FEMALE:
				if (!sd->status.partner_id)
					return 0;
				target = (struct block_list*)map_charid2sd(sd->status.partner_id);
				if (!target) {
					clif_skill_fail(sd,skill_id,USESKILL_FAIL_LEVEL,0);
					return 0;
				}
				break;
		}
		if (target)
			target_id = target->id;
	} else if (src->type==BL_HOM)
		switch(skill_id) { // Homun-auto-target skills.
			case HLIF_HEAL:
			case HLIF_AVOID:
			case HAMI_DEFENCE:
			case HAMI_CASTLE:
				target = battle_get_master(src);
				if (!target) return 0;
				target_id = target->id;
				break;
			case MH_SONIC_CRAW:
			case MH_TINDER_BREAKER:
			{
				int skill_id2 = ((skill_id==MH_SONIC_CRAW)?MH_MIDNIGHT_FRENZY:MH_EQC);
				if(sc->data[SC_COMBO] && sc->data[SC_COMBO]->val1 == skill_id2){ // It's a combo
					target_id = sc->data[SC_COMBO]->val2;
					combo = 1;
					casttime = -1;
				}
				break;
			}
		}

	if( !target ) // Choose default target
		target = map_id2bl(target_id);

	if( !target || src->m != target->m || !src->prev || !target->prev )
		return 0;

	if( battle_config.ksprotection && sd && mob_ksprotected(src, target) )
		return 0;

	// Normally not needed because clif.c checks for it, but the at/char/script commands don't! [Skotlex]
	if(ud->skilltimer != INVALID_TIMER && skill_id != SA_CASTCANCEL && skill_id != SO_SPELLFIST)
		return 0;

	if(skill_get_inf2(skill_id)&INF2_NO_TARGET_SELF && src->id == target_id)
		return 0;

	if(!status_check_skilluse(src, target, skill_id, 0))
		return 0;

	// Fail if the targetted skill is near NPC [Cydh]
	if(skill_get_inf2(skill_id)&INF2_NO_NEARNPC && skill_isNotOk_npcRange(src,skill_id,skill_lv,target->x,target->y)) {
		if (sd)
			clif_skill_fail(sd,skill_id,USESKILL_FAIL_LEVEL,0);
		return 0;
	}

	tstatus = status_get_status_data(target);
	// Record the status of the previous skill)
	if(sd) {
		switch(skill_id) {
			case SA_CASTCANCEL:
				if(ud->skill_id != skill_id) {
					sd->skill_id_old = ud->skill_id;
					sd->skill_lv_old = ud->skill_lv;
				}
				break;
			case BD_ENCORE:
				// Prevent using the dance skill if you no longer have the skill in your tree.
				if(!sd->skill_id_dance || pc_checkskill(sd,sd->skill_id_dance)<=0) {
					clif_skill_fail(sd,skill_id,USESKILL_FAIL_LEVEL,0);
					return 0;
				}
				sd->skill_id_old = skill_id;
				break;
			case WL_WHITEIMPRISON:
				if( battle_check_target(src,target,BCT_SELF|BCT_ENEMY) < 0 ) {
					clif_skill_fail(sd,skill_id,USESKILL_FAIL_TOTARGET,0);
					return 0;
				}
				break;
			case MG_FIREBOLT:
			case MG_LIGHTNINGBOLT:
			case MG_COLDBOLT:
				sd->skill_id_old = skill_id;
				sd->skill_lv_old = skill_lv;
				break;
		}
		if (!skill_check_condition_castbegin(sd, skill_id, skill_lv))
			return 0;
	}

	if( src->type == BL_MOB )
		switch( skill_id ) {
			case NPC_SUMMONSLAVE:
			case NPC_SUMMONMONSTER:
			case AL_TELEPORT:
				if( ((TBL_MOB*)src)->master_id && ((TBL_MOB*)src)->special_state.ai )
					return 0;
		}

	if (src->type == BL_NPC) // NPC-objects can override cast distance
		range = AREA_SIZE; // Maximum visible distance before NPC goes out of sight
	else
		range = skill_get_range2(src, skill_id, skill_lv); // Skill cast distance from database

	// Check range when not using skill on yourself or is a combo-skill during attack
	// (these are supposed to always have the same range as your attack)
	if( src->id != target_id && (!combo || ud->attacktimer == INVALID_TIMER) ) {
		if( skill_get_state(ud->skill_id) == ST_MOVE_ENABLE ) {
			if( !unit_can_reach_bl(src, target, range + 1, 1, NULL, NULL) )
				return 0; // Walk-path check failed.
		} else if( src->type == BL_MER && skill_id == MA_REMOVETRAP ) {
			if( !battle_check_range(battle_get_master(src), target, range + 1) )
				return 0; // Aegis calc remove trap based on Master position, ignoring mercenary O.O
		} else if( !battle_check_range(src, target, range + (skill_id == RG_CLOSECONFINE?0:2)) ) {
			return 0; // Arrow-path check failed.
		}
	}

	if (!combo) // Stop attack on non-combo skills [Skotlex]
		unit_stop_attack(src);
	else if(ud->attacktimer != INVALID_TIMER) // Elsewise, delay current attack sequence
		ud->attackabletime = tick + status_get_adelay(src);

	ud->state.skillcastcancel = castcancel;

	// temp: Used to signal force cast now.
	combo = 0;

	switch(skill_id) {
		case ALL_RESURRECTION:
			if(battle_check_undead(tstatus->race,tstatus->def_ele)) {
				combo = 1;
			} else if (!status_isdead(target))
				return 0; // Can't cast on non-dead characters.
		break;
		case MO_FINGEROFFENSIVE:
			if(sd)
				casttime += casttime * min(skill_lv, sd->spiritball);
		break;
		case MO_EXTREMITYFIST:
			if (sc && sc->data[SC_COMBO] &&
			   (sc->data[SC_COMBO]->val1 == MO_COMBOFINISH ||
				sc->data[SC_COMBO]->val1 == CH_TIGERFIST ||
				sc->data[SC_COMBO]->val1 == CH_CHAINCRUSH))
				casttime = -1;
			combo = 1;
		break;
		case SR_GATEOFHELL:
		case SR_TIGERCANNON:
			if (sc && sc->data[SC_COMBO] &&
			   sc->data[SC_COMBO]->val1 == SR_FALLENEMPIRE)
				casttime = -1;
			combo = 1;
		break;
		case SA_SPELLBREAKER:
			combo = 1;
		break;
		case ST_CHASEWALK:
			if (sc && sc->data[SC_CHASEWALK])
				casttime = -1;
		break;
		case TK_RUN:
			if (sc && sc->data[SC_RUN])
				casttime = -1;
		break;
		case HP_BASILICA:
			if( sc && sc->data[SC_BASILICA] )
				casttime = -1; // No Casting time on basilica cancel
		break;
		case KN_CHARGEATK:
			{
			unsigned int k = (distance_bl(src,target)-1)/3; // +100% every 3 cells of distance
			if( k > 2 ) k = 2; // ...but hard-limited to 300%.
			casttime += casttime * k;
			}
		break;
		case GD_EMERGENCYCALL: // Emergency Call double cast when the user has learned Leap [Daegaladh]
			if( sd && pc_checkskill(sd,TK_HIGHJUMP) )
				casttime *= 2;
			break;
		case RA_WUGDASH:
			if (sc && sc->data[SC_WUGDASH])
				casttime = -1;
			break;
		case EL_WIND_SLASH:
		case EL_HURRICANE:
		case EL_TYPOON_MIS:
		case EL_STONE_HAMMER:
		case EL_ROCK_CRUSHER:
		case EL_STONE_RAIN:
		case EL_ICE_NEEDLE:
		case EL_WATER_SCREW:
		case EL_TIDAL_WEAPON:
			if( src->type == BL_ELEM ) {
				sd = BL_CAST(BL_PC, battle_get_master(src));
				if( sd && sd->skill_id_old == SO_EL_ACTION ) {
					casttime = -1;
					sd->skill_id_old = 0;
				}
			}
			break;
	}

	// Moved here to prevent Suffragium from ending if skill fails
#ifndef RENEWAL_CAST
	if (!(skill_get_castnodex(skill_id, skill_lv)&2))
		casttime = skill_castfix_sc(src, casttime);
#else
	casttime = skill_vfcastfix(src, casttime, skill_id, skill_lv);
#endif

	if (src->type == BL_NPC) // NPC-objects do not have cast time
		casttime = 0;

	if(!ud->state.running) // Need TK_RUN or WUGDASH handler to be done before that, see bugreport:6026
		unit_stop_walking(src,1);// Even though this is not how official works but this will do the trick. bugreport:6829
	// In official this is triggered even if no cast time.
	clif_skillcasting(src, src->id, target_id, 0,0, skill_id, skill_get_ele(skill_id, skill_lv), casttime);
	if( casttime > 0 || combo ) {
		if (sd && target->type == BL_MOB) {
			TBL_MOB *md = (TBL_MOB*)target;
			mobskill_event(md, src, tick, -1); // Cast targetted skill event.
			if (tstatus->mode&(MD_CASTSENSOR_IDLE|MD_CASTSENSOR_CHASE) &&
				battle_check_target(target, src, BCT_ENEMY) > 0)
			{
				switch (md->state.skillstate) {
					case MSS_RUSH:
					case MSS_FOLLOW:
						if (!(tstatus->mode&MD_CASTSENSOR_CHASE))
							break;
						md->target_id = src->id;
						md->state.aggressive = (tstatus->mode&MD_ANGRY)?1:0;
						md->min_chase = md->db->range3;
						break;
					case MSS_IDLE:
					case MSS_WALK:
						if (!(tstatus->mode&MD_CASTSENSOR_IDLE))
							break;
						md->target_id = src->id;
						md->state.aggressive = (tstatus->mode&MD_ANGRY)?1:0;
						md->min_chase = md->db->range3;
						break;
				}
			}
		}
	}

	if( casttime <= 0 )
		ud->state.skillcastcancel = 0;

	if( !sd || sd->skillitem != skill_id || skill_get_cast(skill_id,skill_lv) )
		ud->canact_tick = tick + casttime + 100;
	if( sd ) {
		switch( skill_id ) {
			case CG_ARROWVULCAN:
				sd->canequip_tick = tick + casttime;
				break;
		}
	}
	ud->skilltarget  = target_id;
	ud->skillx       = 0;
	ud->skilly       = 0;
	ud->skill_id      = skill_id;
	ud->skill_lv      = skill_lv;

	if( sc ) {
		// These 3 status do not stack, so it's efficient to use if-else
 		if( sc->data[SC_CLOAKING] && !(sc->data[SC_CLOAKING]->val4&4) && skill_id != AS_CLOAKING ) {
			status_change_end(src, SC_CLOAKING, INVALID_TIMER);
			if (!src->prev) return 0; // Warped away!
		} else if( sc->data[SC_CLOAKINGEXCEED] && !(sc->data[SC_CLOAKINGEXCEED]->val4&4) && skill_id != GC_CLOAKINGEXCEED ) {
			status_change_end(src,SC_CLOAKINGEXCEED, INVALID_TIMER);
			if (!src->prev) return 0;
		}
	}


	if( casttime > 0 ) {
		ud->skilltimer = add_timer( tick+casttime, skill_castend_id, src->id, 0 );
		if( sd && (pc_checkskill(sd,SA_FREECAST) > 0 || skill_id == LG_EXEEDBREAK) )
			status_calc_bl(&sd->bl, SCB_SPEED);
	} else
		skill_castend_id(ud->skilltimer,tick,src->id,0);

	if( sd )
		sd->canlog_tick = gettick();

	return 1;
}

/**
 * Initiates a placement (ground/non-targeted) skill
 * @param src: Object using skill
 * @param skill_x: X coordinate where skill is being casted (center)
 * @param skill_y: Y coordinate where skill is being casted (center)
 * @param skill_id: Skill ID
 * @param skill_lv: Skill Level
 * @return unit_skilluse_pos2()
 */
int unit_skilluse_pos(struct block_list *src, short skill_x, short skill_y, uint16 skill_id, uint16 skill_lv)
{
	return unit_skilluse_pos2(
		src, skill_x, skill_y, skill_id, skill_lv,
		skill_castfix(src, skill_id, skill_lv),
		skill_get_castcancel(skill_id)
	);
}

/**
 * Performs checks for a unit using a skill and executes after cast time completion
 * @param src: Object using skill
 * @param skill_x: X coordinate where skill is being casted (center)
 * @param skill_y: Y coordinate where skill is being casted (center)
 * @param skill_id: Skill ID
 * @param skill_lv: Skill Level
 * @param casttime: Initial cast time before cast time reductions
 * @param castcancel: Whether or not the skill can be cancelled by interuption (hit)
 * @return Success(1); Fail(0);
 */
int unit_skilluse_pos2( struct block_list *src, short skill_x, short skill_y, uint16 skill_id, uint16 skill_lv, int casttime, int castcancel)
{
	struct map_session_data *sd = NULL;
	struct unit_data        *ud = NULL;
	struct status_change *sc;
	struct block_list    bl;
	unsigned int tick = gettick();
	int range;

	nullpo_ret(src);

	if (!src->prev) return 0; // Not on the map
	if(status_isdead(src)) return 0;

	sd = BL_CAST(BL_PC, src);
	ud = unit_bl2ud(src);
	if(ud == NULL) return 0;

	if(ud->skilltimer != INVALID_TIMER) // Normally not needed since clif.c checks for it, but at/char/script commands don't! [Skotlex]
		return 0;

	sc = status_get_sc(src);
	if (sc && !sc->count)
		sc = NULL;

	if( sd ) {
		if( skill_isNotOk(skill_id, sd) || !skill_check_condition_castbegin(sd, skill_id, skill_lv) )
			return 0;
		/**
		 * Pneuma cannot be cancelled past this point, the client displays the animation even,
		 * if we cancel it from nodamage_id, so it has to be here for it to not display the animation.
		 **/
		if( skill_id == AL_PNEUMA && map_getcell(src->m, skill_x, skill_y, CELL_CHKLANDPROTECTOR) ) {
			clif_skill_fail(sd,skill_id,USESKILL_FAIL_LEVEL,0);
			return 0;
		}
	}

	if( (skill_id >= SC_MANHOLE && skill_id <= SC_FEINTBOMB) && map_getcell(src->m, skill_x, skill_y, CELL_CHKMAELSTROM) ) {
		clif_skill_fail(sd,skill_id,USESKILL_FAIL_LEVEL,0);
		return 0;
	}

	if (!status_check_skilluse(src, NULL, skill_id, 0))
		return 0;

	// Fail if the targetted skill is near NPC [Cydh]
	if(skill_get_inf2(skill_id)&INF2_NO_NEARNPC && skill_isNotOk_npcRange(src,skill_id,skill_lv,skill_x,skill_y)) {
		if (sd)
			clif_skill_fail(sd,skill_id,USESKILL_FAIL_LEVEL,0);
		return 0;
	}

	if( map_getcell(src->m, skill_x, skill_y, CELL_CHKWALL) ) { // Can't cast ground targeted spells on wall cells
		if (sd) clif_skill_fail(sd,skill_id,USESKILL_FAIL_LEVEL,0);
		return 0;
	}

	// Check range and obstacle
	bl.type = BL_NUL;
	bl.m = src->m;
	bl.x = skill_x;
	bl.y = skill_y;

	if (src->type == BL_NPC) // NPC-objects can override cast distance
		range = AREA_SIZE; // Maximum visible distance before NPC goes out of sight
	else
		range = skill_get_range2(src, skill_id, skill_lv); // Skill cast distance from database

	if( skill_get_state(ud->skill_id) == ST_MOVE_ENABLE ) {
		if( !unit_can_reach_bl(src, &bl, range + 1, 1, NULL, NULL) )
			return 0; // Walk-path check failed.
	}
	else if( !battle_check_range(src, &bl, range + 1) )
		return 0; // Arrow-path check failed.

	unit_stop_attack(src);

	// Moved here to prevent Suffragium from ending if skill fails
#ifndef RENEWAL_CAST
	if (!(skill_get_castnodex(skill_id, skill_lv)&2))
		casttime = skill_castfix_sc(src, casttime);
#else
	casttime = skill_vfcastfix(src, casttime, skill_id, skill_lv );
#endif

	if (src->type == BL_NPC) // NPC-objects do not have cast time
		casttime = 0;

	ud->state.skillcastcancel = castcancel&&casttime>0?1:0;
	if( !sd || sd->skillitem != skill_id || skill_get_cast(skill_id,skill_lv) )
		ud->canact_tick  = tick + casttime + 100;
// 	if( sd )
// 	{
// 		switch( skill_id )
// 		{
// 		case ????:
// 			sd->canequip_tick = tick + casttime;
// 		}
// 	}
	ud->skill_id      = skill_id;
	ud->skill_lv      = skill_lv;
	ud->skillx       = skill_x;
	ud->skilly       = skill_y;
	ud->skilltarget  = 0;

	if( sc ) {
		// These 3 status do not stack, so it's efficient to use if-else
		if (sc->data[SC_CLOAKING] && !(sc->data[SC_CLOAKING]->val4&4)) {
			status_change_end(src, SC_CLOAKING, INVALID_TIMER);
			if (!src->prev) return 0; // Warped away!
		} else if (sc->data[SC_CLOAKINGEXCEED] && !(sc->data[SC_CLOAKINGEXCEED]->val4&4)) {
			status_change_end(src, SC_CLOAKINGEXCEED, INVALID_TIMER);
			if (!src->prev) return 0;
		}
	}

	unit_stop_walking(src,1);
	// In official this is triggered even if no cast time.
	clif_skillcasting(src, src->id, 0, skill_x, skill_y, skill_id, skill_get_ele(skill_id, skill_lv), casttime);
	if( casttime > 0 ) {
		ud->skilltimer = add_timer( tick+casttime, skill_castend_pos, src->id, 0 );
		if( (sd && pc_checkskill(sd,SA_FREECAST) > 0) || skill_id == LG_EXEEDBREAK)
			status_calc_bl(&sd->bl, SCB_SPEED);
	} else {
		ud->skilltimer = INVALID_TIMER;
		skill_castend_pos(ud->skilltimer,tick,src->id,0);
	}

	if( sd )
		sd->canlog_tick = gettick();
	return 1;
}

/**
 * Update a unit's attack target
 * @param ud: Unit data
 * @param target_id: Target ID (bl->id)
 * @return 0
 */
int unit_set_target(struct unit_data* ud, int target_id)
{
	nullpo_ret(ud);

	if( ud->target != target_id ) {
		struct unit_data * ux;
		struct block_list* target;
	
		if( ud->target && (target = map_id2bl(ud->target)) && (ux = unit_bl2ud(target)) && ux->target_count > 0 )
			ux->target_count --;
		if( target_id && (target = map_id2bl(target_id)) && (ux = unit_bl2ud(target)) )
			ux->target_count ++;
	}

	ud->target = target_id;
	return 0;
}

/**
 * Stop a unit's attacks
 * @param bl: Object to stop
 * @return 0
 */
int unit_stop_attack(struct block_list *bl)
{
	struct unit_data *ud = unit_bl2ud(bl);
	nullpo_ret(bl);

	if(!ud || ud->attacktimer == INVALID_TIMER)
		return 0;

	delete_timer( ud->attacktimer, unit_attack_timer );
	ud->attacktimer = INVALID_TIMER;
	unit_set_target(ud, 0);
	return 0;
}

/**
 * Removes a unit's target due to being unattackable
 * @param bl: Object to unlock target
 * @return 0
 */
int unit_unattackable(struct block_list *bl)
{
	struct unit_data *ud = unit_bl2ud(bl);
	if (ud) {
		ud->state.attack_continue = 0;
		ud->target_to = 0;
		unit_set_target(ud, 0);
	}

	if(bl->type == BL_MOB)
		mob_unlocktarget((struct mob_data*)bl, gettick()) ;
	else if(bl->type == BL_PET)
		pet_unlocktarget((struct pet_data*)bl);
	return 0;
}

/**
 * Requests a unit to attack a target
 * @param src: Object initiating attack
 * @param target_id: Target ID (bl->id)
 * @param continuous: Whether or not the attack is ongoing
 * @return Success(0); Fail(1);
 */
int unit_attack(struct block_list *src,int target_id,int continuous)
{
	struct block_list *target;
	struct unit_data  *ud;

	nullpo_ret(ud = unit_bl2ud(src));

	target = map_id2bl(target_id);
	if( target==NULL || status_isdead(target) ) {
		unit_unattackable(src);
		return 1;
	}

	if( src->type == BL_PC ) {
		TBL_PC* sd = (TBL_PC*)src;
		if( target->type == BL_NPC ) { // Monster npcs [Valaris]
			npc_click(sd,(TBL_NPC*)target); // Submitted by leinsirk10 [Celest]
			return 0;
		}
		if( pc_is90overweight(sd) || pc_isridingwug(sd) ) { // Overweight or mounted on warg - stop attacking
			unit_stop_attack(src);
			return 0;
		}
		if( !pc_can_attack(sd, target_id) ) {
			unit_stop_attack(src);
			return 0;
		}
	}
	if( battle_check_target(src,target,BCT_ENEMY) <= 0 || !status_check_skilluse(src, target, 0, 0) ) {
		unit_unattackable(src);
		return 1;
	}
	ud->state.attack_continue = continuous;
	unit_set_target(ud, target_id);

	if (continuous) // If you're to attack continously, set to auto-chase character
		ud->chaserange = status_get_range(src);

	// Just change target/type. [Skotlex]
	if(ud->attacktimer != INVALID_TIMER)
		return 0;

	// Set Mob's ANGRY/BERSERK states.
	if(src->type == BL_MOB)
		((TBL_MOB*)src)->state.skillstate = ((TBL_MOB*)src)->state.aggressive?MSS_ANGRY:MSS_BERSERK;

	if(DIFF_TICK(ud->attackabletime, gettick()) > 0)
		// Do attack next time it is possible. [Skotlex]
		ud->attacktimer=add_timer(ud->attackabletime,unit_attack_timer,src->id,0);
	else // Attack NOW.
		unit_attack_timer(INVALID_TIMER, gettick(), src->id, 0);

	return 0;
}

/** 
 * Cancels an ongoing combo, resets attackable time, and restarts the
 * attack timer to resume attack after amotion time
 * @author [Skotlex]
 * @param bl: Object to cancel combo
 * @return Success(1); Fail(0);
 */
int unit_cancel_combo(struct block_list *bl)
{
	struct unit_data  *ud;

	if (!status_change_end(bl, SC_COMBO, INVALID_TIMER))
		return 0; // Combo wasn't active.

	ud = unit_bl2ud(bl);
	nullpo_ret(ud);

	ud->attackabletime = gettick() + status_get_amotion(bl);

	if (ud->attacktimer == INVALID_TIMER)
		return 1; // Nothing more to do.

	delete_timer(ud->attacktimer, unit_attack_timer);
	ud->attacktimer=add_timer(ud->attackabletime,unit_attack_timer,bl->id,0);
	return 1;
}

/**
 * Does a path_search to check if a position can be reached
 * @param bl: Object to check path
 * @param x: X coordinate that will be path searched
 * @param y: Y coordinate that will be path searched
 * @param easy: Easy(1) or Hard(0) path check (hard attempts to go around obstacles)
 * @return true or false
 */
bool unit_can_reach_pos(struct block_list *bl,int x,int y, int easy)
{
	nullpo_retr(false, bl);

	if (bl->x == x && bl->y == y) // Same place
		return true;

	return path_search(NULL,bl->m,bl->x,bl->y,x,y,easy,CELL_CHKNOREACH);
}

/**
 * Does a path_search to check if a unit can be reached
 * @param bl: Object to check path
 * @param tbl: Target to be checked for available path
 * @param range: The number of cells away from bl that the path should be checked
 * @param easy: Easy(1) or Hard(0) path check (hard attempts to go around obstacles)
 * @param x: Pointer storing a valid X coordinate around tbl that can be reached
 * @param y: Pointer storing a valid Y coordinate around tbl that can be reached
 * @return true or false
 */
bool unit_can_reach_bl(struct block_list *bl,struct block_list *tbl, int range, int easy, short *x, short *y)
{
	short dx,dy;
	nullpo_retr(false, bl);
	nullpo_retr(false, tbl);

	if( bl->m != tbl->m)
		return false;

	if( bl->x==tbl->x && bl->y==tbl->y )
		return true;

	if(range>0 && !check_distance_bl(bl, tbl, range))
		return false;

	// It judges whether it can adjoin or not.
	dx=tbl->x - bl->x;
	dy=tbl->y - bl->y;
	dx=(dx>0)?1:((dx<0)?-1:0);
	dy=(dy>0)?1:((dy<0)?-1:0);

	if (map_getcell(tbl->m,tbl->x-dx,tbl->y-dy,CELL_CHKNOPASS)) { // Look for a suitable cell to place in.
		int i;
		for(i=0;i<9 && map_getcell(tbl->m,tbl->x-dirx[i],tbl->y-diry[i],CELL_CHKNOPASS);i++);
		if (i==9) return false; // No valid cells.
		dx = dirx[i];
		dy = diry[i];
	}

	if (x) *x = tbl->x-dx;
	if (y) *y = tbl->y-dy;
	return path_search(NULL,bl->m,bl->x,bl->y,tbl->x-dx,tbl->y-dy,easy,CELL_CHKNOREACH);
}

/**
 * Calculates position of Pet/Mercenary/Homunculus/Elemental
 * @param bl: Object to calculate position
 * @param tx: X coordinate to go to
 * @param ty: Y coordinate to go to
 * @param dir: Direction which to be 2 cells from master's position
 * @return Success(0); Fail(1);
 */
int unit_calc_pos(struct block_list *bl, int tx, int ty, uint8 dir)
{
	int dx, dy, x, y;
	struct unit_data *ud = unit_bl2ud(bl);
	nullpo_ret(ud);

	if(dir > 7)
		return 1;

	ud->to_x = tx;
	ud->to_y = ty;

	// 2 cells from Master Position
	dx = -dirx[dir] * 2;
	dy = -diry[dir] * 2;
	x = tx + dx;
	y = ty + dy;

	if( !unit_can_reach_pos(bl, x, y, 0) ) {
		if( dx > 0 ) x--; else if( dx < 0 ) x++;
		if( dy > 0 ) y--; else if( dy < 0 ) y++;
		if( !unit_can_reach_pos(bl, x, y, 0) ) {
			int i;
			for( i = 0; i < 12; i++ ) {
				int k = rnd()%8; // Pick a Random Dir
				dx = -dirx[k] * 2;
				dy = -diry[k] * 2;
				x = tx + dx;
				y = ty + dy;
				if( unit_can_reach_pos(bl, x, y, 0) )
					break;
				else {
					if( dx > 0 ) x--; else if( dx < 0 ) x++;
					if( dy > 0 ) y--; else if( dy < 0 ) y++;
					if( unit_can_reach_pos(bl, x, y, 0) )
						break;
				}
			}
			if( i == 12 ) {
				x = tx; y = tx; // Exactly Master Position
				if( !unit_can_reach_pos(bl, x, y, 0) )
					return 1;
			}
		}
	}
	ud->to_x = x;
	ud->to_y = y;

	return 0;
}

/**
 * Function timer to continuously attack
 * @param src: Object to continuously attack
 * @param tid: Timer ID
 * @param tick: Current tick
 * @return Attackable(1); Unattackable(0);
 */
static int unit_attack_timer_sub(struct block_list* src, int tid, unsigned int tick)
{
	struct block_list *target;
	struct unit_data *ud;
	struct status_data *sstatus;
	struct map_session_data *sd = NULL;
	struct mob_data *md = NULL;
	struct status_change *sc;
	int range;

	if( (ud=unit_bl2ud(src))==NULL )
		return 0;
	if( ud->attacktimer != tid ) {
		ShowError("unit_attack_timer %d != %d\n",ud->attacktimer,tid);
		return 0;
	}

	sd = BL_CAST(BL_PC, src);
	md = BL_CAST(BL_MOB, src);
	ud->attacktimer = INVALID_TIMER;
	target=map_id2bl(ud->target);

	if( src == NULL || src->prev == NULL || target==NULL || target->prev == NULL )
		return 0;

	if( status_isdead(src) || status_isdead(target) ||
			battle_check_target(src,target,BCT_ENEMY) <= 0 || !status_check_skilluse(src, target, 0, 0)
#ifdef OFFICIAL_WALKPATH
	   || !path_search_long(NULL, src->m, src->x, src->y, target->x, target->y, CELL_CHKWALL)
#endif
	   || (sd && !pc_can_attack(sd, target->id)) )
		return 0; // Can't attack under these conditions

	sc = status_get_sc(src);
	if (sc && sc->cant.attack)
		return 0;

	if( src->m != target->m ) {
		if( src->type == BL_MOB && mob_warpchase((TBL_MOB*)src, target) )
			return 1; // Follow up.
		return 0;
	}

	if( ud->skilltimer != INVALID_TIMER && !(sd && pc_checkskill(sd,SA_FREECAST) > 0) )
		return 0; // Can't attack while casting

	if( !battle_config.sdelay_attack_enable && DIFF_TICK(ud->canact_tick,tick) > 0 && !(sd && pc_checkskill(sd,SA_FREECAST) > 0) ) {
		// Attacking when under cast delay has restrictions:
		if( tid == INVALID_TIMER ) { // Requested attack.
			if(sd) clif_skill_fail(sd,1,USESKILL_FAIL_SKILLINTERVAL,0);
			return 0;
		}
		// Otherwise, we are in a combo-attack, delay this until your canact time is over. [Skotlex]
		if( ud->state.attack_continue ) {
			if( DIFF_TICK(ud->canact_tick, ud->attackabletime) > 0 )
				ud->attackabletime = ud->canact_tick;
			ud->attacktimer=add_timer(ud->attackabletime,unit_attack_timer,src->id,0);
		}
		return 1;
	}

	sstatus = status_get_status_data(src);
	range = sstatus->rhw.range + 1;

	if( unit_is_walking(target) )
		range++; // Extra range when chasing
	if( !check_distance_bl(src,target,range) ) { // Chase if required.
		if(sd)
			clif_movetoattack(sd,target);
		else if(ud->state.attack_continue)
			unit_walktobl(src,target,ud->chaserange,ud->state.walk_easy|2);
		return 1;
	}
	if( !battle_check_range(src,target,range) ) {
	  	// Within range, but no direct line of attack
		if( ud->state.attack_continue ) {
			if(ud->chaserange > 2) ud->chaserange-=2;
			unit_walktobl(src,target,ud->chaserange,ud->state.walk_easy|2);
		}
		return 1;
	}
	// Sync packet only for players.
	// Non-players use the sync packet on the walk timer. [Skotlex]
	if (tid == INVALID_TIMER && sd) clif_fixpos(src);

	if( DIFF_TICK(ud->attackabletime,tick) <= 0 ) {
		if (battle_config.attack_direction_change && (src->type&battle_config.attack_direction_change)) {
			ud->dir = map_calc_dir(src, target->x,target->y );
		}
		if(ud->walktimer != INVALID_TIMER)
			unit_stop_walking(src,1);
		if(md) {
			if (mobskill_use(md,tick,-1))
				return 1;
			if (sstatus->mode&MD_ASSIST && DIFF_TICK(md->last_linktime, tick) < MIN_MOBLINKTIME) { 
				// Link monsters nearby [Skotlex]
				md->last_linktime = tick;
				map_foreachinrange(mob_linksearch, src, md->db->range2, BL_MOB, md->mob_id, target, tick);
			}
		}
		if(src->type == BL_PET && pet_attackskill((TBL_PET*)src, target->id))
			return 1;

		map_freeblock_lock();
		ud->attacktarget_lv = battle_weapon_attack(src,target,tick,0);

		if(sd && sd->status.pet_id > 0 && sd->pd && battle_config.pet_attack_support)
			pet_target_check(sd,target,0);
		map_freeblock_unlock();
		/**
		 * Applied when you're unable to attack (e.g. out of ammo)
		 * We should stop here otherwise timer keeps on and this happens endlessly
		 **/
		if( ud->attacktarget_lv == ATK_NONE )
			return 1;

		ud->attackabletime = tick + sstatus->adelay;
		// You can't move if you can't attack neither.
		if (src->type&battle_config.attack_walk_delay)
			unit_set_walkdelay(src, tick, sstatus->amotion, 1);
	}

	if(ud->state.attack_continue) {
		if( src->type == BL_PC )
			((TBL_PC*)src)->idletime = last_tick;
		ud->attacktimer = add_timer(ud->attackabletime,unit_attack_timer,src->id,0);
	}

	if( sd )
		sd->canlog_tick = gettick();

	return 1;
}

/**
 * Timer function to cancel attacking if unit has become unattackable
 * @param tid: Timer ID
 * @param tick: Current tick
 * @param id: Object to cancel attack if applicable
 * @param data: Data passed from timer call
 * @return 0
 */
static int unit_attack_timer(int tid, unsigned int tick, int id, intptr_t data)
{
	struct block_list *bl;
	bl = map_id2bl(id);
	if(bl && unit_attack_timer_sub(bl, tid, tick) == 0)
		unit_unattackable(bl);
	return 0;
}

/**
 * Cancels a skill's cast
 * @param bl: Object to cancel cast
 * @param type: Cancel check flag
 *	&1: Cast-Cancel invoked
 *	&2: Cancel only if skill is cancellable
 * @return Success(1); Fail(0);
 */
int unit_skillcastcancel(struct block_list *bl, char type)
{
	struct map_session_data *sd = NULL;
	struct unit_data *ud = unit_bl2ud( bl);
	unsigned int tick=gettick();
	int ret=0, skill_id;

	nullpo_ret(bl);
	if (!ud || ud->skilltimer == INVALID_TIMER)
		return 0; // Nothing to cancel.

	sd = BL_CAST(BL_PC, bl);

	if (type&2) { // See if it can be cancelled.
		if (!ud->state.skillcastcancel)
			return 0;

		if (sd && (sd->special_state.no_castcancel2 ||
			((sd->sc.data[SC_UNLIMITEDHUMMINGVOICE] || sd->special_state.no_castcancel) && !map_flag_gvg(bl->m) && !map[bl->m].flag.battleground))) // fixed flags being read the wrong way around [blackhole89]
			return 0;
	}

	ud->canact_tick = tick;

	if(type&1 && sd)
		skill_id = sd->skill_id_old;
	else
		skill_id = ud->skill_id;

	if (skill_get_inf(skill_id) & INF_GROUND_SKILL)
		ret=delete_timer( ud->skilltimer, skill_castend_pos );
	else
		ret=delete_timer( ud->skilltimer, skill_castend_id );
	if(ret<0)
		ShowError("delete timer error : skill_id : %d\n",ret);

	ud->skilltimer = INVALID_TIMER;

	if( sd && (pc_checkskill(sd,SA_FREECAST) > 0 || skill_id == LG_EXEEDBREAK) )
		status_calc_bl(&sd->bl, SCB_SPEED);

	if( sd ) {
		switch( skill_id ) {
			case CG_ARROWVULCAN:
				sd->canequip_tick = tick;
				break;
		}
	}

	if(bl->type==BL_MOB) ((TBL_MOB*)bl)->skill_idx  = -1;

	clif_skillcastcancel(bl);
	return 1;
}

/**
 * Initialized data on a unit
 * @param bl: Object to initialize data on
 */
void unit_dataset(struct block_list *bl)
{
	struct unit_data *ud;
	nullpo_retv(ud = unit_bl2ud(bl));

	memset( ud, 0, sizeof( struct unit_data) );
	ud->bl             = bl;
	ud->walktimer      = INVALID_TIMER;
	ud->skilltimer     = INVALID_TIMER;
	ud->attacktimer    = INVALID_TIMER;
	ud->attackabletime =
	ud->canact_tick    =
	ud->canmove_tick   = gettick();
}

/**
 * Gets the number of units attacking another unit
 * @param bl: Object to check amount of targets
 * @return number of targets or 0
 */
int unit_counttargeted(struct block_list* bl)
{
	struct unit_data* ud;
	if( bl && (ud = unit_bl2ud(bl)) )
		return ud->target_count;
	return 0;
}

/**
 * Changes the size of a unit
 * @param bl: Object to change size [PC|MOB]
 * @param size: New size of bl
 * @return 0
 */
int unit_changeviewsize(struct block_list *bl,short size)
{
	nullpo_ret(bl);

	size=(size<0)?-1:(size>0)?1:0;

	if(bl->type == BL_PC) {
		((TBL_PC*)bl)->state.size=size;
	} else if(bl->type == BL_MOB) {
		((TBL_MOB*)bl)->special_state.size=size;
	} else
		return 0;
	if(size!=0)
		clif_specialeffect(bl,421+size, AREA);
	return 0;
}

/**
 * Removes a bl/ud from the map
 * On kill specifics are not performed here, check status_damage()
 * @param bl: Object to remove from map
 * @param clrtype: How bl is being removed
 *	0: Assume bl is being warped
 *	1: Death, appropriate cleanup performed
 * @param file, line, func: Call information for debug purposes
 * @return Success(1); Couldn't be removed or bl was free'd(0)
 */
int unit_remove_map_(struct block_list *bl, clr_type clrtype, const char* file, int line, const char* func)
{
	struct unit_data *ud = unit_bl2ud(bl);
	struct status_change *sc = status_get_sc(bl);
	nullpo_ret(ud);

	if(bl->prev == NULL)
		return 0; // Already removed?

	map_freeblock_lock();

	unit_set_target(ud, 0);

	if (ud->walktimer != INVALID_TIMER)
		unit_stop_walking(bl,0);
	if (ud->attacktimer != INVALID_TIMER)
		unit_stop_attack(bl);
	if (ud->skilltimer != INVALID_TIMER)
		unit_skillcastcancel(bl,0);

	// Do not reset can-act delay. [Skotlex]
	ud->attackabletime = ud->canmove_tick /*= ud->canact_tick*/ = gettick();
	if(sc && sc->count ) { // map-change/warp dispells.
		status_change_end(bl, SC_BLADESTOP, INVALID_TIMER);
		status_change_end(bl, SC_BASILICA, INVALID_TIMER);
		status_change_end(bl, SC_ANKLE, INVALID_TIMER);
		status_change_end(bl, SC_TRICKDEAD, INVALID_TIMER);
		status_change_end(bl, SC_BLADESTOP_WAIT, INVALID_TIMER);
		status_change_end(bl, SC_RUN, INVALID_TIMER);
		status_change_end(bl, SC_DANCING, INVALID_TIMER);
		status_change_end(bl, SC_WARM, INVALID_TIMER);
		status_change_end(bl, SC_DEVOTION, INVALID_TIMER);
		status_change_end(bl, SC_MARIONETTE, INVALID_TIMER);
		status_change_end(bl, SC_MARIONETTE2, INVALID_TIMER);
		status_change_end(bl, SC_CLOSECONFINE, INVALID_TIMER);
		status_change_end(bl, SC_CLOSECONFINE2, INVALID_TIMER);
		status_change_end(bl, SC_TINDER_BREAKER, INVALID_TIMER);
		status_change_end(bl, SC_TINDER_BREAKER2, INVALID_TIMER);
		status_change_end(bl, SC_HIDING, INVALID_TIMER);
		// Ensure the bl is a PC; if so, we'll handle the removal of cloaking and cloaking exceed later
		if ( bl->type != BL_PC ) {
			status_change_end(bl, SC_CLOAKING, INVALID_TIMER);
			status_change_end(bl, SC_CLOAKINGEXCEED, INVALID_TIMER);
		}
		status_change_end(bl, SC_CHASEWALK, INVALID_TIMER);
		if (sc->data[SC_GOSPEL] && sc->data[SC_GOSPEL]->val4 == BCT_SELF)
			status_change_end(bl, SC_GOSPEL, INVALID_TIMER);
		status_change_end(bl, SC_CHANGE, INVALID_TIMER);
		status_change_end(bl, SC_STOP, INVALID_TIMER);
		status_change_end(bl, SC_WUGDASH, INVALID_TIMER);
		status_change_end(bl, SC_CAMOUFLAGE, INVALID_TIMER);
		status_change_end(bl, SC__SHADOWFORM, INVALID_TIMER);
		status_change_end(bl, SC__MANHOLE, INVALID_TIMER);
		status_change_end(bl, SC_VACUUM_EXTREME, INVALID_TIMER);
		status_change_end(bl, SC_CURSEDCIRCLE_ATKER, INVALID_TIMER); // callme before warp
	}

	if (bl->type&(BL_CHAR|BL_PET)) {
		skill_unit_move(bl,gettick(),4);
		skill_cleartimerskill(bl);
	}

	switch( bl->type ) {
		case BL_PC: {
			struct map_session_data *sd = (struct map_session_data*)bl;

			if(sd->shadowform_id) { // If shadow target has leave the map
			    struct block_list *d_bl = map_id2bl(sd->shadowform_id);
			    if( d_bl )
				    status_change_end(d_bl,SC__SHADOWFORM,INVALID_TIMER);
			}
			// Leave/reject all invitations.
			if(sd->chatID)
				chat_leavechat(sd,0);
			if(sd->trade_partner)
				trade_tradecancel(sd);
			buyingstore_close(sd);
			searchstore_close(sd);
			if (sd->menuskill_id != AL_TELEPORT) { //bugreport:8027
				if (sd->state.storage_flag == 1)
					storage_storage_quit(sd,0);
				else if (sd->state.storage_flag == 2)
					storage_guild_storage_quit(sd,0);

				sd->state.storage_flag = 0; //Force close it when being warped.
			}
			if(sd->party_invite>0)
				party_reply_invite(sd,sd->party_invite,0);
			if(sd->guild_invite>0)
				guild_reply_invite(sd,sd->guild_invite,0);
			if(sd->guild_alliance>0)
				guild_reply_reqalliance(sd,sd->guild_alliance_account,0);
			if(sd->menuskill_id)
				sd->menuskill_id = sd->menuskill_val = 0;
			if( sd->touching_id )
				npc_touchnext_areanpc(sd,true);

			// Check if warping and not changing the map.
			if ( sd->state.warping && !sd->state.changemap ) {
				status_change_end(bl, SC_CLOAKING, INVALID_TIMER);
				status_change_end(bl, SC_CLOAKINGEXCEED, INVALID_TIMER);
			}

			sd->npc_shopid = 0;
			sd->adopt_invite = 0;

			if(sd->pvp_timer != INVALID_TIMER) {
				delete_timer(sd->pvp_timer,pc_calc_pvprank_timer);
				sd->pvp_timer = INVALID_TIMER;
				sd->pvp_rank = 0;
			}
			if(sd->duel_group > 0)
				duel_leave(sd->duel_group, sd);

			if(pc_issit(sd)) {
				pc_setstand(sd);
				skill_sit(sd,0);
			}
			party_send_dot_remove(sd);// minimap dot fix [Kevin]
			guild_send_dot_remove(sd);
			bg_send_dot_remove(sd);

			if( map[bl->m].users <= 0 || sd->state.debug_remove_map ) {
				// This is only place where map users is decreased, if the mobs were removed
				// too soon then this function was executed too many times [FlavioJS]
				if( sd->debug_file == NULL || !(sd->state.debug_remove_map) ) {
					sd->debug_file = "";
					sd->debug_line = 0;
					sd->debug_func = "";
				}
				ShowDebug("unit_remove_map: unexpected state when removing player AID/CID:%d/%d"
					" (active=%d connect_new=%d rewarp=%d changemap=%d debug_remove_map=%d)"
					" from map=%s (users=%d)."
					" Previous call from %s:%d(%s), current call from %s:%d(%s)."
					" Please report this!!!\n",
					sd->status.account_id, sd->status.char_id,
					sd->state.active, sd->state.connect_new, sd->state.rewarp, sd->state.changemap, sd->state.debug_remove_map,
					map[bl->m].name, map[bl->m].users,
					sd->debug_file, sd->debug_line, sd->debug_func, file, line, func);
			}
			else if (--map[bl->m].users == 0 && battle_config.dynamic_mobs)
				map_removemobs(bl->m);
			if( !(sd->sc.option&OPTION_INVISIBLE) ) { // Decrement the number of active pvp players on the map
				--map[bl->m].users_pvp;
			}
			if( sd->state.hpmeter_visible ) {
				map[bl->m].hpmeter_visible--;
				sd->state.hpmeter_visible = 0;
			}
			sd->state.debug_remove_map = 1; // Temporary state to track double remove_map's [FlavioJS]
			sd->debug_file = file;
			sd->debug_line = line;
			sd->debug_func = func;

			break;
		}
		case BL_MOB: {
			struct mob_data *md = (struct mob_data*)bl;
			// Drop previous target mob_slave_keep_target: no.
			if (!battle_config.mob_slave_keep_target)
				md->target_id=0;

			md->attacked_id=0;
			md->state.skillstate= MSS_IDLE;

			break;
		}
		case BL_PET: {
			struct pet_data *pd = (struct pet_data*)bl;
			if( pd->pet.intimate <= 0 && !(pd->master && !pd->master->state.active) ) {
				// If logging out, this is deleted on unit_free
				clif_clearunit_area(bl,clrtype);
				map_delblock(bl);
				unit_free(bl,CLR_OUTSIGHT);
				map_freeblock_unlock();
				return 0;
			}

			break;
		}
		case BL_HOM: {
			struct homun_data *hd = (struct homun_data *)bl;
			ud->canact_tick = ud->canmove_tick; // It appears HOM do reset the can-act tick.
			if( !hd->homunculus.intimacy && !(hd->master && !hd->master->state.active) ) {
				// If logging out, this is deleted on unit_free
				clif_emotion(bl, E_SOB);
				clif_clearunit_area(bl,clrtype);
				map_delblock(bl);
				unit_free(bl,CLR_OUTSIGHT);
				map_freeblock_unlock();
				return 0;
			}
			break;
		}
		case BL_MER: {
			struct mercenary_data *md = (struct mercenary_data *)bl;
			ud->canact_tick = ud->canmove_tick;
			if( mercenary_get_lifetime(md) <= 0 && !(md->master && !md->master->state.active) ) {
				clif_clearunit_area(bl,clrtype);
				map_delblock(bl);
				unit_free(bl,CLR_OUTSIGHT);
				map_freeblock_unlock();
				return 0;
			}
			break;
		}
		case BL_ELEM: {
			struct elemental_data *ed = (struct elemental_data *)bl;
			ud->canact_tick = ud->canmove_tick;
			if( elemental_get_lifetime(ed) <= 0 && !(ed->master && !ed->master->state.active) ) {
				clif_clearunit_area(bl,clrtype);
				map_delblock(bl);
				unit_free(bl,0);
				map_freeblock_unlock();
				return 0;
			}
			break;
		}
		default: break;// do nothing
	}

	// /BL_MOB is handled by mob_dead unless the monster is not dead.
	if( bl->type != BL_MOB || !status_isdead(bl) )
		clif_clearunit_area(bl,clrtype);
	map_delblock(bl);
	map_freeblock_unlock();
	return 1;
}

/**
 * Removes units of a master when the master is removed from map
 * @param sd: Player
 * @param clrtype: How bl is being removed
 *	0: Assume bl is being warped
 *	1: Death, appropriate cleanup performed
 */
void unit_remove_map_pc(struct map_session_data *sd, clr_type clrtype)
{
	unit_remove_map(&sd->bl,clrtype);

	//CLR_RESPAWN is the warp from logging out, CLR_TELEPORT is the warp from teleporting, but pets/homunc need to just 'vanish' instead of showing the warping animation.
	if (clrtype == CLR_RESPAWN || clrtype == CLR_TELEPORT) clrtype = CLR_OUTSIGHT;

	if(sd->pd)
		unit_remove_map(&sd->pd->bl, clrtype);
	if(hom_is_active(sd->hd))
		unit_remove_map(&sd->hd->bl, clrtype);
	if(sd->md)
		unit_remove_map(&sd->md->bl, clrtype);
	if(sd->ed)
		unit_remove_map(&sd->ed->bl, clrtype);
}

/**
 * Frees units of a player when is removed from map
 * Also free his pets/homon/mercenary/elemental/etc if he have any
 * @param sd: Player
 */
void unit_free_pc(struct map_session_data *sd)
{
	if (sd->pd) unit_free(&sd->pd->bl,CLR_OUTSIGHT);
	if (sd->hd) unit_free(&sd->hd->bl,CLR_OUTSIGHT);
	if (sd->md) unit_free(&sd->md->bl,CLR_OUTSIGHT);
	if (sd->ed) unit_free(&sd->ed->bl,CLR_OUTSIGHT);
	unit_free(&sd->bl,CLR_TELEPORT);
}

/**
 * Frees all related resources to the unit
 * @param bl: Object being removed from map
 * @param clrtype: How bl is being removed
 *	0: Assume bl is being warped
 *	1: Death, appropriate cleanup performed
 * @return 0
 */
int unit_free(struct block_list *bl, clr_type clrtype)
{
	struct unit_data *ud = unit_bl2ud( bl );
	nullpo_ret(ud);

	map_freeblock_lock();
	if( bl->prev )	// Players are supposed to logout with a "warp" effect.
		unit_remove_map(bl, clrtype);

	switch( bl->type ) {
		case BL_PC: {
			struct map_session_data *sd = (struct map_session_data*)bl;
			int i;

			if( status_isdead(bl) )
				pc_setrestartvalue(sd,2);

			pc_delinvincibletimer(sd);
			pc_delautobonus(sd,sd->autobonus,ARRAYLENGTH(sd->autobonus),false);
			pc_delautobonus(sd,sd->autobonus2,ARRAYLENGTH(sd->autobonus2),false);
			pc_delautobonus(sd,sd->autobonus3,ARRAYLENGTH(sd->autobonus3),false);

			if( sd->followtimer != INVALID_TIMER )
				pc_stop_following(sd);

			if( sd->duel_invite > 0 )
				duel_reject(sd->duel_invite, sd);

			channel_pcquit(sd,0xF); // Leave all chan
			skill_blockpc_clear(sd); // Clear all skill cooldown related

			// Notify friends that this char logged out. [Skotlex]
			map_foreachpc(clif_friendslist_toggle_sub, sd->status.account_id, sd->status.char_id, 0);
			party_send_logout(sd);
			guild_send_memberinfoshort(sd,0);
			pc_cleareventtimer(sd);
			pc_inventory_rental_clear(sd);
			pc_delspiritball(sd,sd->spiritball,1);
			for(i = 1; i < 5; i++)
				pc_del_talisman(sd, sd->talisman[i], i);

			if( sd->reg ) {	// Double logout already freed pointer fix... [Skotlex]
				aFree(sd->reg);
				sd->reg = NULL;
				sd->reg_num = 0;
			}
			if( sd->regstr ) {
				int j;
				for( j = 0; j < sd->regstr_num; ++j )
					if( sd->regstr[j].data )
						aFree(sd->regstr[j].data);
				aFree(sd->regstr);
				sd->regstr = NULL;
				sd->regstr_num = 0;
			}
			if( sd->st && sd->st->state != RUN ) {// free attached scripts that are waiting
				script_free_state(sd->st);
				sd->st = NULL;
				sd->npc_id = 0;
			}
			if( sd->combos.count ) {
				aFree(sd->combos.bonus);
				aFree(sd->combos.id);
				sd->combos.count = 0;
			}
			if (sd->sc_scripts_count) {
				aFree(sd->sc_scripts);
				sd->sc_scripts_count = 0;
			}
			pc_itemgrouphealrate_clear(sd);

			/* [Ind] */
			if( sd->sc_display_count ) {
				for( i = 0; i < sd->sc_display_count; i++ )
					ers_free(pc_sc_display_ers, sd->sc_display[i]);
				sd->sc_display_count = 0;
				aFree(sd->sc_display);
				sd->sc_display = NULL;
			}
			if( sd->quest_log != NULL ) {
				aFree(sd->quest_log);
				sd->quest_log = NULL;
				sd->num_quests = sd->avail_quests = 0;
			}
			break;
		}
		case BL_PET:
		{
			struct pet_data *pd = (struct pet_data*)bl;
			struct map_session_data *sd = pd->master;
			pet_hungry_timer_delete(pd);
			if( pd->a_skill ) {
				aFree(pd->a_skill);
				pd->a_skill = NULL;
			}
			if( pd->s_skill ) {
				if (pd->s_skill->timer != INVALID_TIMER) {
					if (pd->s_skill->id)
						delete_timer(pd->s_skill->timer, pet_skill_support_timer);
					else
						delete_timer(pd->s_skill->timer, pet_heal_timer);
				}
				aFree(pd->s_skill);
				pd->s_skill = NULL;
			}
			if( pd->recovery ) {
				if(pd->recovery->timer != INVALID_TIMER)
					delete_timer(pd->recovery->timer, pet_recovery_timer);
				aFree(pd->recovery);
				pd->recovery = NULL;
			}
			if( pd->bonus ) {
				if (pd->bonus->timer != INVALID_TIMER)
					delete_timer(pd->bonus->timer, pet_skill_bonus_timer);
				aFree(pd->bonus);
				pd->bonus = NULL;
			}
			if( pd->loot ) {
				pet_lootitem_drop(pd,sd);
				if (pd->loot->item)
					aFree(pd->loot->item);
				aFree (pd->loot);
				pd->loot = NULL;
			}
			if( pd->pet.intimate > 0 )
				intif_save_petdata(pd->pet.account_id,&pd->pet);
			else { // Remove pet.
				intif_delete_petdata(pd->pet.pet_id);
				if (sd) sd->status.pet_id = 0;
			}
			if( sd )
				sd->pd = NULL;
			break;
		}
		case BL_MOB:
		{
			struct mob_data *md = (struct mob_data*)bl;
			if( md->spawn_timer != INVALID_TIMER ) {
				delete_timer(md->spawn_timer,mob_delayspawn);
				md->spawn_timer = INVALID_TIMER;
			}
			if( md->deletetimer != INVALID_TIMER ) {
				delete_timer(md->deletetimer,mob_timer_delete);
				md->deletetimer = INVALID_TIMER;
			}
			if( md->lootitem ) {
				aFree(md->lootitem);
				md->lootitem=NULL;
			}
			if( md->guardian_data ) {
				struct guild_castle* gc = md->guardian_data->castle;
				if( md->guardian_data->number >= 0 && md->guardian_data->number < MAX_GUARDIANS )
					gc->guardian[md->guardian_data->number].id = 0;
				else {
					int i;
					ARR_FIND(0, gc->temp_guardians_max, i, gc->temp_guardians[i] == md->bl.id);
					if( i < gc->temp_guardians_max )
						gc->temp_guardians[i] = 0;
				}
				aFree(md->guardian_data);
				md->guardian_data = NULL;
			}
			if( md->spawn ) {
				md->spawn->active--;
				if( !md->spawn->state.dynamic ) { // Permanently remove the mob
					if( --md->spawn->num == 0 ) { // Last freed mob is responsible for deallocating the group's spawn data.
						aFree(md->spawn);
						md->spawn = NULL;
					}
				}
			}
			if( md->base_status) {
				aFree(md->base_status);
				md->base_status = NULL;
			}
			if( mob_is_clone(md->mob_id) )
				mob_clone_delete(md);
			if( md->tomb_nid )
				mvptomb_destroy(md);
			break;
		}
		case BL_HOM:
		{
			struct homun_data *hd = (TBL_HOM*)bl;
			struct map_session_data *sd = hd->master;
			hom_hungry_timer_delete(hd);
			if( hd->homunculus.intimacy > 0 )
				hom_save(hd);
			else {
				intif_homunculus_requestdelete(hd->homunculus.hom_id);
				if( sd )
					sd->status.hom_id = 0;
			}
			if( sd )
				sd->hd = NULL;
			break;
		}
		case BL_MER:
		{
			struct mercenary_data *md = (TBL_MER*)bl;
			struct map_session_data *sd = md->master;
			if( mercenary_get_lifetime(md) > 0 )
				mercenary_save(md);
			else {
				intif_mercenary_delete(md->mercenary.mercenary_id);
				if( sd )
					sd->status.mer_id = 0;
			}
			if( sd )
				sd->md = NULL;

			mercenary_contract_stop(md);
			break;
		}
		case BL_ELEM: {
			struct elemental_data *ed = (TBL_ELEM*)bl;
			struct map_session_data *sd = ed->master;
			if( elemental_get_lifetime(ed) > 0 )
				elemental_save(ed);
			else {
				intif_elemental_delete(ed->elemental.elemental_id);
				if( sd )
					sd->status.ele_id = 0;
			}
			if( sd )
				sd->ed = NULL;

			elemental_summon_stop(ed);
			break;
		}
	}

	skill_clear_unitgroup(bl);
	status_change_clear(bl,1);
	map_deliddb(bl);
	if( bl->type != BL_PC ) // Players are handled by map_quit
		map_freeblock(bl);
	map_freeblock_unlock();
	return 0;
}

/**
 * Initialization function for unit on map start
 * called in map::do_init
 */
void do_init_unit(void){
	add_timer_func_list(unit_attack_timer,  "unit_attack_timer");
	add_timer_func_list(unit_walktoxy_timer,"unit_walktoxy_timer");
	add_timer_func_list(unit_walktobl_sub, "unit_walktobl_sub");
	add_timer_func_list(unit_delay_walktoxy_timer,"unit_delay_walktoxy_timer");
	add_timer_func_list(unit_delay_walktobl_timer,"unit_delay_walktobl_timer");
	add_timer_func_list(unit_teleport_timer,"unit_teleport_timer");
}

/**
 * Unit module destructor, (thing to do before closing the module)
 * called in map::do_final
 * @return 0
 */
void do_final_unit(void){
	// Nothing to do
}<|MERGE_RESOLUTION|>--- conflicted
+++ resolved
@@ -1155,33 +1155,11 @@
 		sd->state.buyingstore ||
 		sd->state.blockedmove
 	))
-<<<<<<< HEAD
 		return false; // Can't move
-=======
-		return 0; // Can't move
-
-	// Status changes that block movement
-	if (sc) {
-		if( sc->cant.move // status placed here are ones that cannot be cached by sc->cant.move for they depend on other conditions other than their availability
-			|| (sc->data[SC_FEAR] && sc->data[SC_FEAR]->val2 > 0)
-			|| (sc->data[SC_SPIDERWEB] && sc->data[SC_SPIDERWEB]->val1)
-			|| (sc->data[SC_DANCING] && sc->data[SC_DANCING]->val4 && (
-				!sc->data[SC_LONGING] ||
-				(sc->data[SC_DANCING]->val1&0xFFFF) == CG_MOONLIT ||
-				(sc->data[SC_DANCING]->val1&0xFFFF) == CG_HERMODE
-				) )
-			)
-			return 0;
-
-		if (sc->opt1 > 0 && sc->opt1 != OPT1_STONEWAIT && sc->opt1 != OPT1_BURNING && !(sc->opt1 == OPT1_CRYSTALIZE && bl->type == BL_MOB))
-			return 0;
-
-		if ((sc->option & OPTION_HIDE) && (!sd || pc_checkskill(sd, RG_TUNNELDRIVE) <= 0))
-			return 0;
->>>>>>> 7fd67761
 
 	if (sc && sc->cant.move)
 		return false;
+
 	return true;
 }
 
