// Copyright (c) rAthena Dev Teams - Licensed under GNU GPL
// For more information, see LICENCE in the main folder

#ifndef HOMUNCULUS_HPP
#define HOMUNCULUS_HPP

#include <string>
#include "../common/cbasetypes.hpp"
#include "../common/database.hpp"

#include "mob.hpp"
#include "status.hpp" // struct status_data, struct status_change
#include "unit.hpp" // struct unit_data

#ifdef RENEWAL
	#define	HOMUN_LEVEL_STATWEIGHT_VALUE 0
	#define APPLY_HOMUN_LEVEL_STATWEIGHT()( \
		hom->str_value = hom->agi_value = \
		hom->vit_value = hom->int_value = \
		hom->dex_value = hom->luk_value = hom->level / 10 - HOMUN_LEVEL_STATWEIGHT_VALUE \
		)
#else
	#define APPLY_HOMUN_LEVEL_STATWEIGHT()
#endif

<<<<<<< HEAD
struct s_hom_stats {
=======
struct s_homun_exp_db {
	uint16 level;
	t_exp exp;
};

class HomExpDatabase : public TypesafeYamlDatabase<uint16, s_homun_exp_db> {
public:
	HomExpDatabase() : TypesafeYamlDatabase("HOMUN_EXP_DB", 1) {

	}

	const std::string getDefaultLocation();
	uint64 parseBodyNode(const YAML::Node& node);
	t_exp get_nextexp(uint16 level);
};

struct h_stats {
>>>>>>> 4a778815
	unsigned int HP, SP;
	unsigned short str, agi, vit, int_, dex, luk;
};

/// Homunculus skill entry [Celest]
struct s_homun_skill_tree_entry {
	uint16 id;			///< Skill ID
	uint8 max;			///< Max level for this tree
	uint8 need_level;	///< Homunculus level required
	uint32 intimacy;	///< Intimacy required (n/100)
	std::unordered_map<uint16, uint8> need; ///< Skills needed
};

struct s_homunculus_db {
	int base_class, evo_class;
	char name[NAME_LENGTH];
	struct s_hom_stats base, gmin, gmax, emin, emax;
	int foodID;
	uint16 baseASPD;
	int hungryDelay;
	e_element element;
	e_race race;
	e_size base_size, evo_size;
	std::vector<s_homun_skill_tree_entry> skill_tree;
};

enum e_hom_search_type : uint8  { HOMUNCULUS_CLASS, HOMUNCULUS_FOOD };

enum e_hom_mode : uint8  { MH_MD_FIGHTING = 1, MH_MD_GRAPPLING };

enum e_hom_state : uint8 {
	HOM_ST_ACTIVE	= 0,
	HOM_ST_REST		= 1,
	HOM_ST_MORPH	= 2,
};

enum e_hom_state2 : uint8 {
	SP_ACK      = 0x0,
	SP_INTIMATE = 0x1,
	SP_HUNGRY   = 0x2,
};

struct homun_data {
	struct block_list bl;
	struct unit_data  ud;
	struct view_data *vd;
	struct status_data base_status, battle_status;
	struct status_change sc;
	struct regen_data regen;
	std::shared_ptr<s_homunculus_db> homunculusDB;	//[orn]
	struct s_homunculus homunculus;	//[orn]

	int masterteleport_timer;
	struct map_session_data *master; //pointer back to its master
	int hungry_timer;	//[orn]
	t_exp exp_next;
	std::vector<uint16> blockskill;	// [orn]
};

#define HOM_EVO 0x100 //256
#define HOM_S 0x200 //512
#define HOM_REG 0x1000 //4096

/// Houmunculus ID
enum homun_mapid {
// Normal Homunculus
	MAPID_LIF = HOM_REG|0x0,
	MAPID_AMISTR,
	MAPID_FILIR,
	MAPID_VANILMIRTH,
// Evolved Homunulus
	MAPID_LIF_E = HOM_REG|HOM_EVO|0x0,
	MAPID_AMISTR_E,
	MAPID_FILIR_E,
	MAPID_VANILMIRTH_E,
// Homunculus S
	MAPID_EIRA = HOM_S|0x0,
	MAPID_BAYERI,
	MAPID_SERA,
	MAPID_DIETER,
	MAPID_ELANOR,
};

/// Homunculus class constants
enum e_homun_classid : uint16 {
	MER_LIF = 6001,
	MER_AMISTR,
	MER_FILIR,
	MER_VANILMIRTH,
	MER_LIF2,
	MER_AMISTR2,
	MER_FILIR2,
	MER_VANILMIRTH2,
	MER_LIF_H,
	MER_AMISTR_H,
	MER_FILIR_H,
	MER_VANILMIRTH_H,
	MER_LIF_H2,
	MER_AMISTR_H2,
	MER_FILIR_H2,
	MER_VANILMIRTH_H2,

	// Homunculus S
	MER_EIRA = 6048,
	MER_BAYERI,
	MER_SERA,
	MER_DIETER,
	MER_ELEANOR,
};

/// Homunculus type
enum homun_type : int8 {
	HT_REG		= 0x1,
	HT_EVO		= 0x2,
	HT_S		= 0x4,
	HT_INVALID	= -1,
};

/// Homunculus battle_config setting
enum homun_setting : uint8 {
	HOMSET_NO_SUPPORT_SKILL				= 0x01, /// Cannot be targetted by support skills, except for their master
	HOMSET_NO_INSTANT_LAND_SKILL		= 0x02, /// Unit/land skill doesn't applied immediately
	HOMSET_FIRST_TARGET					= 0x04, /// Mobs will always go after them instead of players until attacked
	HOMSET_COPY_SPEED					= 0x08, /// Copy their master's speed on spawn/map-change
	HOMSET_DISPLAY_LUK					= 0x10, /// They display luk/3+1 instead of their actual critical in the stat window, by default they don't crit
	HOMSET_SAME_MATK					= 0x20, /// Their Min-Matk is always the same as their max
	HOMSET_RESET_REUSESKILL_VAPORIZED	= 0x40, /// Skill re-use delay is reset when they are vaporized.
	HOMSET_RESET_REUSESKILL_TELEPORTED	= 0x80, /// Skill re-use delay is reset when they are warped (by skill or item) with player.
};

enum e_homun_grade : uint8 {
	HOMGRADE_HATE_WITH_PASSION = 0,
	HOMGRADE_HATE,
	HOMGRADE_AWKWARD,
	HOMGRADE_SHY,
	HOMGRADE_NEUTRAL,
	HOMGRADE_CORDIAL,
	HOMGRADE_LOYAL,
};

class HomunculusDatabase : public TypesafeYamlDatabase<int32, s_homunculus_db> {
public:
	HomunculusDatabase() : TypesafeYamlDatabase("HOMUNCULUS_DB", 1) {

	}

	const std::string getDefaultLocation();
	uint64 parseBodyNode(const YAML::Node& node);
};

extern HomunculusDatabase homunculus_db;

/// Check Homunculus Class ID
#define homdb_checkid(id) ((id) >=  HM_CLASS_BASE && (id) <= HM_CLASS_MAX)

// merc_is_hom_alive(struct homun_data *)
#define hom_is_active(x) ((x) && (x)->homunculus.vaporize == HOM_ST_ACTIVE && (x)->battle_status.hp > 0)
int hom_recv_data(uint32 account_id, struct s_homunculus *sh, int flag); //albator
struct view_data* hom_get_viewdata(int class_);
int hom_class2mapid(int hom_class);
enum homun_type hom_class2type(int class_);
void hom_damage(struct homun_data *hd);
int hom_dead(struct homun_data *hd);
void hom_skillup(struct homun_data *hd,uint16 skill_id);
void hom_calc_skilltree(struct homun_data *hd, bool flag_evolve);
short hom_checkskill(struct homun_data *hd,uint16 skill_id);
uint8 hom_skill_get_min_level(int class_, uint16 skill_id);
void hom_gainexp(struct homun_data *hd,t_exp exp);
int hom_levelup(struct homun_data *hd);
int hom_evolution(struct homun_data *hd);
int hom_mutate(struct homun_data *hd,int homun_id);
void hom_heal(struct homun_data *hd);
int hom_vaporize(struct map_session_data *sd, int flag);
int hom_ressurect(struct map_session_data *sd, unsigned char per, short x, short y);
void hom_revive(struct homun_data *hd, unsigned int hp, unsigned int sp);
void hom_reset_stats(struct homun_data *hd);
int hom_shuffle(struct homun_data *hd); // [Zephyrus]
void hom_save(struct homun_data *hd);
bool hom_call(struct map_session_data *sd);
bool hom_create_request(struct map_session_data *sd, int class_);
void hom_menu(struct map_session_data *sd,int type);
int hom_food(struct map_session_data *sd, struct homun_data *hd);
int hom_hungry_timer_delete(struct homun_data *hd);
int hom_change_name(struct map_session_data *sd,char *name);
void hom_change_name_ack(struct map_session_data *sd, char* name, int flag);
#define hom_stop_walking(hd, type) unit_stop_walking(&(hd)->bl, type)
#define hom_stop_attack(hd) unit_stop_attack(&(hd)->bl)
int hom_increase_intimacy(struct homun_data * hd, unsigned int value);
int hom_decrease_intimacy(struct homun_data * hd, unsigned int value);
int hom_skill_tree_get_max(int skill_id, int b_class);
void hom_init_timers(struct homun_data * hd);
void hom_reload(void);

void hom_addspiritball(TBL_HOM *hd, int max);
void hom_delspiritball(TBL_HOM *hd, int count, int type);

uint8 hom_get_intimacy_grade(struct homun_data *hd);
uint32 hom_intimacy_grade2intimacy(enum e_homun_grade grade);
enum e_homun_grade hom_intimacy_intimacy2grade(uint32 intimacy);

short hom_skill_get_index(uint16 skill_id);

void do_final_homunculus(void);
void do_init_homunculus(void);

#endif /* HOMUNCULUS_HPP */<|MERGE_RESOLUTION|>--- conflicted
+++ resolved
@@ -23,9 +23,6 @@
 	#define APPLY_HOMUN_LEVEL_STATWEIGHT()
 #endif
 
-<<<<<<< HEAD
-struct s_hom_stats {
-=======
 struct s_homun_exp_db {
 	uint16 level;
 	t_exp exp;
@@ -42,8 +39,7 @@
 	t_exp get_nextexp(uint16 level);
 };
 
-struct h_stats {
->>>>>>> 4a778815
+struct s_hom_stats {
 	unsigned int HP, SP;
 	unsigned short str, agi, vit, int_, dex, luk;
 };
