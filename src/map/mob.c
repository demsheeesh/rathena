--- conflicted
+++ resolved
@@ -1613,11 +1613,7 @@
 		return false;
 
 	// Abnormalities
-<<<<<<< HEAD
 	if(( md->sc.opt1 && md->sc.opt1 != OPT1_STONEWAIT && md->sc.opt1 != OPT1_BURNING && md->sc.opt1 != OPT1_CRYSTALIZE )
-=======
-	if(( md->sc.opt1 > 0 && md->sc.opt1 != OPT1_STONEWAIT && md->sc.opt1 != OPT1_BURNING )
->>>>>>> b4857cca
 	   || md->sc.data[SC_BLADESTOP] || md->sc.data[SC__MANHOLE] || md->sc.data[SC_CURSEDCIRCLE_TARGET]) {//Should reset targets.
 		md->target_id = md->attacked_id = md->norm_attacked_id = 0;
 		return false;
