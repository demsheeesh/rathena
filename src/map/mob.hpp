// Copyright (c) rAthena Dev Teams - Licensed under GNU GPL
// For more information, see LICENCE in the main folder

#ifndef MOB_HPP
#define MOB_HPP

#include <vector>

#include "../common/database.hpp"
#include "../common/mmo.hpp" // struct item
#include "../common/timer.hpp"

#include "status.hpp" // struct status data, struct status_change
#include "unit.hpp" // unit_stop_walking(), unit_stop_attack()

struct guardian_data;

//This is the distance at which @autoloot works,
//if the item drops farther from the player than this,
//it will not be autolooted. [Skotlex]
//Note: The range is unlimited unless this define is set.
//#define AUTOLOOT_DISTANCE AREA_SIZE

//The number of drops all mobs have and the max drop-slot that the steal skill will attempt to steal from.
#define MAX_MOB_DROP 10
#define MAX_MVP_DROP 3
#define MAX_MOB_DROP_ADD 5
#define MAX_MVP_DROP_ADD 2
#define MAX_MOB_DROP_TOTAL (MAX_MOB_DROP+MAX_MOB_DROP_ADD)
#define MAX_MVP_DROP_TOTAL (MAX_MVP_DROP+MAX_MVP_DROP_ADD)

//Min time between AI executions
const t_tick MIN_MOBTHINKTIME = 100;
//Min time before mobs do a check to call nearby friends for help (or for slaves to support their master)
const t_tick MIN_MOBLINKTIME = 1000;
//Min time between random walks
const t_tick MIN_RANDOMWALKTIME = 4000;

//Distance that slaves should keep from their master.
#define MOB_SLAVEDISTANCE 2

//Used to determine default enemy type of mobs (for use in eachinrange calls)
#define DEFAULT_ENEMY_TYPE(md) (md->special_state.ai?BL_CHAR:BL_MOB|BL_PC|BL_HOM|BL_MER)

/**
 * Mob constants
 * Added definitions for WoE:SE objects and other [L0ne_W0lf], [aleos]
 */
enum MOBID {
	MOBID_PORING			= 1002,
	MOBID_RED_PLANT			= 1078,
	MOBID_BLUE_PLANT,
	MOBID_GREEN_PLANT,
	MOBID_YELLOW_PLANT,
	MOBID_WHITE_PLANT,
	MOBID_SHINING_PLANT,
	MOBID_BLACK_MUSHROOM	= 1084,
	MOBID_MARINE_SPHERE		= 1142,
	MOBID_EMPERIUM			= 1288,
	MOBID_G_PARASITE		= 1555,
	MOBID_G_FLORA			= 1575,
	MOBID_G_HYDRA			= 1579,
	MOBID_G_MANDRAGORA		= 1589,
	MOBID_G_GEOGRAPHER		= 1590,
	MOBID_GUARDIAN_STONE1	= 1907,
	MOBID_GUARDIAN_STONE2,
	MOBID_SILVERSNIPER		= 2042,
	MOBID_MAGICDECOY_FIRE,
	MOBID_MAGICDECOY_WATER,
	MOBID_MAGICDECOY_EARTH,
	MOBID_MAGICDECOY_WIND,
	MOBID_ZANZOU			= 2308,
	MOBID_S_HORNET			= 2158,
	MOBID_S_GIANT_HORNET,
	MOBID_S_LUCIOLA_VESPA,
	MOBID_GUILD_SKILL_FLAG	= 20269,
};

///Mob skill states.
enum MobSkillState {
	MSS_ANY = -1,
	MSS_IDLE,
	MSS_WALK,
	MSS_LOOT,
	MSS_DEAD,
	MSS_BERSERK, //Aggressive mob attacking
	MSS_ANGRY,   //Mob retaliating from being attacked.
	MSS_RUSH,    //Mob following a player after being attacked.
	MSS_FOLLOW,  //Mob following a player without being attacked.
	MSS_ANYTARGET,
};

enum MobDamageLogFlag
{
	MDLF_NORMAL = 0,
	MDLF_HOMUN,
	MDLF_PET,
	MDLF_SELF
};

<<<<<<< HEAD
enum e_size {
=======
enum e_size : uint8 {
>>>>>>> 4a778815
	SZ_SMALL = 0,
	SZ_MEDIUM,
	SZ_BIG,
	SZ_ALL,
	SZ_MAX
};

/// Random Monster Groups
enum e_random_monster : uint16 {
	MOBG_BRANCH_OF_DEAD_TREE = 0,
	MOBG_PORING_BOX,
	MOBG_BLOODY_DEAD_BRANCH,
	MOBG_RED_POUCH_OF_SURPRISE,
	MOBG_CLASSCHANGE,
	MOBG_TAEKWON_MISSION,
	MOBG_MAX,
};

/// Random Monster Group Flags
enum e_random_monster_flags {
	RMF_NONE			= 0x00, ///< Apply no flags
	RMF_DB_RATE			= 0x01, ///< Apply the summon success chance found in the list (otherwise get any monster from the db)
	RMF_CHECK_MOB_LV	= 0x02, ///< Apply a monster level check
	RMF_MOB_NOT_BOSS	= 0x04, ///< Selected monster should not be a Boss type (except those from MOBG_BLOODY_DEAD_BRANCH)
	RMF_MOB_NOT_SPAWN	= 0x08, ///< Selected monster must have normal spawn
	RMF_MOB_NOT_PLANT	= 0x10, ///< Selected monster should not be a Plant type
	RMF_ALL				= 0xFF, ///< Apply all flags
};

enum e_mob_bosstype : uint8{
	BOSSTYPE_NONE,
	BOSSTYPE_MINIBOSS,
	BOSSTYPE_MVP
};

/// Monster Aegis AI types
enum e_aegis_monstertype : uint16 {
	MONSTER_TYPE_01 = 0x81,
	MONSTER_TYPE_02 = 0x83,
	MONSTER_TYPE_03 = 0x1089,
	MONSTER_TYPE_04 = 0x3885,
	MONSTER_TYPE_05 = 0x2085,
	MONSTER_TYPE_06 = 0,
	MONSTER_TYPE_07 = 0x108B,
	MONSTER_TYPE_08 = 0x7085,
	MONSTER_TYPE_09 = 0x3095,
	MONSTER_TYPE_10 = 0x84,
	MONSTER_TYPE_11 = 0x84,
	MONSTER_TYPE_12 = 0x2085,
	MONSTER_TYPE_13 = 0x308D,
	//MONSTER_TYPE_14
	//MONSTER_TYPE_15
	//MONSTER_TYPE_16
	MONSTER_TYPE_17 = 0x91,
	//MONSTER_TYPE_18
	MONSTER_TYPE_19 = 0x3095,
	MONSTER_TYPE_20 = 0x3295,
	MONSTER_TYPE_21 = 0x3695,
	//MONSTER_TYPE_22
	//MONSTER_TYPE_23
	MONSTER_TYPE_24 = 0xA1,
	MONSTER_TYPE_25 = 0x1,
	MONSTER_TYPE_26 = 0xB695,
	MONSTER_TYPE_27 = 0x8084,
};

/// Aegis monster class types
enum e_aegis_monsterclass : int8 {
	CLASS_NONE = -1,
	CLASS_NORMAL = 0,
	CLASS_BOSS,
	CLASS_GUARDIAN,
	CLASS_BATTLEFIELD = 4,
	CLASS_EVENT,
	CLASS_ALL,
	CLASS_MAX,
};

struct s_mob_skill {
	enum MobSkillState state;
	uint16 skill_id,skill_lv;
	short permillage;
	int casttime,delay;
	short cancel;
	short cond1,cond2;
	short target;
	int val[5];
	short emotion;
	unsigned short msg_id;
};

struct s_mob_chat {
	uint16 msg_id;
	uint32 color;
	std::string msg;
};

class MobChatDatabase : public TypesafeYamlDatabase<uint16, s_mob_chat> {
public:
	MobChatDatabase() : TypesafeYamlDatabase("MOB_CHAT_DB", 1) {

	}

	const std::string getDefaultLocation();
	uint64 parseBodyNode(const YAML::Node &node);
};

struct s_mob_item_drop_ratio {
	t_itemid nameid;
	uint16 drop_ratio;
	std::vector<uint16> mob_ids;
};

class MobItemRatioDatabase : public TypesafeYamlDatabase<t_itemid, s_mob_item_drop_ratio> {
public:
	MobItemRatioDatabase() : TypesafeYamlDatabase("MOB_ITEM_RATIO_DB", 1) {

	}

	const std::string getDefaultLocation();
	uint64 parseBodyNode(const YAML::Node &node);
};

struct spawn_info {
	unsigned short mapindex;
	unsigned short qty;
};

/// Loooitem struct
struct s_mob_lootitem {
	struct item item;	   ///< Item info
	unsigned short mob_id; ///< ID of monster that dropped the item
};

/// Struct for monster's drop item
struct s_mob_drop {
	t_itemid nameid;
	uint32 rate;
	uint16 randomopt_group;
	bool steal_protected;
};

struct s_mob_db {
	uint32 id;
	std::string sprite, name, jname;
	t_exp base_exp;
	t_exp job_exp;
	t_exp mexp;
	uint16 range2, range3;
	std::vector<e_race2> race2;	// celest
	uint16 lv;
	s_mob_drop dropitem[MAX_MOB_DROP_TOTAL], mvpitem[MAX_MVP_DROP_TOTAL];
	status_data status;
	view_data vd;
	uint32 option;
	std::vector<std::shared_ptr<s_mob_skill>> skill;
	uint16 damagetaken;

	e_mob_bosstype get_bosstype();
};

class MobDatabase : public TypesafeCachedYamlDatabase <uint32, s_mob_db> {
private:
	bool parseDropNode(std::string nodeName, YAML::Node node, uint8 max, s_mob_drop *drops);

public:
	MobDatabase() : TypesafeCachedYamlDatabase("MOB_DB", 2, 1) {

	}

	const std::string getDefaultLocation();
	uint64 parseBodyNode(const YAML::Node &node);
	void loadingFinished();
};

extern MobDatabase mob_db;

struct mob_data {
	struct block_list bl;
	struct unit_data  ud;
	struct view_data *vd;
	bool vd_changed;
	struct status_data status, *base_status; //Second one is in case of leveling up mobs, or tiny/large mobs.
	struct status_change sc;
	std::shared_ptr<s_mob_db> db;	//For quick data access (saves doing mob_db(md->mob_id) all the time) [Skotlex]
	char name[NAME_LENGTH];
	struct s_specialState {
		unsigned int size : 2; //Small/Big monsters.
		enum mob_ai ai; //Special ai for summoned monsters.
		unsigned int clone : 1;/* is clone? 1:0 */
	} special_state; //Special mob information that does not needs to be zero'ed on mob respawn.
	struct s_MobState {
		unsigned int aggressive : 1; //Signals whether the mob AI is in aggressive mode or reactive mode. [Skotlex]
		unsigned int steal_coin_flag : 1;
		unsigned int soul_change_flag : 1; // Celest
		unsigned int alchemist: 1;
		unsigned int npc_killmonster: 1; //for new killmonster behavior
		unsigned int rebirth: 1; // NPC_Rebirth used
		unsigned int boss : 1;
		unsigned int copy_master_mode : 1; ///< Whether the spawned monster should copy the master's mode.
		enum MobSkillState skillstate;
		unsigned char steal_flag; //number of steal tries (to prevent steal exploit on mobs with few items) [Lupus]
		unsigned char attacked_count; //For rude attacked.
		int provoke_flag; // Celest
	} state;
	struct guardian_data* guardian_data;
	struct s_dmglog {
		int id; //char id
		unsigned int dmg;
		unsigned int flag : 2; //0: Normal. 1: Homunc exp. 2: Pet exp
	} dmglog[DAMAGELOG_SIZE];
	uint32 spotted_log[DAMAGELOG_SIZE];
	struct spawn_data *spawn; //Spawn data.
	int spawn_timer; //Required for Convex Mirror
	struct s_mob_lootitem *lootitems;
	short mob_id;
	unsigned int tdmg; //Stores total damage given to the mob, for exp calculations. [Skotlex]
	int level;
	int target_id,attacked_id,norm_attacked_id;
	int areanpc_id; //Required in OnTouchNPC (to avoid multiple area touchs)
	int bg_id; // BattleGround System

	t_tick next_walktime,last_thinktime,last_linktime,last_pcneartime,dmgtick;
	short move_fail_count;
	short lootitem_count;
	short min_chase;
	unsigned char walktoxy_fail_count; //Pathfinding succeeds but the actual walking failed (e.g. Icewall lock)

	int deletetimer;
	int master_id,master_dist;

	int8 skill_idx; // Index of last used skill from db->skill[]
	t_tick skilldelay[MAX_MOBSKILL];
	char npc_event[EVENT_NAME_LENGTH];
	char idle_event[EVENT_NAME_LENGTH];
	/**
	 * Did this monster summon something?
	 * Used to flag summon deletions, saves a worth amount of memory
	 **/
	bool can_summon;
	/**
	 * MvP Tombstone NPC ID
	 **/
	int tomb_nid;

	e_mob_bosstype get_bosstype();
};

class MobAvailDatabase : public YamlDatabase {
public:
	MobAvailDatabase() : YamlDatabase("MOB_AVAIL_DB", 1) {

	}

	void clear() { };
	const std::string getDefaultLocation();
	uint64 parseBodyNode(const YAML::Node& node);
};

struct s_randomsummon_entry {
	uint16 mob_id;
	uint32 rate;
};

struct s_randomsummon_group {
	uint16 random_id;
	uint16 default_mob_id;
	std::unordered_map<uint16, std::shared_ptr<s_randomsummon_entry>> list;
};

class MobSummonDatabase : public TypesafeYamlDatabase<uint16, s_randomsummon_group> {
public:
	MobSummonDatabase() : TypesafeYamlDatabase("MOB_SUMMONABLE_DB", 1) {

	}

	const std::string getDefaultLocation();
	uint64 parseBodyNode(const YAML::Node &node);
};

enum e_mob_skill_target {
	MST_TARGET	=	0,
	MST_RANDOM,	//Random Target!
	MST_SELF,
	MST_FRIEND,
	MST_MASTER,
	MST_AROUND5,
	MST_AROUND6,
	MST_AROUND7,
	MST_AROUND8,
	MST_AROUND1,
	MST_AROUND2,
	MST_AROUND3,
	MST_AROUND4,
	MST_AROUND	=	MST_AROUND4,
};

enum e_mob_skill_condition {
	MSC_ALWAYS	=	0x0000,
	MSC_MYHPLTMAXRATE,
	MSC_MYHPINRATE,
	MSC_FRIENDHPLTMAXRATE,
	MSC_FRIENDHPINRATE,
	MSC_MYSTATUSON,
	MSC_MYSTATUSOFF,
	MSC_FRIENDSTATUSON,
	MSC_FRIENDSTATUSOFF,
	MSC_ATTACKPCGT,
	MSC_ATTACKPCGE,
	MSC_SLAVELT,
	MSC_SLAVELE,
	MSC_CLOSEDATTACKED,
	MSC_LONGRANGEATTACKED,
	MSC_AFTERSKILL,
	MSC_SKILLUSED,
	MSC_CASTTARGETED,
	MSC_RUDEATTACKED,
	MSC_MASTERHPLTMAXRATE,
	MSC_MASTERATTACKED,
	MSC_ALCHEMIST,
	MSC_SPAWN,
};

// The data structures for storing delayed item drops
struct item_drop {
	struct item item_data;
	unsigned short mob_id;
	enum bl_type src_type;
	struct item_drop* next;
};
struct item_drop_list {
	int16 m, x, y;                       // coordinates
	int first_charid, second_charid, third_charid; // charid's of players with higher pickup priority
	struct item_drop* item;            // linked list of drops
};

uint16 mobdb_searchname(const char * const str);
std::shared_ptr<s_mob_db> mobdb_search_aegisname( const char* str );
int mobdb_searchname_array(const char *str, uint16 * out, int size);
int mobdb_checkid(const int id);
struct view_data* mob_get_viewdata(int mob_id);
void mob_set_dynamic_viewdata( struct mob_data* md );
void mob_free_dynamic_viewdata( struct mob_data* md );

struct mob_data *mob_once_spawn_sub(struct block_list *bl, int16 m, int16 x, int16 y, const char *mobname, int mob_id, const char *event, unsigned int size, enum mob_ai ai);

int mob_once_spawn(struct map_session_data* sd, int16 m, int16 x, int16 y,
	const char* mobname, int mob_id, int amount, const char* event, unsigned int size, enum mob_ai ai);

int mob_once_spawn_area(struct map_session_data* sd, int16 m,
	int16 x0, int16 y0, int16 x1, int16 y1, const char* mobname, int mob_id, int amount, const char* event, unsigned int size, enum mob_ai ai);

bool mob_ksprotected (struct block_list *src, struct block_list *target);

int mob_spawn_guardian(const char* mapname, int16 x, int16 y, const char* mobname, int mob_id, const char* event, int guardian, bool has_index);	// Spawning Guardians [Valaris]
int mob_spawn_bg(const char* mapname, int16 x, int16 y, const char* mobname, int mob_id, const char* event, unsigned int bg_id);
int mob_guardian_guildchange(struct mob_data *md); //Change Guardian's ownership. [Skotlex]

int mob_randomwalk(struct mob_data *md,t_tick tick);
int mob_warpchase(struct mob_data *md, struct block_list *target);
int mob_target(struct mob_data *md,struct block_list *bl,int dist);
int mob_unlocktarget(struct mob_data *md, t_tick tick);
struct mob_data* mob_spawn_dataset(struct spawn_data *data);
int mob_spawn(struct mob_data *md);
TIMER_FUNC(mob_delayspawn);
int mob_setdelayspawn(struct mob_data *md);
int mob_parse_dataset(struct spawn_data *data);
void mob_log_damage(struct mob_data *md, struct block_list *src, int damage);
void mob_damage(struct mob_data *md, struct block_list *src, int damage);
int mob_dead(struct mob_data *md, struct block_list *src, int type);
void mob_revive(struct mob_data *md, unsigned int hp);
void mob_heal(struct mob_data *md,unsigned int heal);

#define mob_stop_walking(md, type) unit_stop_walking(&(md)->bl, type)
#define mob_stop_attack(md) unit_stop_attack(&(md)->bl)

void mob_clear_spawninfo();
void do_init_mob(void);
void do_final_mob(bool is_reload);

TIMER_FUNC(mob_timer_delete);
int mob_deleteslave(struct mob_data *md);

int mob_random_class (int *value, size_t count);
int mob_get_random_id(int type, enum e_random_monster_flags flag, int lv);
int mob_class_change(struct mob_data *md,int mob_id);
int mob_warpslave(struct block_list *bl, int range);
int mob_linksearch(struct block_list *bl,va_list ap);

bool mob_chat_display_message (mob_data &md, uint16 msg_id);
int mobskill_use(struct mob_data *md,t_tick tick,int event);
int mobskill_event(struct mob_data *md,struct block_list *src,t_tick tick, int flag);
int mob_summonslave(struct mob_data *md2,int *value,int amount,uint16 skill_id);
int mob_countslave(struct block_list *bl);
int mob_count_sub(struct block_list *bl, va_list ap);

int mob_is_clone(int mob_id);

int mob_clone_spawn(struct map_session_data *sd, int16 m, int16 x, int16 y, const char *event, int master_id, enum e_mode mode, int flag, unsigned int duration);
int mob_clone_delete(struct mob_data *md);

void mob_reload_itemmob_data(void);
void mob_reload(void);
void mob_add_spawn(uint16 mob_id, const struct spawn_info& new_spawn);
const std::vector<spawn_info> mob_get_spawns(uint16 mob_id);
bool mob_has_spawn(uint16 mob_id);

int mob_getdroprate(struct block_list *src, std::shared_ptr<s_mob_db> mob, int base_rate, int drop_modifier);

// MvP Tomb System
int mvptomb_setdelayspawn(struct npc_data *nd);
TIMER_FUNC(mvptomb_delayspawn);
void mvptomb_create(struct mob_data *md, char *killer, time_t time);
void mvptomb_destroy(struct mob_data *md);

void mob_setdropitem_option(struct item *itm, struct s_mob_drop *mobdrop);

#define CHK_MOBSIZE(size) ((size) >= SZ_SMALL && (size) < SZ_MAX) /// Check valid Monster Size

#endif /* MOB_HPP */<|MERGE_RESOLUTION|>--- conflicted
+++ resolved
@@ -98,11 +98,7 @@
 	MDLF_SELF
 };
 
-<<<<<<< HEAD
-enum e_size {
-=======
 enum e_size : uint8 {
->>>>>>> 4a778815
 	SZ_SMALL = 0,
 	SZ_MEDIUM,
 	SZ_BIG,
