// Copyright (c) rAthena Dev Teams - Licensed under GNU GPL
// For more information, see LICENCE in the main folder

#include "cashshop.hpp"

#include <stdlib.h> // atoi
#include <string.h> // memset

#include "../common/cbasetypes.hpp" // uint16, uint32
#include "../common/malloc.hpp" // CREATE, RECREATE, aFree
#include "../common/showmsg.hpp" // ShowWarning, ShowStatus

#include "clif.hpp"
#include "log.hpp"
#include "pc.hpp" // s_map_session_data
#include "pet.hpp" // pet_create_egg

struct cash_item_db cash_shop_items[CASHSHOP_TAB_MAX];
#if PACKETVER_SUPPORTS_SALES
struct sale_item_db sale_items;
#endif
bool cash_shop_defined = false;

/*
 * Reads one line from database and assigns it to RAM.
 * return
 *  0 = failure
 *  1 = success
 */
static bool cashshop_parse_dbrow(char* fields[], int columns, int current) {
	uint16 tab = atoi(fields[0]);
	t_itemid nameid = strtoul(fields[1], nullptr, 10);
	uint32 price = atoi(fields[2]);
	int j;
	struct cash_item_data* cid;

	if( !itemdb_exists( nameid ) ){
		ShowWarning( "cashshop_parse_dbrow: Invalid ID %u in line '%d', skipping...\n", nameid, current );
		return 0;
	}

	if( tab >= CASHSHOP_TAB_MAX ){
		ShowWarning( "cashshop_parse_dbrow: Invalid tab %d in line '%d', skipping...\n", tab, current );
		return 0;
	}else if( price < 1 ){
		ShowWarning( "cashshop_parse_dbrow: Invalid price %d in line '%d', skipping...\n", price, current );
		return 0;
	}

	ARR_FIND( 0, cash_shop_items[tab].count, j, nameid == cash_shop_items[tab].item[j]->nameid );

	if( j == cash_shop_items[tab].count ){
		RECREATE( cash_shop_items[tab].item, struct cash_item_data *, ++cash_shop_items[tab].count );
		CREATE( cash_shop_items[tab].item[ cash_shop_items[tab].count - 1], struct cash_item_data, 1 );
		cid = cash_shop_items[tab].item[ cash_shop_items[tab].count - 1];
	}else{
		cid = cash_shop_items[tab].item[j];
	}

	cid->nameid = nameid;
	cid->price = price;
	cash_shop_defined = true;

	return 1;
}

/*
 * Reads database from TXT format,
 * parses lines and sends them to parse_dbrow.
 */
static void cashshop_read_db_txt( void ){
	const char* dbsubpath[] = {
		"",
		"/" DBIMPORT,
	};
	int fi;

	for( fi = 0; fi < ARRAYLENGTH( dbsubpath ); ++fi ){
		uint8 n1 = (uint8)(strlen(db_path)+strlen(dbsubpath[fi])+1);
		uint8 n2 = (uint8)(strlen(db_path)+strlen(DBPATH)+strlen(dbsubpath[fi])+1);
		char* dbsubpath1 = (char*)aMalloc(n1+1);
		char* dbsubpath2 = (char*)aMalloc(n2+1);

		if(fi==0) {
			safesnprintf(dbsubpath1,n1,"%s%s",db_path,dbsubpath[fi]);
			safesnprintf(dbsubpath2,n2,"%s/%s%s",db_path,DBPATH,dbsubpath[fi]);
		}
		else {
			safesnprintf(dbsubpath1,n1,"%s%s",db_path,dbsubpath[fi]);
			safesnprintf(dbsubpath2,n1,"%s%s",db_path,dbsubpath[fi]);
		}

		sv_readdb(dbsubpath2, "item_cash_db.txt", ',', 3, 3, -1, &cashshop_parse_dbrow, fi > 0);

		aFree(dbsubpath1);
		aFree(dbsubpath2);
	}
}

/*
 * Reads database from SQL format,
 * parses line and sends them to parse_dbrow.
 */
static int cashshop_read_db_sql( void ){
	const char* cash_db_name[] = { mapserv_table(item_cash_db_table), mapserv_table(item_cash_db2_table) };
	int fi;

	for( fi = 0; fi < ARRAYLENGTH( cash_db_name ); ++fi ){
		uint32 lines = 0, count = 0;

		if( SQL_ERROR == Sql_Query( mmysql_handle, "SELECT `tab`, `item_id`, `price` FROM `%s`", cash_db_name[fi] ) ){
			Sql_ShowDebug( mmysql_handle );
			continue;
		}


		while( SQL_SUCCESS == Sql_NextRow( mmysql_handle ) ){
			char* str[3];
			char dummy[256] = "";
			int i;

			++lines;

			for( i = 0; i < 3; ++i ){
				Sql_GetData( mmysql_handle, i, &str[i], NULL );

				if( str[i] == NULL ){
					str[i] = dummy;
				}
			}

			if( !cashshop_parse_dbrow( str, 3, lines ) ) {
				ShowError("cashshop_read_db_sql: Cannot process table '%s' at line '%d', skipping...\n", cash_db_name[fi], lines);
				continue;
			}

			++count;
		}

		Sql_FreeResult( mmysql_handle );

		ShowStatus( "Done reading '" CL_WHITE "%u" CL_RESET "' entries in '" CL_WHITE "%s" CL_RESET "'.\n", count, cash_db_name[fi] );
	}

	return 0;
}

#if PACKETVER_SUPPORTS_SALES
static bool sale_parse_dbrow( char* fields[], int columns, int current ){
	t_itemid nameid = strtoul(fields[0], nullptr, 10);
	int start = atoi(fields[1]), end = atoi(fields[2]), amount = atoi(fields[3]), i;
	time_t now = time(NULL);
	struct sale_item_data* sale_item = NULL;

	if( !itemdb_exists(nameid) ){
		ShowWarning( "sale_parse_dbrow: Invalid ID %u in line '%d', skipping...\n", nameid, current );
		return false;
	}

	ARR_FIND( 0, cash_shop_items[CASHSHOP_TAB_SALE].count, i, cash_shop_items[CASHSHOP_TAB_SALE].item[i]->nameid == nameid );

	if( i == cash_shop_items[CASHSHOP_TAB_SALE].count ){
		ShowWarning( "sale_parse_dbrow: ID %u is not registered in the limited tab in line '%d', skipping...\n", nameid, current );
		return false;
	}

	// Check if the end is after the start
	if( start >= end ){
		ShowWarning( "sale_parse_dbrow: Sale for item %u was ignored, because the timespan was not correct.\n", nameid );
		return false;
	}

	// Check if it is already in the past
	if( end < now ){
		ShowWarning( "sale_parse_dbrow: An outdated sale for item %u was ignored.\n", nameid );
		return false;
	}

	// Check if there is already an entry
	sale_item = sale_find_item(nameid,false);

	if( sale_item == NULL ){
		RECREATE(sale_items.item, struct sale_item_data *, ++sale_items.count);
		CREATE(sale_items.item[sale_items.count - 1], struct sale_item_data, 1);
		sale_item = sale_items.item[sale_items.count - 1];
	}

	sale_item->nameid = nameid;
	sale_item->start = start;
	sale_item->end = end;
	sale_item->amount = amount;
	sale_item->timer_start = INVALID_TIMER;
	sale_item->timer_end = INVALID_TIMER;

	return true;
}

static void sale_read_db_sql( void ){
	uint32 lines = 0, count = 0;

	if( SQL_ERROR == Sql_Query( mmysql_handle, "SELECT `nameid`, UNIX_TIMESTAMP(`start`), UNIX_TIMESTAMP(`end`), `amount` FROM `%s` WHERE `end` > now()", mapserv_table(sales_table) ) ){
		Sql_ShowDebug(mmysql_handle);
		return;
	}

	while( SQL_SUCCESS == Sql_NextRow(mmysql_handle) ){
		char* str[4];
		char dummy[256] = "";
		int i;

		lines++;

		for( i = 0; i < 4; i++ ){
			Sql_GetData( mmysql_handle, i, &str[i], NULL );

			if( str[i] == NULL ){
				str[i] = dummy;
			}
		}

		if( !sale_parse_dbrow( str, 4, lines ) ){
			ShowError( "sale_read_db_sql: Cannot process table '%s' at line '%d', skipping...\n", mapserv_table(sales_table), lines );
			continue;
		}

		count++;
	}

	Sql_FreeResult(mmysql_handle);

	ShowStatus( "Done reading '" CL_WHITE "%u" CL_RESET "' entries in '" CL_WHITE "%s" CL_RESET "'.\n", count, mapserv_table(sales_table) );
}

static TIMER_FUNC(sale_end_timer){
	struct sale_item_data* sale_item = (struct sale_item_data*)data;

	// Remove the timer so the sale end is not sent out again
	delete_timer( sale_item->timer_end, sale_end_timer );
	sale_item->timer_end = INVALID_TIMER;
	
	clif_sale_end( sale_item, NULL, ALL_CLIENT );

	sale_remove_item( sale_item->nameid );

	return 1;
}

static TIMER_FUNC(sale_start_timer){
	struct sale_item_data* sale_item = (struct sale_item_data*)data;

	clif_sale_start( sale_item, NULL, ALL_CLIENT );
	clif_sale_amount( sale_item, NULL, ALL_CLIENT );

	// Clear the start timer
	if( sale_item->timer_start != INVALID_TIMER ){
		delete_timer( sale_item->timer_start, sale_start_timer );
		sale_item->timer_start = INVALID_TIMER;
	}

	// Init sale end
	sale_item->timer_end = add_timer( gettick() + (unsigned int)( sale_item->end - time(NULL) ) * 1000, sale_end_timer, 0, (intptr_t)sale_item );

	return 1;
}

enum e_sale_add_result sale_add_item( t_itemid nameid, int32 count, time_t from, time_t to ){
	int i;
	struct sale_item_data* sale_item;

	// Check if the item exists in the sales tab
	ARR_FIND( 0, cash_shop_items[CASHSHOP_TAB_SALE].count, i, cash_shop_items[CASHSHOP_TAB_SALE].item[i]->nameid == nameid );

	// Item does not exist in the sales tab
	if( i == cash_shop_items[CASHSHOP_TAB_SALE].count ){
		return SALE_ADD_FAILED;
	}

	// Adding a sale in the past is not possible
	if( from < time(NULL) ){
		return SALE_ADD_FAILED;
	}

	// The end has to be after the start
	if( from >= to ){
		return SALE_ADD_FAILED;
	}

	// Amount has to be positive - this should be limited from the client too
	if( count == 0 ){
		return SALE_ADD_FAILED;
	}

	// Check if a sale of this item already exists
	if( sale_find_item(nameid, false) ){
		return SALE_ADD_DUPLICATE;
	}
	
<<<<<<< HEAD
	if( SQL_ERROR == Sql_Query(mmysql_handle, "INSERT INTO `%s`(`nameid`,`start`,`end`,`amount`) VALUES ( '%d', FROM_UNIXTIME(%d), FROM_UNIXTIME(%d), '%d' )", mapserv_table(sales_table), nameid, (uint32)from, (uint32)to, count) ){
=======
	if( SQL_ERROR == Sql_Query(mmysql_handle, "INSERT INTO `%s`(`nameid`,`start`,`end`,`amount`) VALUES ( '%u', FROM_UNIXTIME(%d), FROM_UNIXTIME(%d), '%d' )", sales_table, nameid, (uint32)from, (uint32)to, count) ){
>>>>>>> 3060865a
		Sql_ShowDebug(mmysql_handle);
		return SALE_ADD_FAILED;
	}

	RECREATE(sale_items.item, struct sale_item_data *, ++sale_items.count);
	CREATE(sale_items.item[sale_items.count - 1], struct sale_item_data, 1);
	sale_item = sale_items.item[sale_items.count - 1];

	sale_item->nameid = nameid;
	sale_item->start = from;
	sale_item->end = to;
	sale_item->amount = count;
	sale_item->timer_start = add_timer( gettick() + (unsigned int)(from - time(NULL)) * 1000, sale_start_timer, 0, (intptr_t)sale_item );
	sale_item->timer_end = INVALID_TIMER;

	return SALE_ADD_SUCCESS;
}

bool sale_remove_item( t_itemid nameid ){
	struct sale_item_data* sale_item;
	int i;

	// Check if there is an entry for this item id
	sale_item = sale_find_item(nameid, false);

	if( sale_item == NULL ){
		return false;
	}

	// Delete it from the database
<<<<<<< HEAD
	if( SQL_ERROR == Sql_Query(mmysql_handle, "DELETE FROM `%s` WHERE `nameid` = '%d'", mapserv_table(sales_table), nameid ) ){
=======
	if( SQL_ERROR == Sql_Query(mmysql_handle, "DELETE FROM `%s` WHERE `nameid` = '%u'", sales_table, nameid ) ){
>>>>>>> 3060865a
		Sql_ShowDebug(mmysql_handle);
		return false;
	}

	if( sale_item->timer_start != INVALID_TIMER ){
		delete_timer(sale_item->timer_start, sale_start_timer);
		sale_item->timer_start = INVALID_TIMER;
	}

	// Check if the sale is currently running
	if( sale_item->timer_end != INVALID_TIMER ){
		delete_timer(sale_item->timer_end, sale_end_timer);
		sale_item->timer_end = INVALID_TIMER;

		// Notify all clients that the sale has ended
		clif_sale_end(sale_item, NULL, ALL_CLIENT);
	}

	// Find the original pointer in the array
	ARR_FIND( 0, sale_items.count, i, sale_items.item[i] == sale_item );

	// Is there still any entry left?
	if( --sale_items.count > 0 ){
		// fill the hole by moving the rest
		for( ; i < sale_items.count; i++ ){
			memcpy( sale_items.item[i], sale_items.item[i + 1], sizeof(struct sale_item_data) );
		}

		aFree(sale_items.item[i]);

		RECREATE(sale_items.item, struct sale_item_data *, sale_items.count);
	}else{
		aFree(sale_items.item[0]);
		aFree(sale_items.item);
		sale_items.item = NULL;
	}

	return true;
}

struct sale_item_data* sale_find_item( t_itemid nameid, bool onsale ){
	int i;
	struct sale_item_data* sale_item;
	time_t now = time(NULL);

	ARR_FIND( 0, sale_items.count, i, sale_items.item[i]->nameid == nameid );

	// No item with the specified item id was found
	if( i == sale_items.count ){
		return NULL;
	}

	sale_item = sale_items.item[i];

	// No need to check any further
	if( !onsale ){
		return sale_item;
	}

	// The sale is in the future
	if( sale_items.item[i]->start > now ){
		return NULL;
	}

	// The sale was in the past
	if( sale_items.item[i]->end < now ){
		return NULL;
	}

	// The amount has been used up already
	if( sale_items.item[i]->amount == 0 ){
		return NULL;
	}

	// Return the sale item
	return sale_items.item[i];
}

void sale_notify_login( struct map_session_data* sd ){
	int i;

	for( i = 0; i < sale_items.count; i++ ){
		if( sale_items.item[i]->timer_end != INVALID_TIMER ){
			clif_sale_start( sale_items.item[i], &sd->bl, SELF );
			clif_sale_amount( sale_items.item[i], &sd->bl, SELF );
		}
	}
}
#endif

/*
 * Determines whether to read TXT or SQL database
 * based on 'db_use_sqldbs' in conf/map_athena.conf.
 */
static void cashshop_read_db( void ){
#if PACKETVER_SUPPORTS_SALES
	int i;
	time_t now = time(NULL);
#endif

	if (mapserv_schema_config.db_use_sqldbs)
		cashshop_read_db_sql();
	else
		cashshop_read_db_txt();

#if PACKETVER_SUPPORTS_SALES
	sale_read_db_sql();

	// Clean outdated sales
	if( SQL_ERROR == Sql_Query(mmysql_handle, "DELETE FROM `%s` WHERE `end` < FROM_UNIXTIME(%d)", mapserv_table(sales_table), (uint32)now ) ){
		Sql_ShowDebug(mmysql_handle);
	}

	// Init next sale start, if there is any
	for( i = 0; i < sale_items.count; i++ ){
		struct sale_item_data* it = sale_items.item[i];

		if( it->start > now ){
			it->timer_start = add_timer( gettick() + (unsigned int)( it->start - time(NULL) ) * 1000, sale_start_timer, 0, (intptr_t)it );
		}else{
			sale_start_timer( 0, gettick(), 0, (intptr_t)it );
		}
	}
#endif
}

/** Attempts to purchase a cashshop item from the list.
 * Checks if the transaction is valid and if the user has enough inventory space to receive the item.
 * If yes, take cashpoints and give items; else return clif_error.
 * @param sd Player that request to buy item(s)
 * @param kafrapoints
 * @param n Count of item list
 * @param item_list Array of item ID
 * @return true: success, false: fail
 */
bool cashshop_buylist( struct map_session_data* sd, uint32 kafrapoints, int n, struct PACKET_CZ_SE_PC_BUY_CASHITEM_LIST_sub* item_list ){
	uint32 totalcash = 0;
	uint32 totalweight = 0;
	int i,new_;
	item_data *id;
#if PACKETVER_SUPPORTS_SALES
	struct sale_item_data* sale = NULL;
#endif

	if( sd == NULL || item_list == NULL || !cash_shop_defined){
		clif_cashshop_result( sd, 0, CASHSHOP_RESULT_ERROR_UNKNOWN );
		return false;
	}else if( sd->state.trading ){
		clif_cashshop_result( sd, 0, CASHSHOP_RESULT_ERROR_PC_STATE );
		return false;
	}

	new_ = 0;

	for( i = 0; i < n; ++i ){
		t_itemid nameid = item_list[i].itemId;
		uint32 quantity = item_list[i].amount;
		uint16 tab = item_list[i].tab;
		int j;

		if( tab >= CASHSHOP_TAB_MAX ){
			clif_cashshop_result( sd, nameid, CASHSHOP_RESULT_ERROR_UNKNOWN );
			return false;
		}

		ARR_FIND( 0, cash_shop_items[tab].count, j, nameid == cash_shop_items[tab].item[j]->nameid || nameid == itemdb_viewid(cash_shop_items[tab].item[j]->nameid) );

		if( j == cash_shop_items[tab].count ){
			clif_cashshop_result( sd, nameid, CASHSHOP_RESULT_ERROR_UNKONWN_ITEM );
			return false;
		}

		nameid = item_list[i].itemId = cash_shop_items[tab].item[j]->nameid; //item_avail replacement
		id = itemdb_exists(nameid);

		if( !id ){
			clif_cashshop_result( sd, nameid, CASHSHOP_RESULT_ERROR_UNKONWN_ITEM );
			return false;
		}

		if( quantity > 99 ){
			// Client blocks buying more than 99 items of the same type at the same time, this means someone forged a packet with a higher quantity
			clif_cashshop_result( sd, nameid, CASHSHOP_RESULT_ERROR_UNKNOWN );
			return false;
		}

#if PACKETVER_SUPPORTS_SALES
		if( tab == CASHSHOP_TAB_SALE ){
			sale = sale_find_item( nameid, true );

			if( sale == NULL ){
				// Client tried to buy an item from sale that was not even on sale
				clif_cashshop_result( sd, nameid, CASHSHOP_RESULT_ERROR_UNKNOWN );
				return false;
			}

			if( sale->amount < quantity ){
				// Client tried to buy a higher quantity than is available
				clif_cashshop_result( sd, nameid, CASHSHOP_RESULT_ERROR_UNKNOWN );
				// Maybe he did not get refreshed in time -> do it now
				clif_sale_amount( sale, &sd->bl, SELF );
				return false;
			}
		}
#endif

		switch( pc_checkadditem( sd, nameid, quantity ) ){
			case CHKADDITEM_EXIST:
				break;

			case CHKADDITEM_NEW:
				new_ += id->inventorySlotNeeded(quantity);
				break;

			case CHKADDITEM_OVERAMOUNT:
				clif_cashshop_result( sd, nameid, CASHSHOP_RESULT_ERROR_OVER_PRODUCT_TOTAL_CNT );
				return false;
		}

		totalcash += cash_shop_items[tab].item[j]->price * quantity;
		totalweight += itemdb_weight( nameid ) * quantity;
	}

	if( ( totalweight + sd->weight ) > sd->max_weight ){
		clif_cashshop_result( sd, 0, CASHSHOP_RESULT_ERROR_INVENTORY_WEIGHT );
		return false;
	}else if( pc_inventoryblank( sd ) < new_ ){
		clif_cashshop_result( sd, 0, CASHSHOP_RESULT_ERROR_INVENTORY_ITEMCNT );
		return false;
	}

	if(pc_paycash( sd, totalcash, kafrapoints, LOG_TYPE_CASH ) <= 0){
		clif_cashshop_result( sd, 0, CASHSHOP_RESULT_ERROR_SHORTTAGE_CASH );
		return false;
	}

	for( i = 0; i < n; ++i ){
		t_itemid nameid = item_list[i].itemId;
		uint32 quantity = item_list[i].amount;
#if PACKETVER_SUPPORTS_SALES
		uint16 tab = item_list[i].tab;
#endif
		struct item_data *id = itemdb_search(nameid);

		if (!id)
			continue;

		if (!pet_create_egg(sd, nameid)) {
			unsigned short get_amt = quantity;

			if (id->flag.guid || !itemdb_isstackable2(id))
				get_amt = 1;

			for (uint32 j = 0; j < quantity; j += get_amt) {
				struct item item_tmp = { 0 };

				item_tmp.nameid = nameid;
				item_tmp.identify = 1;

				switch( pc_additem( sd, &item_tmp, get_amt, LOG_TYPE_CASH ) ){
					case ADDITEM_OVERWEIGHT:
						clif_cashshop_result( sd, nameid, CASHSHOP_RESULT_ERROR_INVENTORY_WEIGHT );
						return false;
					case ADDITEM_OVERITEM:
						clif_cashshop_result( sd, nameid, CASHSHOP_RESULT_ERROR_INVENTORY_ITEMCNT );
						return false;
					case ADDITEM_OVERAMOUNT:
						clif_cashshop_result( sd, nameid, CASHSHOP_RESULT_ERROR_OVER_PRODUCT_TOTAL_CNT );
						return false;
					case ADDITEM_STACKLIMIT:
						clif_cashshop_result( sd, nameid, CASHSHOP_RESULT_ERROR_RUNE_OVERCOUNT );
						return false;
				}

				clif_cashshop_result( sd, nameid, CASHSHOP_RESULT_SUCCESS );

#if PACKETVER_SUPPORTS_SALES
				if( tab == CASHSHOP_TAB_SALE ){
					uint32 new_amount = sale->amount - get_amt;

					if( new_amount == 0 ){
						sale_remove_item(sale->nameid);
					}else{
<<<<<<< HEAD
						if( SQL_ERROR == Sql_Query( mmysql_handle, "UPDATE `%s` SET `amount` = '%d' WHERE `nameid` = '%d'", mapserv_table(sales_table), new_amount, nameid ) ){
=======
						if( SQL_ERROR == Sql_Query( mmysql_handle, "UPDATE `%s` SET `amount` = '%d' WHERE `nameid` = '%u'", sales_table, new_amount, nameid ) ){
>>>>>>> 3060865a
							Sql_ShowDebug(mmysql_handle);
						}

						sale->amount = new_amount;

						clif_sale_amount(sale, NULL, ALL_CLIENT);
					}
				}
#endif
			}
		}
	}

	return true;
}

/*
 * Reloads cashshop database by destroying it and reading it again.
 */
void cashshop_reloaddb( void ){
	do_final_cashshop();
	do_init_cashshop();
}

/*
 * Destroys cashshop class.
 * Closes all and cleanup.
 */
void do_final_cashshop( void ){
	int tab, i;

	for( tab = CASHSHOP_TAB_NEW; tab < CASHSHOP_TAB_MAX; tab++ ){
		for( i = 0; i < cash_shop_items[tab].count; i++ ){
			aFree( cash_shop_items[tab].item[i] );
		}
		aFree( cash_shop_items[tab].item );
	}
	memset( cash_shop_items, 0, sizeof( cash_shop_items ) );

#if PACKETVER_SUPPORTS_SALES
	if( sale_items.count > 0 ){
		for( i = 0; i < sale_items.count; i++ ){
			struct sale_item_data* it = sale_items.item[i];

			if( it->timer_start != INVALID_TIMER ){
				delete_timer( it->timer_start, sale_start_timer );
				it->timer_start = INVALID_TIMER;
			}

			if( it->timer_end != INVALID_TIMER ){
				delete_timer( it->timer_end, sale_end_timer );
				it->timer_end = INVALID_TIMER;
			}

			aFree(it);
		}

		aFree(sale_items.item);

		sale_items.item = NULL;
		sale_items.count = 0;
	}
#endif
}

/*
 * Initializes cashshop class.
 * return
 *  0 : success
 */
void do_init_cashshop( void ){
	cash_shop_defined = false;
	cashshop_read_db();
}<|MERGE_RESOLUTION|>--- conflicted
+++ resolved
@@ -295,11 +295,7 @@
 		return SALE_ADD_DUPLICATE;
 	}
 	
-<<<<<<< HEAD
-	if( SQL_ERROR == Sql_Query(mmysql_handle, "INSERT INTO `%s`(`nameid`,`start`,`end`,`amount`) VALUES ( '%d', FROM_UNIXTIME(%d), FROM_UNIXTIME(%d), '%d' )", mapserv_table(sales_table), nameid, (uint32)from, (uint32)to, count) ){
-=======
-	if( SQL_ERROR == Sql_Query(mmysql_handle, "INSERT INTO `%s`(`nameid`,`start`,`end`,`amount`) VALUES ( '%u', FROM_UNIXTIME(%d), FROM_UNIXTIME(%d), '%d' )", sales_table, nameid, (uint32)from, (uint32)to, count) ){
->>>>>>> 3060865a
+	if( SQL_ERROR == Sql_Query(mmysql_handle, "INSERT INTO `%s`(`nameid`,`start`,`end`,`amount`) VALUES ( '%u', FROM_UNIXTIME(%d), FROM_UNIXTIME(%d), '%d' )", mapserv_table(sales_table), nameid, (uint32)from, (uint32)to, count) ){
 		Sql_ShowDebug(mmysql_handle);
 		return SALE_ADD_FAILED;
 	}
@@ -330,11 +326,7 @@
 	}
 
 	// Delete it from the database
-<<<<<<< HEAD
-	if( SQL_ERROR == Sql_Query(mmysql_handle, "DELETE FROM `%s` WHERE `nameid` = '%d'", mapserv_table(sales_table), nameid ) ){
-=======
-	if( SQL_ERROR == Sql_Query(mmysql_handle, "DELETE FROM `%s` WHERE `nameid` = '%u'", sales_table, nameid ) ){
->>>>>>> 3060865a
+	if( SQL_ERROR == Sql_Query(mmysql_handle, "DELETE FROM `%s` WHERE `nameid` = '%u'", mapserv_table(sales_table), nameid ) ){
 		Sql_ShowDebug(mmysql_handle);
 		return false;
 	}
@@ -618,11 +610,7 @@
 					if( new_amount == 0 ){
 						sale_remove_item(sale->nameid);
 					}else{
-<<<<<<< HEAD
-						if( SQL_ERROR == Sql_Query( mmysql_handle, "UPDATE `%s` SET `amount` = '%d' WHERE `nameid` = '%d'", mapserv_table(sales_table), new_amount, nameid ) ){
-=======
-						if( SQL_ERROR == Sql_Query( mmysql_handle, "UPDATE `%s` SET `amount` = '%d' WHERE `nameid` = '%u'", sales_table, new_amount, nameid ) ){
->>>>>>> 3060865a
+						if( SQL_ERROR == Sql_Query( mmysql_handle, "UPDATE `%s` SET `amount` = '%d' WHERE `nameid` = '%u'", mapserv_table(sales_table), new_amount, nameid ) ){
 							Sql_ShowDebug(mmysql_handle);
 						}
 
