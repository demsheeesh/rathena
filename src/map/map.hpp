--- conflicted
+++ resolved
@@ -1074,15 +1074,6 @@
 	return mapdata_flag_gvg2_no_te(mapdata);
 }
 
-<<<<<<< HEAD
-=======
-extern char motd_txt[];
-extern char charhelp_txt[];
-extern char channel_conf[];
-
-extern char wisp_server_name[];
-
->>>>>>> 3060865a
 struct s_map_default {
 	char mapname[MAP_NAME_LENGTH];
 	unsigned short x;
