// Copyright (c) Athena Dev Teams - Licensed under GNU GPL
// For more information, see LICENCE in the main folder

#include "../common/cbasetypes.h"
#include "../common/core.h" // get_svn_revision()
#include "../common/malloc.h"
#include "../common/nullpo.h"
#include "../common/random.h"
#include "../common/showmsg.h"
#include "../common/socket.h" // session[]
#include "../common/strlib.h" // safestrncpy()
#include "../common/timer.h"
#include "../common/utils.h"
#include "../common/mmo.h" //NAME_LENGTH

#include "atcommand.h" // get_atcommand_level()
#include "map.h"
#include "battle.h" // battle_config
#include "battleground.h"
#include "channel.h"
#include "chat.h"
#include "chrif.h"
#include "date.h" // is_day_of_*()
#include "duel.h"
#include "intif.h"
#include "homunculus.h"
#include "instance.h"
#include "mercenary.h"
#include "elemental.h"
#include "pet.h" // pet_unlocktarget()
#include "party.h" // party_search()
#include "storage.h"
#include "quest.h"

#include <stdlib.h>
#include <math.h>

int pc_split_atoui(char* str, unsigned int* val, char sep, int max);

#define PVP_CALCRANK_INTERVAL 1000	// PVP calculation interval
#define MAX_LEVEL_BASE_EXP 99999999 ///< Max Base EXP for player on Max Base Level
#define MAX_LEVEL_JOB_EXP 999999999 ///< Max Job EXP for player on Max Job Level

static unsigned int statp[MAX_LEVEL+1];
#if defined(RENEWAL_DROP) || defined(RENEWAL_EXP)
static unsigned int level_penalty[3][CLASS_MAX][MAX_LEVEL*2+1];
#endif

// h-files are for declarations, not for implementations... [Shinomori]
struct skill_tree_entry skill_tree[CLASS_COUNT][MAX_SKILL_TREE];
// timer for night.day implementation
int day_timer_tid = INVALID_TIMER;
int night_timer_tid = INVALID_TIMER;

struct eri *pc_sc_display_ers = NULL;
struct eri *pc_itemgrouphealrate_ers = NULL;
int pc_expiration_tid = INVALID_TIMER;

struct fame_list smith_fame_list[MAX_FAME_LIST];
struct fame_list chemist_fame_list[MAX_FAME_LIST];
struct fame_list taekwon_fame_list[MAX_FAME_LIST];

#define MOTD_LINE_SIZE 128
static char motd_text[MOTD_LINE_SIZE][CHAT_SIZE_MAX]; // Message of the day buffer [Valaris]

/**
 * Translation table from athena equip index to aegis bitmask
*/
unsigned int equip_bitmask[EQI_MAX] = {
	EQP_ACC_L,				// EQI_ACC_L
	EQP_ACC_R,				// EQI_ACC_R
	EQP_SHOES,				// EQI_SHOES
	EQP_GARMENT,			// EQI_GARMENT
	EQP_HEAD_LOW,			// EQI_HEAD_LOW
	EQP_HEAD_MID,			// EQI_HEAD_MID
	EQP_HEAD_TOP,			// EQI_HEAD_TOP
	EQP_ARMOR,				// EQI_ARMOR
	EQP_HAND_L,				// EQI_HAND_L
	EQP_HAND_R,				// EQI_HAND_R
	EQP_COSTUME_HEAD_TOP,	// EQI_COSTUME_HEAD_TOP
	EQP_COSTUME_HEAD_MID,	// EQI_COSTUME_HEAD_MID
	EQP_COSTUME_HEAD_LOW,	// EQI_COSTUME_HEAD_LOW
	EQP_COSTUME_GARMENT,	// EQI_COSTUME_GARMENT
	EQP_AMMO,				// EQI_AMMO
	EQP_SHADOW_ARMOR,		// EQI_SHADOW_ARMOR
	EQP_SHADOW_WEAPON,		// EQI_SHADOW_WEAPON
	EQP_SHADOW_SHIELD,		// EQI_SHADOW_SHIELD
	EQP_SHADOW_SHOES,		// EQI_SHADOW_SHOES
	EQP_SHADOW_ACC_R,		// EQI_SHADOW_ACC_R
	EQP_SHADOW_ACC_L		// EQI_SHADOW_ACC_L
};

//Links related info to the sd->hate_mob[]/sd->feel_map[] entries
const struct sg_data sg_info[MAX_PC_FEELHATE] = {
		{ SG_SUN_ANGER, SG_SUN_BLESS, SG_SUN_COMFORT, "PC_FEEL_SUN", "PC_HATE_MOB_SUN", is_day_of_sun },
		{ SG_MOON_ANGER, SG_MOON_BLESS, SG_MOON_COMFORT, "PC_FEEL_MOON", "PC_HATE_MOB_MOON", is_day_of_moon },
		{ SG_STAR_ANGER, SG_STAR_BLESS, SG_STAR_COMFORT, "PC_FEEL_STAR", "PC_HATE_MOB_STAR", is_day_of_star }
	};

/**
 * Item Cool Down Delay Saving
 * Struct item_cd is not a member of struct map_session_data
 * to keep cooldowns in memory between player log-ins.
 * All cooldowns are reset when server is restarted.
 **/
DBMap* itemcd_db = NULL; // char_id -> struct item_cd
struct item_cd {
	unsigned int tick[MAX_ITEMDELAYS]; //tick
	unsigned short nameid[MAX_ITEMDELAYS]; //item id
};

/**
* Converts a class to its array index for CLASS_COUNT defined arrays.
* Note that it does not do a validity check for speed purposes, where parsing
* player input make sure to use a pcdb_checkid first!
* @param class_ Job ID see enum e_job
* @return Class Index
*/
int pc_class2idx(int class_) {
	if (class_ >= JOB_NOVICE_HIGH)
		return class_- JOB_NOVICE_HIGH+JOB_MAX_BASIC;
	return class_;
}

/**
* Get player's group ID
* @param sd
* @return Group ID
*/
inline int pc_get_group_id(struct map_session_data *sd) {
	return sd->group_id;
}

/** Get player's group Level
* @param sd
* @return Group Level
*/
inline int pc_get_group_level(struct map_session_data *sd) {
	return sd->group_level;
}

static int pc_invincible_timer(int tid, unsigned int tick, int id, intptr_t data)
{
	struct map_session_data *sd;

	if( (sd=(struct map_session_data *)map_id2sd(id)) == NULL || sd->bl.type!=BL_PC )
		return 1;

	if(sd->invincible_timer != tid){
		ShowError("invincible_timer %d != %d\n",sd->invincible_timer,tid);
		return 0;
	}
	sd->invincible_timer = INVALID_TIMER;
	skill_unit_move(&sd->bl,tick,1);

	return 0;
}

void pc_setinvincibletimer(struct map_session_data* sd, int val) {
	nullpo_retv(sd);

	if( sd->invincible_timer != INVALID_TIMER )
		delete_timer(sd->invincible_timer,pc_invincible_timer);
	sd->invincible_timer = add_timer(gettick()+val,pc_invincible_timer,sd->bl.id,0);
}

void pc_delinvincibletimer(struct map_session_data* sd)
{
	nullpo_retv(sd);

	if( sd->invincible_timer != INVALID_TIMER )
	{
		delete_timer(sd->invincible_timer,pc_invincible_timer);
		sd->invincible_timer = INVALID_TIMER;
		skill_unit_move(&sd->bl,gettick(),1);
	}
}

static int pc_spiritball_timer(int tid, unsigned int tick, int id, intptr_t data)
{
	struct map_session_data *sd;
	int i;

	if( (sd=(struct map_session_data *)map_id2sd(id)) == NULL || sd->bl.type!=BL_PC )
		return 1;

	if( sd->spiritball <= 0 )
	{
		ShowError("pc_spiritball_timer: %d spiritball's available. (aid=%d cid=%d tid=%d)\n", sd->spiritball, sd->status.account_id, sd->status.char_id, tid);
		sd->spiritball = 0;
		return 0;
	}

	ARR_FIND(0, sd->spiritball, i, sd->spirit_timer[i] == tid);
	if( i == sd->spiritball )
	{
		ShowError("pc_spiritball_timer: timer not found (aid=%d cid=%d tid=%d)\n", sd->status.account_id, sd->status.char_id, tid);
		return 0;
	}

	sd->spiritball--;
	if( i != sd->spiritball )
		memmove(sd->spirit_timer+i, sd->spirit_timer+i+1, (sd->spiritball-i)*sizeof(int));
	sd->spirit_timer[sd->spiritball] = INVALID_TIMER;

	clif_spiritball(&sd->bl);

	return 0;
}

/**
* Adds a spiritball to player for 'interval' ms
* @param sd
* @param interval
* @param max
*/
void pc_addspiritball(struct map_session_data *sd,int interval,int max)
{
	int tid;
	uint8 i;

	nullpo_retv(sd);

	if(max > MAX_SPIRITBALL)
		max = MAX_SPIRITBALL;
	if(sd->spiritball < 0)
		sd->spiritball = 0;

	if( sd->spiritball && sd->spiritball >= max )
	{
		if(sd->spirit_timer[0] != INVALID_TIMER)
			delete_timer(sd->spirit_timer[0],pc_spiritball_timer);
		sd->spiritball--;
		if( sd->spiritball != 0 )
			memmove(sd->spirit_timer+0, sd->spirit_timer+1, (sd->spiritball)*sizeof(int));
		sd->spirit_timer[sd->spiritball] = INVALID_TIMER;
	}

	tid = add_timer(gettick()+interval, pc_spiritball_timer, sd->bl.id, 0);
	ARR_FIND(0, sd->spiritball, i, sd->spirit_timer[i] == INVALID_TIMER || DIFF_TICK(get_timer(tid)->tick, get_timer(sd->spirit_timer[i])->tick) < 0);
	if( i != sd->spiritball )
		memmove(sd->spirit_timer+i+1, sd->spirit_timer+i, (sd->spiritball-i)*sizeof(int));
	sd->spirit_timer[i] = tid;
	sd->spiritball++;
	if( (sd->class_&MAPID_THIRDMASK) == MAPID_ROYAL_GUARD )
		clif_millenniumshield(&sd->bl,sd->spiritball);
	else
		clif_spiritball(&sd->bl);
}

/**
* Removes number of spiritball from player
* @param sd
* @param count
* @param type 1 = doesn't give client effect
*/
void pc_delspiritball(struct map_session_data *sd,int count,int type)
{
	uint8 i;

	nullpo_retv(sd);

	if(sd->spiritball <= 0) {
		sd->spiritball = 0;
		return;
	}

	if(count == 0)
		return;
	if(count > sd->spiritball)
		count = sd->spiritball;
	sd->spiritball -= count;
	if(count > MAX_SPIRITBALL)
		count = MAX_SPIRITBALL;

	for(i=0;i<count;i++) {
		if(sd->spirit_timer[i] != INVALID_TIMER) {
			delete_timer(sd->spirit_timer[i],pc_spiritball_timer);
			sd->spirit_timer[i] = INVALID_TIMER;
		}
	}
	for(i=count;i<MAX_SPIRITBALL;i++) {
		sd->spirit_timer[i-count] = sd->spirit_timer[i];
		sd->spirit_timer[i] = INVALID_TIMER;
	}

	if(!type) {
		if( (sd->class_&MAPID_THIRDMASK) == MAPID_ROYAL_GUARD )
			clif_millenniumshield(&sd->bl,sd->spiritball);
		else
			clif_spiritball(&sd->bl);
	}
}

static int pc_check_banding( struct block_list *bl, va_list ap ) {
	int *c, *b_sd;
	struct block_list *src;
	struct map_session_data *tsd;
	struct status_change *sc;

	nullpo_ret(bl);
	nullpo_ret(tsd = (struct map_session_data*)bl);
	nullpo_ret(src = va_arg(ap,struct block_list *));
	c = va_arg(ap,int *);
	b_sd = va_arg(ap, int *);

	if(pc_isdead(tsd))
		return 0;

	sc = status_get_sc(bl);

	if( sc && sc->data[SC_BANDING] )
	{
		b_sd[(*c)++] = tsd->bl.id;
		return 1;
	}

	return 0;
}

int pc_banding(struct map_session_data *sd, uint16 skill_lv) {
	int c;
	int b_sd[MAX_PARTY]; // In case of a full Royal Guard party.
	int i, j, hp, extra_hp = 0, tmp_qty = 0;
	int range = skill_get_splash(LG_BANDING,skill_lv);

	nullpo_ret(sd);

	c = 0;
	memset(b_sd, 0, sizeof(b_sd));
	i = party_foreachsamemap(pc_check_banding,sd,range,&sd->bl,&c,&b_sd);

	if( c < 1 ) //just recalc status no need to recalc hp
	{	// No more Royal Guards in Banding found.
		struct status_change *sc;
		if( (sc = status_get_sc(&sd->bl)) != NULL  && sc->data[SC_BANDING] )
		{
			sc->data[SC_BANDING]->val2 = 0; // Reset the counter
			status_calc_bl(&sd->bl, status_sc2scb_flag(SC_BANDING));
		}
		return 0;
	}

	//Add yourself
	hp = status_get_hp(&sd->bl);
	i++;

	// Get total HP of all Royal Guards in party.
	for( j = 0; j < i; j++ ){
		struct map_session_data *bsd = map_id2sd(b_sd[j]);
		if( bsd != NULL )
			hp += status_get_hp(&bsd->bl);
	}

	// Set average HP.
	hp = hp / i;

	// If a Royal Guard have full HP, give more HP to others that haven't full HP.
	for( j = 0; j < i; j++ )
	{
		int tmp_hp=0;
		struct map_session_data *bsd = map_id2sd(b_sd[j]);
		if( bsd != NULL && (tmp_hp = hp - status_get_max_hp(&bsd->bl)) > 0 ){
			extra_hp += tmp_hp;
			tmp_qty++;
		}
	}

	if( extra_hp > 0 && tmp_qty > 0 )
		hp += extra_hp / tmp_qty;

	for( j = 0; j < i; j++ ){
		struct map_session_data *bsd = map_id2sd(b_sd[j]);
		if( bsd != NULL )
		{
			struct status_change *sc;
			status_set_hp(&bsd->bl,hp,0);	// Set hp
			if( (sc = status_get_sc(&bsd->bl)) != NULL  && sc->data[SC_BANDING] )
			{
				sc->data[SC_BANDING]->val2 = c; // Set the counter. It doesn't count your self.
				status_calc_bl(&bsd->bl, status_sc2scb_flag(SC_BANDING));	// Set atk and def.
			}
		}
	}

	return c;
}

/**
* Increases a player's fame points and displays a notice to him
* @param sd Player
* @param count Fame point
*/
void pc_addfame(struct map_session_data *sd,int count)
{
	int ranktype=-1;
	nullpo_retv(sd);
	sd->status.fame += count;
	if(sd->status.fame > MAX_FAME)
		sd->status.fame = MAX_FAME;

	switch(sd->class_&MAPID_UPPERMASK){
		case MAPID_BLACKSMITH:	ranktype = 0; break;
		case MAPID_ALCHEMIST:	ranktype = 1; break;
		case MAPID_TAEKWON:		ranktype = 2; break;
	}

	clif_update_rankingpoint(sd,ranktype,count);
	chrif_updatefamelist(sd);
}

/**
 * Check whether a player ID is in the fame rankers list of its job, returns his/her position if so, 0 else
 * @param sd
 * @param job Job use enum e_mapid
 * @return Rank
 */
unsigned char pc_famerank(uint32 char_id, int job)
{
	uint8 i;

	switch(job){
		case MAPID_BLACKSMITH: // Blacksmith
		    for(i = 0; i < MAX_FAME_LIST; i++){
				if(smith_fame_list[i].id == char_id)
				    return i + 1;
			}
			break;
		case MAPID_ALCHEMIST: // Alchemist
			for(i = 0; i < MAX_FAME_LIST; i++){
				if(chemist_fame_list[i].id == char_id)
					return i + 1;
			}
			break;
		case MAPID_TAEKWON: // Taekwon
			for(i = 0; i < MAX_FAME_LIST; i++){
				if(taekwon_fame_list[i].id == char_id)
					return i + 1;
			}
			break;
	}

	return 0;
}

/**
* Restart player's HP & SP value
* @param sd
* @param type Restart type: 1 - Normal Resurection
*/
void pc_setrestartvalue(struct map_session_data *sd, char type) {
	struct status_data *status, *b_status;
	nullpo_retv(sd);

	b_status = &sd->base_status;
	status = &sd->battle_status;

	if (type&1) {	//Normal resurrection
		status->hp = 1; //Otherwise status_heal may fail if dead.
		status_heal(&sd->bl, b_status->hp, 0, 1);
		if( status->sp < b_status->sp )
			status_set_sp(&sd->bl, b_status->sp, 1);
	} else { //Just for saving on the char-server (with values as if respawned)
		sd->status.hp = b_status->hp;
		sd->status.sp = (status->sp < b_status->sp)?b_status->sp:status->sp;
	}
}

/*==========================================
	Rental System
 *------------------------------------------*/

/**
 * Ends a rental and removes the item/effect
 * @param tid: Tick ID
 * @param tick: Timer
 * @param id: Timer ID
 * @param data: Data
 * @return false - failure, true - success
 */
int pc_inventory_rental_end(int tid, unsigned int tick, int id, intptr_t data)
{
	struct map_session_data *sd = map_id2sd(id);

	if( sd == NULL )
		return 0;
	if( tid != sd->rental_timer ) {
		ShowError("pc_inventory_rental_end: invalid timer id.\n");
		return 0;
	}

	pc_inventory_rentals(sd);
	return 1;
}

/**
 * Removes the rental timer from the player
 * @param sd: Player data
 */
void pc_inventory_rental_clear(struct map_session_data *sd)
{
	if( sd->rental_timer != INVALID_TIMER ) {
		delete_timer(sd->rental_timer, pc_inventory_rental_end);
		sd->rental_timer = INVALID_TIMER;
	}
}

/**
 * Check for items in the player's inventory that are rental type
 * @param sd: Player data
 */
void pc_inventory_rentals(struct map_session_data *sd)
{
	int i, c = 0;
	unsigned int next_tick = UINT_MAX;

	for( i = 0; i < MAX_INVENTORY; i++ ) { // Check for Rentals on Inventory
		if( sd->inventory.u.items_inventory[i].nameid == 0 )
			continue; // Nothing here
		if( sd->inventory.u.items_inventory[i].expire_time == 0 )
			continue;
		if( sd->inventory.u.items_inventory[i].expire_time <= time(NULL) ) {
			if (sd->inventory_data[i]->unequip_script)
				run_script(sd->inventory_data[i]->unequip_script, 0, sd->bl.id, fake_nd->bl.id);
			clif_rental_expired(sd->fd, i, sd->inventory.u.items_inventory[i].nameid);
			pc_delitem(sd, i, sd->inventory.u.items_inventory[i].amount, 0, 0, LOG_TYPE_OTHER);
		} else {
<<<<<<< HEAD
			expire_tick = (unsigned int)(sd->inventory.u.items_inventory[i].expire_time - time(NULL)) * 1000;
			clif_rental_time(sd->fd, sd->inventory.u.items_inventory[i].nameid, (int)(expire_tick / 1000));
=======
			unsigned int expire_tick = (unsigned int)(sd->status.inventory[i].expire_time - time(NULL));

			clif_rental_time(sd->fd, sd->status.inventory[i].nameid, (int)expire_tick);
>>>>>>> 4c2adc0d
			next_tick = umin(expire_tick, next_tick);
			c++;
		}
	}

	if( c > 0 ) // min(next_tick,3600000) 1 hour each timer to keep announcing to the owner, and to avoid a but with rental time > 15 days
		sd->rental_timer = add_timer(gettick() + umin(next_tick,3600000), pc_inventory_rental_end, sd->bl.id, 0);
	else
		sd->rental_timer = INVALID_TIMER;
}

/**
 * Add a rental item to the player and adjusts the rental timer appropriately
 * @param sd: Player data
 * @param seconds: Rental time
 */
void pc_inventory_rental_add(struct map_session_data *sd, unsigned int seconds)
{
	unsigned int tick = seconds * 1000;

	if( sd == NULL )
		return;

	if( sd->rental_timer != INVALID_TIMER ) {
		const struct TimerData * td;

		td = get_timer(sd->rental_timer);
		if( DIFF_TICK(td->tick, gettick()) > tick ) { // Update Timer as this one ends first than the current one
			pc_inventory_rental_clear(sd);
			sd->rental_timer = add_timer(gettick() + tick, pc_inventory_rental_end, sd->bl.id, 0);
		}
	} else
		sd->rental_timer = add_timer(gettick() + umin(tick,3600000), pc_inventory_rental_end, sd->bl.id, 0);
}

/**
 * Determines if player can give / drop / trade / vend items
 */
bool pc_can_give_items(struct map_session_data *sd)
{
	return pc_has_permission(sd, PC_PERM_TRADE);
}

/**
 * Determines if player can give / drop / trade / vend bounded items
 */
bool pc_can_give_bounded_items(struct map_session_data *sd)
{
	return pc_has_permission(sd, PC_PERM_TRADE_BOUNDED);
}

/*==========================================
 * Prepares character for saving.
 * @param sd
 *------------------------------------------*/
void pc_makesavestatus(struct map_session_data *sd) {
	nullpo_retv(sd);

	if(!battle_config.save_clothcolor)
		sd->status.clothes_color = 0;

	// Since this is currently not officially released,
	// its best to have a forced option to not save body styles.
	if(!battle_config.save_body_style)
		sd->status.body = 0;

	//Only copy the Cart/Peco/Falcon options, the rest are handled via
	//status change load/saving. [Skotlex]
#ifdef NEW_CARTS
	sd->status.option = sd->sc.option&(OPTION_INVISIBLE|OPTION_FALCON|OPTION_RIDING|OPTION_DRAGON|OPTION_WUG|OPTION_WUGRIDER|OPTION_MADOGEAR);
#else
	sd->status.option = sd->sc.option&(OPTION_INVISIBLE|OPTION_CART|OPTION_FALCON|OPTION_RIDING|OPTION_DRAGON|OPTION_WUG|OPTION_WUGRIDER|OPTION_MADOGEAR);
#endif
	if (sd->sc.data[SC_JAILED]) { //When Jailed, do not move last point.
		if(pc_isdead(sd)){
			pc_setrestartvalue(sd, 0);
		} else {
			sd->status.hp = sd->battle_status.hp;
			sd->status.sp = sd->battle_status.sp;
		}
		sd->status.last_point.map = sd->mapindex;
		sd->status.last_point.x = sd->bl.x;
		sd->status.last_point.y = sd->bl.y;
		return;
	}

	if(pc_isdead(sd)) {
		pc_setrestartvalue(sd, 0);
		memcpy(&sd->status.last_point,&sd->status.save_point,sizeof(sd->status.last_point));
	} else {
		sd->status.hp = sd->battle_status.hp;
		sd->status.sp = sd->battle_status.sp;
		sd->status.last_point.map = sd->mapindex;
		sd->status.last_point.x = sd->bl.x;
		sd->status.last_point.y = sd->bl.y;
	}

	if(map[sd->bl.m].flag.nosave) {
		struct map_data *m=&map[sd->bl.m];
		if(m->save.map)
			memcpy(&sd->status.last_point,&m->save,sizeof(sd->status.last_point));
		else
			memcpy(&sd->status.last_point,&sd->status.save_point,sizeof(sd->status.last_point));
	}
}

/*==========================================
 * Off init ? Connection?
 *------------------------------------------*/
void pc_setnewpc(struct map_session_data *sd, uint32 account_id, uint32 char_id, int login_id1, unsigned int client_tick, int sex, int fd) {
	nullpo_retv(sd);

	sd->bl.id = account_id;
	sd->status.account_id = account_id;
	sd->status.char_id = char_id;
	sd->status.sex = sex;
	sd->login_id1 = login_id1;
	sd->login_id2 = 0; // at this point, we can not know the value :(
	sd->client_tick = client_tick;
	sd->state.active = 0; //to be set to 1 after player is fully authed and loaded.
	sd->bl.type = BL_PC;
	sd->canlog_tick = gettick();
	//Required to prevent homunculus copuing a base speed of 0.
	sd->battle_status.speed = sd->base_status.speed = DEFAULT_WALK_SPEED;
}

/**
* Get equip point for an equip
* @param sd
* @param n Equip index in inventory
*/
int pc_equippoint(struct map_session_data *sd,int n){
	int ep = 0;

	nullpo_ret(sd);

	if(!sd->inventory_data[n])
		return 0;

	if (!itemdb_isequip2(sd->inventory_data[n]))
		return 0; //Not equippable by players.

	ep = sd->inventory_data[n]->equip;
	if(sd->inventory_data[n]->look == W_DAGGER	||
		sd->inventory_data[n]->look == W_1HSWORD ||
		sd->inventory_data[n]->look == W_1HAXE) {
		if(ep == EQP_HAND_R && (pc_checkskill(sd,AS_LEFT) > 0 || (sd->class_&MAPID_UPPERMASK) == MAPID_ASSASSIN ||
			(sd->class_&MAPID_UPPERMASK) == MAPID_KAGEROUOBORO))//Kagerou and Oboro can dual wield daggers. [Rytech]
			return EQP_ARMS;
	}
	return ep;
}

/**
 * Fill inventory_data with struct *item_data through inventory (fill with struct *item)
 * @param sd : player session
 * @return 0 sucess, 1:invalid sd
 */
void pc_setinventorydata(struct map_session_data *sd)
{
	uint8 i;
	nullpo_retv(sd);

	for(i = 0; i < MAX_INVENTORY; i++) {
		unsigned short id = sd->inventory.u.items_inventory[i].nameid;
		sd->inventory_data[i] = id?itemdb_search(id):NULL;
	}
}

/**
* 'Calculates' weapon type
* @param sd : Player
*/
void pc_calcweapontype(struct map_session_data *sd)
{
	nullpo_retv(sd);

	// single-hand
	if(sd->weapontype2 == W_FIST) {
		sd->status.weapon = sd->weapontype1;
		return;
	}
	if(sd->weapontype1 == W_FIST) {
		sd->status.weapon = sd->weapontype2;
		return;
	}
	// dual-wield
	sd->status.weapon = 0;
	switch (sd->weapontype1){
	case W_DAGGER:
		switch (sd->weapontype2) {
		case W_DAGGER:  sd->status.weapon = W_DOUBLE_DD; break;
		case W_1HSWORD: sd->status.weapon = W_DOUBLE_DS; break;
		case W_1HAXE:   sd->status.weapon = W_DOUBLE_DA; break;
		}
		break;
	case W_1HSWORD:
		switch (sd->weapontype2) {
		case W_DAGGER:  sd->status.weapon = W_DOUBLE_DS; break;
		case W_1HSWORD: sd->status.weapon = W_DOUBLE_SS; break;
		case W_1HAXE:   sd->status.weapon = W_DOUBLE_SA; break;
		}
		break;
	case W_1HAXE:
		switch (sd->weapontype2) {
		case W_DAGGER:  sd->status.weapon = W_DOUBLE_DA; break;
		case W_1HSWORD: sd->status.weapon = W_DOUBLE_SA; break;
		case W_1HAXE:   sd->status.weapon = W_DOUBLE_AA; break;
		}
	}
	// unknown, default to right hand type
	if (!sd->status.weapon)
		sd->status.weapon = sd->weapontype1;
}

/**
* Set equip index
* @param sd : Player
*/
void pc_setequipindex(struct map_session_data *sd)
{
	uint16 i;

	nullpo_retv(sd);

	for (i = 0; i < EQI_MAX; i++)
		sd->equip_index[i] = -1;

	for (i = 0; i < MAX_INVENTORY; i++) {
		if (sd->inventory.u.items_inventory[i].nameid <= 0)
			continue;
		if (sd->inventory.u.items_inventory[i].equip) {
			uint8 j;
			for (j = 0; j < EQI_MAX; j++)
				if (sd->inventory.u.items_inventory[i].equip & equip_bitmask[j])
					sd->equip_index[j] = i;

			if (sd->inventory.u.items_inventory[i].equip & EQP_HAND_R) {
				if (sd->inventory_data[i])
					sd->weapontype1 = sd->inventory_data[i]->look;
				else
					sd->weapontype1 = 0;
			}

			if( sd->inventory.u.items_inventory[i].equip & EQP_HAND_L ) {
				if( sd->inventory_data[i] && sd->inventory_data[i]->type == IT_WEAPON )
					sd->weapontype2 = sd->inventory_data[i]->look;
				else
					sd->weapontype2 = 0;
			}
		}
	}
	pc_calcweapontype(sd);
}

//static int pc_isAllowedCardOn(struct map_session_data *sd,int s,int eqindex,int flag)
//{
//	int i;
//	struct item *item = &sd->inventory.u.items_inventory[eqindex];
//	struct item_data *data;
//
//	//Crafted/made/hatched items.
//	if (itemdb_isspecial(item->card[0]))
//		return 1;
//
//	/* scan for enchant armor gems */
//	if( item->card[MAX_SLOTS - 1] && s < MAX_SLOTS - 1 )
//		s = MAX_SLOTS - 1;
//
//	ARR_FIND( 0, s, i, item->card[i] && (data = itemdb_exists(item->card[i])) != NULL && data->flag.no_equip&flag );
//	return( i < s ) ? 0 : 1;
//}


/**
 * Check if an item is equiped by player
 * (Check if the itemid is equiped then search if that match the index in inventory (should be))
 * @param sd : player session
 * @param nameid : itemid
 * @return 1:yes, 0:no
 */
bool pc_isequipped(struct map_session_data *sd, unsigned short nameid)
{
	uint8 i;

	for( i = 0; i < EQI_MAX; i++ )
	{
		short index = sd->equip_index[i], j;
		if( index < 0 )
			continue;
		if( pc_is_same_equip_index((enum equip_index)i, sd->equip_index, index) )
			continue;
		if( !sd->inventory_data[index] ) 
			continue;
		if( sd->inventory_data[index]->nameid == nameid )
			return true;
		for( j = 0; j < sd->inventory_data[index]->slot; j++ ){
			if( sd->inventory.u.items_inventory[index].card[j] == nameid )
				return true;
		}
	}

	return false;
}

/**
 * Check adoption rules
 * @param p1_sd: Player 1
 * @param p2_sd: Player 2
 * @param b_sd: Player that will be adopted
 * @return ADOPT_ALLOWED - Sent message to Baby to accept or deny
 *         ADOPT_ALREADY_ADOPTED - Already adopted
 *         ADOPT_MARRIED_AND_PARTY - Need to be married and in the same party
 *         ADOPT_EQUIP_RINGS - Need wedding rings equipped
 *         ADOPT_NOT_NOVICE - Adoptee is not a Novice
 *         ADOPT_CHARACTER_NOT_FOUND - Parent or Baby not found
 *         ADOPT_MORE_CHILDREN - Cannot adopt more than 1 Baby (client message)
 *         ADOPT_LEVEL_70 - Parents need to be level 70+ (client message)
 *         ADOPT_MARRIED - Cannot adopt a married person (client message)
 */
enum adopt_responses pc_try_adopt(struct map_session_data *p1_sd, struct map_session_data *p2_sd, struct map_session_data *b_sd)
{
	if( !p1_sd || !p2_sd || !b_sd )
		return ADOPT_CHARACTER_NOT_FOUND;

	if( b_sd->status.father || b_sd->status.mother || b_sd->adopt_invite )
		return ADOPT_ALREADY_ADOPTED; // already adopted baby / in adopt request

	if( !p1_sd->status.partner_id || !p1_sd->status.party_id || p1_sd->status.party_id != b_sd->status.party_id )
		return ADOPT_MARRIED_AND_PARTY; // You need to be married and in party with baby to adopt

	if( p1_sd->status.partner_id != p2_sd->status.char_id || p2_sd->status.partner_id != p1_sd->status.char_id )
		return ADOPT_MARRIED_AND_PARTY; // Not married, wrong married

	if( p2_sd->status.party_id != p1_sd->status.party_id )
		return ADOPT_MARRIED_AND_PARTY; // Both parents need to be in the same party

	// Parents need to have their ring equipped
	if( !pc_isequipped(p1_sd, WEDDING_RING_M) && !pc_isequipped(p1_sd, WEDDING_RING_F) )
		return ADOPT_EQUIP_RINGS;

	if( !pc_isequipped(p2_sd, WEDDING_RING_M) && !pc_isequipped(p2_sd, WEDDING_RING_F) )
		return ADOPT_EQUIP_RINGS;

	// Already adopted a baby
	if( p1_sd->status.child || p2_sd->status.child ) {
		clif_Adopt_reply(p1_sd, ADOPT_REPLY_MORE_CHILDREN);
		return ADOPT_MORE_CHILDREN;
	}

	// Parents need at least lvl 70 to adopt
	if( p1_sd->status.base_level < 70 || p2_sd->status.base_level < 70 ) {
		clif_Adopt_reply(p1_sd, ADOPT_REPLY_LEVEL_70);
		return ADOPT_LEVEL_70;
	}

	if( b_sd->status.partner_id ) {
		clif_Adopt_reply(p1_sd, ADOPT_REPLY_MARRIED);
		return ADOPT_MARRIED;
	}

	if( !( ( b_sd->status.class_ >= JOB_NOVICE && b_sd->status.class_ <= JOB_THIEF ) || b_sd->status.class_ == JOB_SUPER_NOVICE || b_sd->status.class_ == JOB_SUPER_NOVICE_E ) )
		return ADOPT_NOT_NOVICE;

	return ADOPT_ALLOWED;
}

/*==========================================
 * Adoption Process
 *------------------------------------------*/
bool pc_adoption(struct map_session_data *p1_sd, struct map_session_data *p2_sd, struct map_session_data *b_sd)
{
	int job, joblevel;
	unsigned int jobexp;

	if( pc_try_adopt(p1_sd, p2_sd, b_sd) != ADOPT_ALLOWED )
		return false;

	// Preserve current job levels and progress
	joblevel = b_sd->status.job_level;
	jobexp = b_sd->status.job_exp;

	job = pc_mapid2jobid(b_sd->class_|JOBL_BABY, b_sd->status.sex);
	if( job != -1 && pc_jobchange(b_sd, job, 0) )
	{ // Success, proceed to configure parents and baby skills
		p1_sd->status.child = b_sd->status.char_id;
		p2_sd->status.child = b_sd->status.char_id;
		b_sd->status.father = p1_sd->status.char_id;
		b_sd->status.mother = p2_sd->status.char_id;

		// Restore progress
		b_sd->status.job_level = joblevel;
		clif_updatestatus(b_sd, SP_JOBLEVEL);
		b_sd->status.job_exp = jobexp;
		clif_updatestatus(b_sd, SP_JOBEXP);

		// Baby Skills
		pc_skill(b_sd, WE_BABY, 1, ADDSKILL_PERMANENT);
		pc_skill(b_sd, WE_CALLPARENT, 1, ADDSKILL_PERMANENT);

		// Parents Skills
		pc_skill(p1_sd, WE_CALLBABY, 1, ADDSKILL_PERMANENT);
		pc_skill(p2_sd, WE_CALLBABY, 1, ADDSKILL_PERMANENT);

		return true;
	}

	return false; // Job Change Fail
}
 
/*==========================================
 * Check if player can use/equip selected item. Used by pc_isUseitem and pc_isequip
   Returns:
		false : Cannot use/equip
		true  : Can use/equip
 * Credits:
		[Inkfish] for first idea
		[Haru] for third-classes extension
		[Cydh] finishing :D
 *------------------------------------------*/
static bool pc_isItemClass (struct map_session_data *sd, struct item_data* item) {
	while (1) {
		if (item->class_upper&ITEMJ_NORMAL && !(sd->class_&(JOBL_UPPER|JOBL_THIRD|JOBL_BABY)))	//normal classes (no upper, no baby, no third)
			break;
#ifndef RENEWAL
		//allow third classes to use trans. class items
		if (item->class_upper&ITEMJ_UPPER && sd->class_&(JOBL_UPPER|JOBL_THIRD))	//trans. classes
			break;
		//third-baby classes can use same item too
		if (item->class_upper&ITEMJ_BABY && sd->class_&JOBL_BABY)	//baby classes
			break;
		//don't need to decide specific rules for third-classes?
		//items for third classes can be used for all third classes
		if (item->class_upper&(ITEMJ_THIRD|ITEMJ_THIRD_TRANS|ITEMJ_THIRD_BABY) && sd->class_&JOBL_THIRD)
			break;
#else
		//trans. classes (exl. third-trans.)
		if (item->class_upper&ITEMJ_UPPER && sd->class_&JOBL_UPPER && !(sd->class_&JOBL_THIRD))
			break;
		//baby classes (exl. third-baby)
		if (item->class_upper&ITEMJ_BABY && sd->class_&JOBL_BABY && !(sd->class_&JOBL_THIRD))
			break;
		//third classes (exl. third-trans. and baby-third)
		if (item->class_upper&ITEMJ_THIRD && sd->class_&JOBL_THIRD && !(sd->class_&(JOBL_UPPER|JOBL_BABY)))
			break;
		//trans-third classes
		if (item->class_upper&ITEMJ_THIRD_TRANS && sd->class_&JOBL_THIRD && sd->class_&JOBL_UPPER)
			break;
		//third-baby classes
		if (item->class_upper&ITEMJ_THIRD_BABY && sd->class_&JOBL_THIRD && sd->class_&JOBL_BABY)
			break;
#endif
		return false;
	}
	return true;
}

/*=================================================
 * Checks if the player can equip the item at index n in inventory.
 * @param sd
 * @param n Item index in inventory
 * @return ITEM_EQUIP_ACK_OK(0) if can be equipped, or ITEM_EQUIP_ACK_FAIL(1)/ITEM_EQUIP_ACK_FAILLEVEL(2) if can't
 *------------------------------------------------*/
uint8 pc_isequip(struct map_session_data *sd,int n)
{
	struct item_data *item;

	nullpo_retr(ITEM_EQUIP_ACK_FAIL, sd);

	item = sd->inventory_data[n];

	if(pc_has_permission(sd, PC_PERM_USE_ALL_EQUIPMENT))
		return ITEM_EQUIP_ACK_OK;

	if(item == NULL)
		return ITEM_EQUIP_ACK_FAIL;
	if(item->elv && sd->status.base_level < (unsigned int)item->elv)
		return ITEM_EQUIP_ACK_FAILLEVEL;
	if(item->elvmax && sd->status.base_level > (unsigned int)item->elvmax)
		return ITEM_EQUIP_ACK_FAILLEVEL;
	if(item->sex != 2 && sd->status.sex != item->sex)
		return ITEM_EQUIP_ACK_FAIL;

	if (sd->sc.count) {
		if(item->equip & EQP_ARMS && item->type == IT_WEAPON && sd->sc.data[SC_STRIPWEAPON]) // Also works with left-hand weapons [DracoRPG]
			return ITEM_EQUIP_ACK_FAIL;
		if(item->equip & EQP_SHIELD && item->type == IT_ARMOR && sd->sc.data[SC_STRIPSHIELD])
			return ITEM_EQUIP_ACK_FAIL;
		if(item->equip & EQP_ARMOR && sd->sc.data[SC_STRIPARMOR])
			return ITEM_EQUIP_ACK_FAIL;
		if(item->equip & EQP_HEAD_TOP && sd->sc.data[SC_STRIPHELM])
			return ITEM_EQUIP_ACK_FAIL;
		if(item->equip & EQP_ACC && sd->sc.data[SC__STRIPACCESSORY])
			return ITEM_EQUIP_ACK_FAIL;
		if(item->equip && sd->sc.data[SC_KYOUGAKU])
			return ITEM_EQUIP_ACK_FAIL;

		if (sd->sc.data[SC_SPIRIT] && sd->sc.data[SC_SPIRIT]->val2 == SL_SUPERNOVICE) {
			//Spirit of Super Novice equip bonuses. [Skotlex]
			if (sd->status.base_level > 90 && item->equip & EQP_HELM)
				return ITEM_EQUIP_ACK_OK; //Can equip all helms

			if (sd->status.base_level > 96 && item->equip & EQP_ARMS && item->type == IT_WEAPON && item->wlv == 4)
				switch(item->look) { //In weapons, the look determines type of weapon.
					case W_DAGGER: //All level 4 - Daggers
					case W_1HSWORD: //All level 4 - 1H Swords
					case W_1HAXE: //All level 4 - 1H Axes
					case W_MACE: //All level 4 - 1H Maces
					case W_STAFF: //All level 4 - 1H Staves
					case W_2HSTAFF: //All level 4 - 2H Staves
						return ITEM_EQUIP_ACK_OK;
				}
		}
	}

	//fail to equip if item is restricted
	if (!battle_config.allow_equip_restricted_item && itemdb_isNoEquip(item, sd->bl.m))
		return ITEM_EQUIP_ACK_FAIL;

	//Not equipable by class. [Skotlex]
	if (!(1ULL<<(sd->class_&MAPID_BASEMASK)&item->class_base[(sd->class_&JOBL_2_1)?1:((sd->class_&JOBL_2_2)?2:0)]))
		return ITEM_EQUIP_ACK_FAIL;
	
	if (!pc_isItemClass(sd,item))
		return ITEM_EQUIP_ACK_FAIL;

	return ITEM_EQUIP_ACK_OK;
}

/*==========================================
 * No problem with the session id
 * set the status that has been sent from char server
 *------------------------------------------*/
bool pc_authok(struct map_session_data *sd, uint32 login_id2, time_t expiration_time, int group_id, struct mmo_charstatus *st, bool changing_mapservers)
{
	int i;
	unsigned long tick = gettick();
	uint32 ip = session[sd->fd]->client_addr;

	sd->login_id2 = login_id2;
	sd->group_id = group_id;

	/* load user permissions */
	pc_group_pc_load(sd);

	memcpy(&sd->status, st, sizeof(*st));

	if (st->sex != sd->status.sex) {
		clif_authfail_fd(sd->fd, 0);
		return false;
	}

	//Set the map-server used job id. [Skotlex]
	i = pc_jobid2mapid(sd->status.class_);
	if (i == -1) { //Invalid class?
		ShowError("pc_authok: Invalid class %d for player %s (%d:%d). Class was changed to novice.\n", sd->status.class_, sd->status.name, sd->status.account_id, sd->status.char_id);
		sd->status.class_ = JOB_NOVICE;
		sd->class_ = MAPID_NOVICE;
	} else
		sd->class_ = i;

	// Checks and fixes to character status data, that are required
	// in case of configuration change or stuff, which cannot be
	// checked on char-server.
	sd->status.hair = cap_value(sd->status.hair,MIN_HAIR_STYLE,MAX_HAIR_STYLE);
	sd->status.hair_color = cap_value(sd->status.hair_color,MIN_HAIR_COLOR,MAX_HAIR_COLOR);
	sd->status.clothes_color = cap_value(sd->status.clothes_color,MIN_CLOTH_COLOR,MAX_CLOTH_COLOR);
	sd->status.body = cap_value(sd->status.body,MIN_BODY_STYLE,MAX_BODY_STYLE);

	//Initializations to null/0 unneeded since map_session_data was filled with 0 upon allocation.
	if (!sd->status.hp)
		pc_setdead(sd);
	sd->state.connect_new = 1;

	sd->followtimer = INVALID_TIMER; // [MouseJstr]
	sd->invincible_timer = INVALID_TIMER;
	sd->npc_timer_id = INVALID_TIMER;
	sd->pvp_timer = INVALID_TIMER;
	sd->expiration_tid = INVALID_TIMER;
	sd->autotrade_tid = INVALID_TIMER;

#ifdef SECURE_NPCTIMEOUT
	// Initialize to defaults/expected
	sd->npc_idle_timer = INVALID_TIMER;
	sd->npc_idle_tick = tick;
	sd->npc_idle_type = NPCT_INPUT;
	sd->state.ignoretimeout = false;
#endif

	sd->canuseitem_tick = tick;
	sd->canusecashfood_tick = tick;
	sd->canequip_tick = tick;
	sd->cantalk_tick = tick;
	sd->canskill_tick = tick;
	sd->cansendmail_tick = tick;
	sd->idletime = last_tick;

	for(i = 0; i < MAX_SPIRITBALL; i++)
		sd->spirit_timer[i] = INVALID_TIMER;
	for(i = 0; i < ARRAYLENGTH(sd->autobonus); i++)
		sd->autobonus[i].active = INVALID_TIMER;
	for(i = 0; i < ARRAYLENGTH(sd->autobonus2); i++)
		sd->autobonus2[i].active = INVALID_TIMER;
	for(i = 0; i < ARRAYLENGTH(sd->autobonus3); i++)
		sd->autobonus3[i].active = INVALID_TIMER;

	if (battle_config.item_auto_get)
		sd->state.autoloot = 10000;

	if (battle_config.disp_experience)
		sd->state.showexp = 1;
	if (battle_config.disp_zeny)
		sd->state.showzeny = 1;
#ifdef VIP_ENABLE
	if (!battle_config.vip_disp_rate)
		sd->vip.disableshowrate = 1;
#endif

	if (!(battle_config.display_skill_fail&2))
		sd->state.showdelay = 1;

	memset(&sd->inventory, 0, sizeof(struct s_storage));
	memset(&sd->cart, 0, sizeof(struct s_storage));
	memset(&sd->storage, 0, sizeof(struct s_storage));
	memset(&sd->premiumStorage, 0, sizeof(struct s_storage));
	memset(&sd->equip_index, -1, sizeof(sd->equip_index));

	if( sd->status.option&OPTION_INVISIBLE && !pc_can_use_command( sd, "hide", COMMAND_ATCOMMAND ) ){
		sd->status.option &= ~OPTION_INVISIBLE;
	}

	status_change_init(&sd->bl);

	sd->sc.option = sd->status.option; //This is the actual option used in battle.

	unit_dataset(&sd->bl);

	sd->guild_x = -1;
	sd->guild_y = -1;

	sd->delayed_damage = 0;

	// Event Timers
	for( i = 0; i < MAX_EVENTTIMER; i++ )
		sd->eventtimer[i] = INVALID_TIMER;
	// Rental Timer
	sd->rental_timer = INVALID_TIMER;

	for( i = 0; i < 3; i++ )
		sd->hate_mob[i] = -1;

	sd->quest_log = NULL;
	sd->num_quests = 0;
	sd->avail_quests = 0;
	sd->save_quest = false;
	sd->count_rewarp = 0;

	sd->regs.vars = i64db_alloc(DB_OPT_BASE);
	sd->regs.arrays = NULL;
	sd->vars_dirty = false;
	sd->vars_ok = false;
	sd->vars_received = 0x0;

	sd->qi_display = NULL;
	sd->qi_count = 0;

	//warp player
	if ((i=pc_setpos(sd,sd->status.last_point.map, sd->status.last_point.x, sd->status.last_point.y, CLR_OUTSIGHT)) != SETPOS_OK) {
		ShowError ("Last_point_map %s - id %d not found (error code %d)\n", mapindex_id2name(sd->status.last_point.map), sd->status.last_point.map, i);

		// try warping to a default map instead (church graveyard)
		if (pc_setpos(sd, mapindex_name2id(MAP_PRONTERA), 273, 354, CLR_OUTSIGHT) != SETPOS_OK) {
			// if we fail again
			clif_authfail_fd(sd->fd, 0);
			return false;
		}
	}

	clif_authok(sd);

	//Prevent S. Novices from getting the no-death bonus just yet. [Skotlex]
	sd->die_counter=-1;

	//display login notice
	ShowInfo("'"CL_WHITE"%s"CL_RESET"' logged in."
	         " (AID/CID: '"CL_WHITE"%d/%d"CL_RESET"',"
	         " Packet Ver: '"CL_WHITE"%d"CL_RESET"', IP: '"CL_WHITE"%d.%d.%d.%d"CL_RESET"',"
	         " Group '"CL_WHITE"%d"CL_RESET"').\n",
	         sd->status.name, sd->status.account_id, sd->status.char_id,
	         sd->packet_ver, CONVIP(ip), sd->group_id);
	// Send friends list
	clif_friendslist_send(sd);

	if( !changing_mapservers ) {

		if (battle_config.display_version == 1)
			pc_show_version(sd);

		// Message of the Day [Valaris]
		for(i=0; i < MOTD_LINE_SIZE && motd_text[i][0]; i++) {
			if (battle_config.motd_type)
				clif_disp_onlyself(sd,motd_text[i],strlen(motd_text[i]));
			else
				clif_displaymessage(sd->fd, motd_text[i]);
		}

		if (expiration_time != 0)
			sd->expiration_time = expiration_time;

		/**
		 * Fixes login-without-aura glitch (the screen won't blink at this point, don't worry :P)
		 **/
		clif_changemap(sd,sd->bl.m,sd->bl.x,sd->bl.y);
	}

	pc_validate_skill(sd);

	/* [Ind] */
	sd->sc_display = NULL;
	sd->sc_display_count = 0;

	// Player has not yet received the CashShop list
	sd->status.cashshop_sent = false;

	sd->last_addeditem_index = -1;
	
	sd->bonus_script.head = NULL;
	sd->bonus_script.count = 0;

#if PACKETVER >= 20150513
	sd->hatEffectIDs = NULL;
	sd->hatEffectCount = 0;
#endif

	// Check EXP overflow, since in previous revision EXP on Max Level can be more than 'official' Max EXP
	if (pc_is_maxbaselv(sd) && sd->status.base_exp > MAX_LEVEL_BASE_EXP) {
		sd->status.base_exp = MAX_LEVEL_BASE_EXP;
		clif_updatestatus(sd, SP_BASEEXP);
	}
	if (pc_is_maxjoblv(sd) && sd->status.job_exp > MAX_LEVEL_JOB_EXP) {
		sd->status.job_exp = MAX_LEVEL_JOB_EXP;
		clif_updatestatus(sd, SP_JOBEXP);
	}

	// Request all registries (auth is considered completed whence they arrive)
	intif_request_registry(sd,7);
	return true;
}

/*==========================================
 * Closes a connection because it failed to be authenticated from the char server.
 *------------------------------------------*/
void pc_authfail(struct map_session_data *sd)
{
	clif_authfail_fd(sd->fd, 0);
	return;
}

/**
 * Player register a bl as hatred
 * @param sd : player session
 * @param pos : hate position [0;2]
 * @param bl : target bl
 * @return false:failed, true:success
 */
bool pc_set_hate_mob(struct map_session_data *sd, int pos, struct block_list *bl)
{
	int class_;
	if (!sd || !bl || pos < 0 || pos > 2)
		return false;
	if (sd->hate_mob[pos] != -1)
	{	//Can't change hate targets.
		clif_hate_info(sd, pos, sd->hate_mob[pos], 0); //Display current
		return false;
	}

	class_ = status_get_class(bl);
	if (!pcdb_checkid(class_)) {
		unsigned int max_hp = status_get_max_hp(bl);
		if ((pos == 1 && max_hp < 6000) || (pos == 2 && max_hp < 20000))
			return false;
		if (pos != status_get_size(bl))
			return false; //Wrong size
	}
	sd->hate_mob[pos] = class_;
	pc_setglobalreg(sd, add_str(sg_info[pos].hate_var), class_+1);
	clif_hate_info(sd, pos, class_, 1);
	return true;
}

/*==========================================
 * Invoked once after the char/account/account2 registry variables are received. [Skotlex]
 * We didn't receive item information at this point so DO NOT attempt to do item operations here.
 * See intif_parse_StorageReceived() for item operations [lighta]
 *------------------------------------------*/
void pc_reg_received(struct map_session_data *sd)
{
	uint8 i;

	sd->vars_ok = true;

	sd->change_level_2nd = pc_readglobalreg(sd, add_str("jobchange_level"));
	sd->change_level_3rd = pc_readglobalreg(sd, add_str("jobchange_level_3rd"));
	sd->die_counter = pc_readglobalreg(sd, add_str("PC_DIE_COUNTER"));

	sd->langtype = pc_readaccountreg(sd, add_str("#langtype"));
	if (msg_checklangtype(sd->langtype,true) < 0)
		sd->langtype = 0; //invalid langtype reset to default

	// Cash shop
	sd->cashPoints = pc_readaccountreg(sd, add_str("#CASHPOINTS"));
	sd->kafraPoints = pc_readaccountreg(sd, add_str("#KAFRAPOINTS"));

	// Cooking Exp
	sd->cook_mastery = pc_readglobalreg(sd, add_str("COOK_MASTERY"));

	if( (sd->class_&MAPID_BASEMASK) == MAPID_TAEKWON )
	{ // Better check for class rather than skill to prevent "skill resets" from unsetting this
		sd->mission_mobid = pc_readglobalreg(sd, add_str("TK_MISSION_ID"));
		sd->mission_count = pc_readglobalreg(sd, add_str("TK_MISSION_COUNT"));
	}

	if (battle_config.feature_banking)
		sd->bank_vault = pc_readreg2(sd, BANK_VAULT_VAR);

	if (battle_config.feature_roulette) {
		sd->roulette_point.bronze = pc_readreg2(sd, ROULETTE_BRONZE_VAR);
		sd->roulette_point.silver = pc_readreg2(sd, ROULETTE_SILVER_VAR);
		sd->roulette_point.gold = pc_readreg2(sd, ROULETTE_GOLD_VAR);
	}
	sd->roulette.prizeIdx = -1;

	//SG map and mob read [Komurka]
	for(i=0;i<MAX_PC_FEELHATE;i++) { //for now - someone need to make reading from txt/sql
		uint16 j;

		if ((j = pc_readglobalreg(sd, add_str(sg_info[i].feel_var))) != 0) {
			sd->feel_map[i].index = j;
			sd->feel_map[i].m = map_mapindex2mapid(j);
		} else {
			sd->feel_map[i].index = 0;
			sd->feel_map[i].m = -1;
		}
		sd->hate_mob[i] = pc_readglobalreg(sd, add_str(sg_info[i].hate_var))-1;
	}

	if ((i = pc_checkskill(sd,RG_PLAGIARISM)) > 0) {
		unsigned short skid = pc_readglobalreg(sd, add_str(SKILL_VAR_PLAGIARISM));
		sd->cloneskill_idx = skill_get_index(skid);
		if (sd->cloneskill_idx > 0) {
			sd->status.skill[sd->cloneskill_idx].id = skid;
			sd->status.skill[sd->cloneskill_idx].lv = pc_readglobalreg(sd, add_str(SKILL_VAR_PLAGIARISM_LV));
			if (sd->status.skill[sd->cloneskill_idx].lv > i)
				sd->status.skill[sd->cloneskill_idx].lv = i;
			sd->status.skill[sd->cloneskill_idx].flag = SKILL_FLAG_PLAGIARIZED;
		}
	}
	if ((i = pc_checkskill(sd,SC_REPRODUCE)) > 0) {
		unsigned short skid = pc_readglobalreg(sd, add_str(SKILL_VAR_REPRODUCE));
		sd->reproduceskill_idx = skill_get_index(skid);
		if (sd->reproduceskill_idx > 0) {
			sd->status.skill[sd->reproduceskill_idx].id = skid;
			sd->status.skill[sd->reproduceskill_idx].lv = pc_readglobalreg(sd, add_str(SKILL_VAR_REPRODUCE_LV));
			if (i < sd->status.skill[sd->reproduceskill_idx].lv)
				sd->status.skill[sd->reproduceskill_idx].lv = i;
			sd->status.skill[sd->reproduceskill_idx].flag = SKILL_FLAG_PLAGIARIZED;
		}
	}
	//Weird... maybe registries were reloaded?
	if (sd->state.active)
		return;
	sd->state.active = 1;

	intif_storage_request(sd,TABLE_STORAGE, 0, STOR_MODE_ALL); // Request storage data
	intif_storage_request(sd,TABLE_CART, 0, STOR_MODE_ALL); // Request cart data
	intif_storage_request(sd,TABLE_INVENTORY, 0, STOR_MODE_ALL); // Request inventory data

	if (sd->status.party_id)
		party_member_joined(sd);
	if (sd->status.guild_id)
		guild_member_joined(sd);

	// pet
	if (sd->status.pet_id > 0)
		intif_request_petdata(sd->status.account_id, sd->status.char_id, sd->status.pet_id);

	// Homunculus [albator]
	if( sd->status.hom_id > 0 )
		intif_homunculus_requestload(sd->status.account_id, sd->status.hom_id);
	if( sd->status.mer_id > 0 )
		intif_mercenary_request(sd->status.mer_id, sd->status.char_id);
	if( sd->status.ele_id > 0 )
		intif_elemental_request(sd->status.ele_id, sd->status.char_id);

	map_addiddb(&sd->bl);
	map_delnickdb(sd->status.char_id, sd->status.name);
	if (!chrif_auth_finished(sd))
		ShowError("pc_reg_received: Failed to properly remove player %d:%d from logging db!\n", sd->status.account_id, sd->status.char_id);

	chrif_skillcooldown_request(sd->status.account_id, sd->status.char_id);
	chrif_bsdata_request(sd->status.char_id);
#ifdef VIP_ENABLE
	sd->vip.time = 0;
	sd->vip.enabled = 0;
	chrif_req_login_operation(sd->status.account_id, sd->status.name, CHRIF_OP_LOGIN_VIP, 0, 1|8, 0);  // request VIP information
#endif
	intif_Mail_requestinbox(sd->status.char_id, 0); // MAIL SYSTEM - Request Mail Inbox
	intif_request_questlog(sd);

	if (sd->state.connect_new == 0 && sd->fd) { //Character already loaded map! Gotta trigger LoadEndAck manually.
		sd->state.connect_new = 1;
		clif_parse_LoadEndAck(sd->fd, sd);
	}

	if( sd->sc.option&OPTION_INVISIBLE ) {
		sd->vd.class_ = INVISIBLE_CLASS;
		clif_displaymessage( sd->fd, msg_txt( sd, 11 ) ); // Invisible: On
		// decrement the number of pvp players on the map
		map[sd->bl.m].users_pvp--;

		if( map[sd->bl.m].flag.pvp && !map[sd->bl.m].flag.pvp_nocalcrank && sd->pvp_timer != INVALID_TIMER ){
			// unregister the player for ranking
			delete_timer( sd->pvp_timer, pc_calc_pvprank_timer );
			sd->pvp_timer = INVALID_TIMER;
		}

		clif_changeoption( &sd->bl );
	}
}

static int pc_calc_skillpoint(struct map_session_data* sd)
{
	uint16 i, skill_point = 0;

	nullpo_ret(sd);

	for(i = 1; i < MAX_SKILL; i++) {
		if( sd->status.skill[i].id && sd->status.skill[i].lv > 0) {
			uint16 inf2 = skill_get_inf2(sd->status.skill[i].id);
			if ((!(inf2&INF2_QUEST_SKILL) || battle_config.quest_skill_learn) &&
				!(inf2&(INF2_WEDDING_SKILL|INF2_SPIRIT_SKILL)) //Do not count wedding/link skills. [Skotlex]
				)
			{
				if(sd->status.skill[i].flag == SKILL_FLAG_PERMANENT)
					skill_point += sd->status.skill[i].lv;
				else if(sd->status.skill[i].flag >= SKILL_FLAG_REPLACED_LV_0)
					skill_point += (sd->status.skill[i].flag - SKILL_FLAG_REPLACED_LV_0);
			}
		}
	}

	return skill_point;
}

static bool pc_grant_allskills(struct map_session_data *sd, bool addlv) {
	uint16 i = 0;

	if (!sd || !pc_has_permission(sd, PC_PERM_ALL_SKILL) || !SKILL_MAX_DB())
		return false;

	/**
	* Dummy skills must NOT be added here otherwise they'll be displayed in the,
	* skill tree and since they have no icons they'll give resource errors
	* Get ALL skills except npc/guild ones. [Skotlex]
	* Don't add SG_DEVIL [Komurka] and MO_TRIPLEATTACK and RG_SNATCHER [ultramage]
	**/
	for( i = 0; i < MAX_SKILL; i++ ) {
		uint16 skill_id = skill_idx2id(i);
		if (!skill_id || (skill_get_inf2(skill_id)&(INF2_NPC_SKILL|INF2_GUILD_SKILL)))
			continue;
		switch (skill_id) {
			case SM_SELFPROVOKE:
			case AB_DUPLELIGHT_MELEE:
			case AB_DUPLELIGHT_MAGIC:
			case WL_CHAINLIGHTNING_ATK:
			case WL_TETRAVORTEX_FIRE:
			case WL_TETRAVORTEX_WATER:
			case WL_TETRAVORTEX_WIND:
			case WL_TETRAVORTEX_GROUND:
			case WL_SUMMON_ATK_FIRE:
			case WL_SUMMON_ATK_WIND:
			case WL_SUMMON_ATK_WATER:
			case WL_SUMMON_ATK_GROUND:
			case LG_OVERBRAND_BRANDISH:
			case LG_OVERBRAND_PLUSATK:
			case WM_SEVERE_RAINSTORM_MELEE:
			case RL_R_TRIP_PLUSATK:
			case SG_DEVIL:
			case MO_TRIPLEATTACK:
			case RG_SNATCHER:
				continue;
			default:
				{
					uint8 lv = (uint8)skill_get_max(skill_id);
					if (lv > 0) {
						sd->status.skill[i].id = skill_id;
						if (addlv)
							sd->status.skill[i].lv = lv;
					}
				}
				break;
		}
	}
	return true;
}

/*==========================================
 * Calculation of skill level.
 * @param sd
 *------------------------------------------*/
void pc_calc_skilltree(struct map_session_data *sd)
{
	int i, flag;
	int c = 0;

	nullpo_retv(sd);
	i = pc_calc_skilltree_normalize_job(sd);
	c = pc_mapid2jobid(i, sd->status.sex);
	if( c == -1 )
	{ //Unable to normalize job??
		ShowError("pc_calc_skilltree: Unable to normalize job %d for character %s (%d:%d)\n", i, sd->status.name, sd->status.account_id, sd->status.char_id);
		return;
	}
	c = pc_class2idx(c);

	for( i = 0; i < MAX_SKILL; i++ ) {
		if( sd->status.skill[i].flag != SKILL_FLAG_PLAGIARIZED && sd->status.skill[i].flag != SKILL_FLAG_PERM_GRANTED ) //Don't touch these
			sd->status.skill[i].id = 0; //First clear skills.
		/* permanent skills that must be re-checked */
		if( sd->status.skill[i].flag == SKILL_FLAG_PERM_GRANTED ) {
			uint16 sk_id = skill_idx2id(i);
			if (!sk_id) {
				sd->status.skill[i].id = 0;
				sd->status.skill[i].lv = 0;
				sd->status.skill[i].flag = SKILL_FLAG_PERMANENT;
				continue;
			}
			switch (sk_id) {
				case NV_TRICKDEAD:
					if( (sd->class_&MAPID_UPPERMASK) != MAPID_NOVICE ) {
						sd->status.skill[i].id = 0;
						sd->status.skill[i].lv = 0;
						sd->status.skill[i].flag = SKILL_FLAG_PERMANENT;
					}
					break;
			}
		}
	}

	for( i = 0; i < MAX_SKILL; i++ ) {
		uint16 skill_id = 0;

		// Restore original level of skills after deleting earned skills.
		if( sd->status.skill[i].flag != SKILL_FLAG_PERMANENT && sd->status.skill[i].flag != SKILL_FLAG_PERM_GRANTED && sd->status.skill[i].flag != SKILL_FLAG_PLAGIARIZED ) {
			sd->status.skill[i].lv = (sd->status.skill[i].flag == SKILL_FLAG_TEMPORARY) ? 0 : sd->status.skill[i].flag - SKILL_FLAG_REPLACED_LV_0;
			sd->status.skill[i].flag = SKILL_FLAG_PERMANENT;
		}

		//Enable Bard/Dancer spirit linked skills.
		if (!(skill_id = skill_idx2id(i)) || skill_id < DC_HUMMING || skill_id > DC_SERVICEFORYOU)
			continue;

		if( &sd->sc && sd->sc.count && sd->sc.data[SC_SPIRIT] && sd->sc.data[SC_SPIRIT]->val2 == SL_BARDDANCER ) {
			//Link Dancer skills to bard.
			if( sd->status.sex ) {
				if( sd->status.skill[i-8].lv < 10 )
					continue;
				sd->status.skill[i].id = skill_id;
				sd->status.skill[i].lv = sd->status.skill[i-8].lv; // Set the level to the same as the linking skill
				sd->status.skill[i].flag = SKILL_FLAG_TEMPORARY; // Tag it as a non-savable, non-uppable, bonus skill
			}
			//Link Bard skills to dancer.
			else {
				if( sd->status.skill[i].lv < 10 )
					continue;
				sd->status.skill[i-8].id = skill_id - 8;
				sd->status.skill[i-8].lv = sd->status.skill[i].lv; // Set the level to the same as the linking skill
				sd->status.skill[i-8].flag = SKILL_FLAG_TEMPORARY; // Tag it as a non-savable, non-uppable, bonus skill
			}
		}
	}

	// Removes Taekwon Ranker skill bonus
	if ((sd->class_&MAPID_UPPERMASK) != MAPID_TAEKWON) {
		uint16 c_ = pc_class2idx(JOB_TAEKWON);

		for (i = 0; i < MAX_SKILL_TREE; i++) {
			uint16 sk_id = skill_tree[c_][i].skill_id;
			uint16 sk_idx = 0;

			if (!sk_id || !(sk_idx = skill_get_index(skill_tree[c_][i].skill_id)))
				continue;

			if (sd->status.skill[sk_idx].flag != SKILL_FLAG_PLAGIARIZED && sd->status.skill[sk_idx].flag != SKILL_FLAG_PERM_GRANTED) {
				if (sk_id == NV_BASIC || sk_id == NV_FIRSTAID || sk_id == WE_CALLBABY)
					continue;
				sd->status.skill[sk_idx].id = 0;
			}
		}
	}

	// Grant all skills
	pc_grant_allskills(sd, false);

	do {
		uint16 skid = 0;

		flag = 0;
		for (i = 0; i < MAX_SKILL_TREE && (skid = skill_tree[c][i].skill_id) > 0; i++) {
			bool fail = false;
			uint16 sk_idx = skill_get_index(skid);

			if (sd->status.skill[sk_idx].id)
				continue; //Skill already known.

			if (!battle_config.skillfree) {
				uint8 j;

				// Checking required skills
				for(j = 0; j < MAX_PC_SKILL_REQUIRE; j++) {
					uint16 sk_need_id = skill_tree[c][i].need[j].skill_id;
					uint16 sk_need_idx = 0;

					if (sk_need_id && (sk_need_idx = skill_get_index(sk_need_id))) {
						short sk_need = sk_need_id;

						if (sd->status.skill[sk_need_idx].id == 0 || sd->status.skill[sk_need_idx].flag == SKILL_FLAG_TEMPORARY || sd->status.skill[sk_need_idx].flag == SKILL_FLAG_PLAGIARIZED)
							sk_need = 0; //Not learned.
						else if (sd->status.skill[sk_need_idx].flag >= SKILL_FLAG_REPLACED_LV_0) //Real learned level
							sk_need = sd->status.skill[sk_need_idx].flag - SKILL_FLAG_REPLACED_LV_0;
						else
							sk_need = pc_checkskill(sd,sk_need_id);

						if (sk_need < skill_tree[c][i].need[j].skill_lv) {
							fail = true;
							break;
						}
					}
				}

				if (sd->status.base_level < skill_tree[c][i].baselv) { //We need to get the actual class in this case
					int class_ = pc_mapid2jobid(sd->class_, sd->status.sex);
					class_ = pc_class2idx(class_);
					if (class_ == c || (class_ != c && sd->status.base_level < skill_tree[class_][i].baselv))
						fail = true; // base level requirement wasn't satisfied
				}
				if (sd->status.job_level < skill_tree[c][i].joblv) { //We need to get the actual class in this case
					int class_ = pc_mapid2jobid(sd->class_, sd->status.sex);
					class_ = pc_class2idx(class_);
					if (class_ == c || (class_ != c && sd->status.job_level < skill_tree[class_][i].joblv))
						fail = true; // job level requirement wasn't satisfied
				}
			}

			if (!fail) {
				int inf2 = skill_get_inf2(skid);

				if (!sd->status.skill[sk_idx].lv && (
					(inf2&INF2_QUEST_SKILL && !battle_config.quest_skill_learn) ||
					inf2&INF2_WEDDING_SKILL ||
					(inf2&INF2_SPIRIT_SKILL && !sd->sc.data[SC_SPIRIT])
				))
					continue; //Cannot be learned via normal means. Note this check DOES allows raising already known skills.

				sd->status.skill[sk_idx].id = skid;

				if(inf2&INF2_SPIRIT_SKILL) { //Spirit skills cannot be learned, they will only show up on your tree when you get buffed.
					sd->status.skill[sk_idx].lv = 1; // need to manually specify a skill level
					sd->status.skill[sk_idx].flag = SKILL_FLAG_TEMPORARY; //So it is not saved, and tagged as a "bonus" skill.
				}
				flag = 1; // skill list has changed, perform another pass
			}
		}
	} while(flag);

	if( c > 0 && sd->status.skill_point == 0 && pc_is_taekwon_ranker(sd) ) {
		unsigned short skid = 0;
		/* Taekwon Ranker Bonus Skill Tree
		============================================
		- Grant All Taekwon Tree, but only as Bonus Skills in case they drop from ranking.
		- (c > 0) to avoid grant Novice Skill Tree in case of Skill Reset (need more logic)
		- (sd->status.skill_point == 0) to wait until all skill points are assigned to avoid problems with Job Change quest. */

		for( i = 0; i < MAX_SKILL_TREE && (skid = skill_tree[c][i].skill_id) > 0; i++ ) {
			uint16 sk_idx = 0;
			if (!(sk_idx = skill_get_index(skid)))
				continue;
			if( (skill_get_inf2(skid)&(INF2_QUEST_SKILL|INF2_WEDDING_SKILL)) )
				continue; //Do not include Quest/Wedding skills.
			if( sd->status.skill[sk_idx].id == 0 ) {
				sd->status.skill[sk_idx].id = skid;
				sd->status.skill[sk_idx].flag = SKILL_FLAG_TEMPORARY; // So it is not saved, and tagged as a "bonus" skill.
			} else if( skid != NV_BASIC )
				sd->status.skill[sk_idx].flag = SKILL_FLAG_REPLACED_LV_0 + sd->status.skill[sk_idx].lv; // Remember original level
			sd->status.skill[sk_idx].lv = skill_tree_get_max(skid, sd->status.class_);
		}
	}
}

//Checks if you can learn a new skill after having leveled up a skill.
static void pc_check_skilltree(struct map_session_data *sd)
{
	int i, flag = 0;
	int c = 0;

	if (battle_config.skillfree)
		return; //Function serves no purpose if this is set

	i = pc_calc_skilltree_normalize_job(sd);
	c = pc_mapid2jobid(i, sd->status.sex);
	if (c == -1) { //Unable to normalize job??
		ShowError("pc_check_skilltree: Unable to normalize job %d for character %s (%d:%d)\n", i, sd->status.name, sd->status.account_id, sd->status.char_id);
		return;
	}
	c = pc_class2idx(c);

	do {
		uint16 skid = 0;

		flag = 0;
		for (i = 0; i < MAX_SKILL_TREE && (skid = skill_tree[c][i].skill_id) > 0; i++ ) {
			uint16 sk_idx = skill_get_index(skid);
			bool fail = false;
			uint8 j = 0;

			if (sd->status.skill[sk_idx].id) //Already learned
				continue;

			// Checking required skills
			for (j = 0; j < MAX_PC_SKILL_REQUIRE; j++) {
				uint16 sk_need_id = skill_tree[c][i].need[j].skill_id;
				uint16 sk_need_idx = 0;

				if (sk_need_id && (sk_need_idx = skill_get_index(sk_need_id))) {
					short sk_need = sk_need_id;

					if (sd->status.skill[sk_need_idx].id == 0 || sd->status.skill[sk_need_idx].flag == SKILL_FLAG_TEMPORARY || sd->status.skill[sk_need_idx].flag == SKILL_FLAG_PLAGIARIZED)
						sk_need = 0; //Not learned.
					else if (sd->status.skill[sk_need_idx].flag >= SKILL_FLAG_REPLACED_LV_0) //Real lerned level
						sk_need = sd->status.skill[sk_need_idx].flag - SKILL_FLAG_REPLACED_LV_0;
					else
						sk_need = pc_checkskill(sd,sk_need_id);

					if (sk_need < skill_tree[c][i].need[j].skill_lv) {
						fail = true;
						break;
					}
				}
			}

			if( fail )
				continue;
			if (sd->status.base_level < skill_tree[c][i].baselv || sd->status.job_level < skill_tree[c][i].joblv)
				continue;

			j = skill_get_inf2(skid);
			if( !sd->status.skill[sk_idx].lv && (
				(j&INF2_QUEST_SKILL && !battle_config.quest_skill_learn) ||
				j&INF2_WEDDING_SKILL ||
				(j&INF2_SPIRIT_SKILL && !sd->sc.data[SC_SPIRIT])
			) )
				continue; //Cannot be learned via normal means.

			sd->status.skill[sk_idx].id = skid;
			flag = 1;
		}
	} while(flag);
}

// Make sure all the skills are in the correct condition
// before persisting to the backend.. [MouseJstr]
void pc_clean_skilltree(struct map_session_data *sd)
{
	uint16 i;
	for (i = 0; i < MAX_SKILL; i++){
		if (sd->status.skill[i].flag == SKILL_FLAG_TEMPORARY || sd->status.skill[i].flag == SKILL_FLAG_PLAGIARIZED) {
			sd->status.skill[i].id = 0;
			sd->status.skill[i].lv = 0;
			sd->status.skill[i].flag = SKILL_FLAG_PERMANENT;
		}
		else if (sd->status.skill[i].flag >= SKILL_FLAG_REPLACED_LV_0){
			sd->status.skill[i].lv = sd->status.skill[i].flag - SKILL_FLAG_REPLACED_LV_0;
			sd->status.skill[i].flag = SKILL_FLAG_PERMANENT;
		}
	}
}

int pc_calc_skilltree_normalize_job(struct map_session_data *sd)
{
	int skill_point, novice_skills;
	int c = sd->class_;

	if (!battle_config.skillup_limit || pc_has_permission(sd, PC_PERM_ALL_SKILL))
		return c;

	skill_point = pc_calc_skillpoint(sd);

	novice_skills = job_info[pc_class2idx(JOB_NOVICE)].max_level[1] - 1;

	// limit 1st class and above to novice job levels
	if(skill_point < novice_skills && (sd->class_&MAPID_BASEMASK) != MAPID_SUMMONER)
	{
		c = MAPID_NOVICE;
	}
	// limit 2nd class and above to first class job levels (super novices are exempt)
	else if (sd->class_&JOBL_2 && (sd->class_&MAPID_UPPERMASK) != MAPID_SUPER_NOVICE)
	{
		// regenerate change_level_2nd
		if (!sd->change_level_2nd)
		{
			if (sd->class_&JOBL_THIRD)
			{
				// if neither 2nd nor 3rd jobchange levels are known, we have to assume a default for 2nd
				if (!sd->change_level_3rd)
					sd->change_level_2nd = job_info[pc_class2idx(pc_mapid2jobid(sd->class_&MAPID_UPPERMASK, sd->status.sex))].max_level[1];
				else
					sd->change_level_2nd = 1 + skill_point + sd->status.skill_point
						- (sd->status.job_level - 1)
						- (sd->change_level_3rd - 1)
						- novice_skills;
			}
			else
			{
				sd->change_level_2nd = 1 + skill_point + sd->status.skill_point
						- (sd->status.job_level - 1)
						- novice_skills;

			}

			pc_setglobalreg(sd, add_str("jobchange_level"), sd->change_level_2nd);
		}

		if (skill_point < novice_skills + (sd->change_level_2nd - 1))
		{
			c &= MAPID_BASEMASK;
		}
		// limit 3rd class to 2nd class/trans job levels
		else if(sd->class_&JOBL_THIRD)
		{
			// regenerate change_level_3rd
			if (!sd->change_level_3rd)
			{
					sd->change_level_3rd = 1 + skill_point + sd->status.skill_point
						- (sd->status.job_level - 1)
						- (sd->change_level_2nd - 1)
						- novice_skills;
					pc_setglobalreg(sd, add_str("jobchange_level_3rd"), sd->change_level_3rd);
			}

			if (skill_point < novice_skills + (sd->change_level_2nd - 1) + (sd->change_level_3rd - 1))
				c &= MAPID_UPPERMASK;
		}
	}

	// restore non-limiting flags
	c |= sd->class_&(JOBL_UPPER|JOBL_BABY);

	return c;
}

/*==========================================
 * Updates the weight status
 *------------------------------------------
 * 1: overweight 50%
 * 2: overweight 90%
 * It's assumed that SC_WEIGHT50 and SC_WEIGHT90 are only started/stopped here.
 */
void pc_updateweightstatus(struct map_session_data *sd)
{
	int old_overweight;
	int new_overweight;

	nullpo_retv(sd);

	old_overweight = (sd->sc.data[SC_WEIGHT90]) ? 2 : (sd->sc.data[SC_WEIGHT50]) ? 1 : 0;
	new_overweight = (pc_is90overweight(sd)) ? 2 : (pc_is50overweight(sd)) ? 1 : 0;

	if( old_overweight == new_overweight )
		return; // no change

	// stop old status change
	if( old_overweight == 1 )
		status_change_end(&sd->bl, SC_WEIGHT50, INVALID_TIMER);
	else if( old_overweight == 2 )
		status_change_end(&sd->bl, SC_WEIGHT90, INVALID_TIMER);

	// start new status change
	if( new_overweight == 1 )
		sc_start(&sd->bl,&sd->bl, SC_WEIGHT50, 100, 0, 0);
	else if( new_overweight == 2 )
		sc_start(&sd->bl,&sd->bl, SC_WEIGHT90, 100, 0, 0);

	// update overweight status
	sd->regen.state.overweight = new_overweight;
}

int pc_disguise(struct map_session_data *sd, int class_)
{
	if (!class_ && !sd->disguise)
		return 0;
	if (class_ && sd->disguise == class_)
		return 0;

	if(sd->sc.option&OPTION_INVISIBLE)
  	{	//Character is invisible. Stealth class-change. [Skotlex]
		sd->disguise = class_; //viewdata is set on uncloaking.
		return 2;
	}

	if (sd->bl.prev != NULL) {
		pc_stop_walking(sd, 0);
		clif_clearunit_area(&sd->bl, CLR_OUTSIGHT);
	}

	if (!class_) {
		sd->disguise = 0;
		class_ = sd->status.class_;
	} else
		sd->disguise=class_;

	status_set_viewdata(&sd->bl, class_);
	clif_changeoption(&sd->bl);

	if (sd->bl.prev != NULL) {
		clif_spawn(&sd->bl);
		if (class_ == sd->status.class_ && pc_iscarton(sd))
		{	//It seems the cart info is lost on undisguise.
			clif_cartlist(sd);
			clif_updatestatus(sd,SP_CARTINFO);
		}
		if (sd->chatID) {
			struct chat_data* cd;
			if ((cd = (struct chat_data*)map_id2bl(sd->chatID)) != NULL)
				clif_dispchat(cd,0);
		}
	}
	return 1;
}

/// Show error message
#define PC_BONUS_SHOW_ERROR(type,type2,val) { ShowError("%s: %s: Invalid %s %d.\n",__FUNCTION__,#type,#type2,(val)); break; }
/// Check for valid Element, break & show error message if invalid Element
#define PC_BONUS_CHK_ELEMENT(ele,bonus) { if (!CHK_ELEMENT((ele))) { PC_BONUS_SHOW_ERROR((bonus),Element,(ele)); }}
/// Check for valid Race, break & show error message if invalid Race
#define PC_BONUS_CHK_RACE(rc,bonus) { if (!CHK_RACE((rc))) { PC_BONUS_SHOW_ERROR((bonus),Race,(rc)); }}
/// Check for valid Race2, break & show error message if invalid Race2
#define PC_BONUS_CHK_RACE2(rc2,bonus) { if (!CHK_RACE2((rc2))) { PC_BONUS_SHOW_ERROR((bonus),Race2,(rc2)); }}
/// Check for valid Class, break & show error message if invalid Class
#define PC_BONUS_CHK_CLASS(cl,bonus) { if (!CHK_CLASS((cl))) { PC_BONUS_SHOW_ERROR((bonus),Class,(cl)); }}
/// Check for valid Size, break & show error message if invalid Size
#define PC_BONUS_CHK_SIZE(sz,bonus) { if (!CHK_MOBSIZE((sz))) { PC_BONUS_SHOW_ERROR((bonus),Size,(sz)); }}
/// Check for valid SC, break & show error message if invalid SC
#define PC_BONUS_CHK_SC(sc,bonus) { if ((sc) <= SC_NONE || (sc) >= SC_MAX) { PC_BONUS_SHOW_ERROR((bonus),Effect,(sc)); }}

static void pc_bonus_autospell(struct s_autospell *spell, int max, short id, short lv, short rate, short flag, unsigned short card_id)
{
	uint8 i;

	if( !rate )
		return;

	for( i = 0; i < max && spell[i].id; i++ )
	{
		if( (spell[i].card_id == card_id || spell[i].rate < 0 || rate < 0) && spell[i].id == id && spell[i].lv == lv )
		{
			if( !battle_config.autospell_stacking && spell[i].rate > 0 && rate > 0 )
				return;
			rate += spell[i].rate;
			break;
		}
	}
	if (i == max) {
		ShowWarning("pc_bonus_autospell: Reached max (%d) number of autospells per character!\n", max);
		return;
	}
	spell[i].id = id;
	spell[i].lv = lv;
	spell[i].rate = rate;
	//Auto-update flag value.
	if (!(flag&BF_RANGEMASK)) flag|=BF_SHORT|BF_LONG; //No range defined? Use both.
	if (!(flag&BF_WEAPONMASK)) flag|=BF_WEAPON; //No attack type defined? Use weapon.
	if (!(flag&BF_SKILLMASK)) {
		if (flag&(BF_MAGIC|BF_MISC)) flag|=BF_SKILL; //These two would never trigger without BF_SKILL
		if (flag&BF_WEAPON) flag|=BF_NORMAL; //By default autospells should only trigger on normal weapon attacks.
	}
	spell[i].flag|= flag;
	spell[i].card_id = card_id;
}

static void pc_bonus_autospell_onskill(struct s_autospell *spell, int max, short src_skill, short id, short lv, short rate, unsigned short card_id)
{
	uint8 i;

	if( !rate )
		return;

	for( i = 0; i < max && spell[i].id; i++ )
	{
		;  // each autospell works independently
	}

	if( i == max )
	{
		ShowWarning("pc_bonus_autospell_onskill: Reached max (%d) number of autospells per character!\n", max);
		return;
	}

	spell[i].flag = src_skill;
	spell[i].id	= id;
	spell[i].lv = lv;
	spell[i].rate = rate;
	spell[i].card_id = card_id;
	return;
}

/**
 * Add inflict effect bonus for player while attacking/atatcked
 * @param effect Effect array
 * @param pmax Max array
 * @param sc SC/Effect type
 * @param rate Success chance
 * @param arrow_rate success chance if bonus comes from arrow-type item
 * @param flag Target flag
 * @param duration Duration. If 0 use default duration lookup for associated skill with level 7
 **/
static void pc_bonus_addeff(struct s_addeffect* effect, int pmax, enum sc_type sc, short rate, short arrow_rate, unsigned char flag, unsigned int duration)
{
	uint16 i;

	if (!(flag&(ATF_SHORT|ATF_LONG)))
		flag |= ATF_SHORT|ATF_LONG; //Default range: both
	if (!(flag&(ATF_TARGET|ATF_SELF)))
		flag |= ATF_TARGET; //Default target: enemy.
	if (!(flag&(ATF_WEAPON|ATF_MAGIC|ATF_MISC)))
		flag |= ATF_WEAPON; //Default type: weapon.

	if (!duration)
		duration =(unsigned int) skill_get_time2(status_sc2skill(sc),7);

	for (i = 0; i < pmax && effect[i].flag; i++) {
		if (effect[i].sc == sc && effect[i].flag == flag) {
			effect[i].rate += rate;
			effect[i].arrow_rate += arrow_rate;
			effect[i].duration = umax(effect[i].duration, duration);
			return;
		}
	}
	if (i == pmax) {
		ShowWarning("pc_bonus_addeff: Reached max (%d) number of add effects per character!\n", pmax);
		return;
	}
	effect[i].sc = sc;
	effect[i].rate = rate;
	effect[i].arrow_rate = arrow_rate;
	effect[i].flag = flag;
	effect[i].duration = duration;
}

/**
 * Add inflict effect bonus for player while attacking using skill
 * @param effect Effect array
 * @param pmax Max array
 * @param sc SC/Effect type
 * @param rate Success chance
 * @param flag Target flag
 * @param duration Duration. If 0 use default duration lookup for associated skill with level 7
 **/
static void pc_bonus_addeff_onskill(struct s_addeffectonskill* effect, int pmax, enum sc_type sc, short rate, short skill_id, unsigned char target, unsigned int duration)
{
	uint8 i;

	if (!duration)
		duration =(unsigned int) skill_get_time2(status_sc2skill(sc),7);

	for( i = 0; i < pmax && effect[i].skill_id; i++ ) {
		if( effect[i].sc == sc && effect[i].skill_id == skill_id && effect[i].target == target ) {
			effect[i].rate += rate;
			effect[i].duration = umax(effect[i].duration, duration);
			return;
		}
	}
	if( i == pmax ) {
		ShowWarning("pc_bonus_addeff_onskill: Reached max (%d) number of add effects on skill per character!\n", pmax);
		return;
	}
	effect[i].sc = sc;
	effect[i].rate = rate;
	effect[i].skill_id = skill_id;
	effect[i].target = target;
	effect[i].duration = duration;
}

/** Adjust/add drop rate modifier for player
* @param drop: Player's sd->add_drop (struct s_add_drop)
* @param max: Max bonus can be received
* @param nameid: item id that will be dropped
* @param group: group id
* @param class_: target class
* @param race: target race. if < 0, means monster_id
* @param rate: rate value: 1 ~ 10000. If < 0, it will be multiplied with mob level/10
*/
static void pc_bonus_item_drop(struct s_add_drop *drop, const short max, unsigned short nameid, uint16 group, int class_, short race, int rate)
{
	uint8 i;

	if (!nameid && !group) {
		ShowWarning("pc_bonus_item_drop: No Item ID nor Item Group ID specified.\n");
		return;
	}
	if (nameid && !itemdb_exists(nameid)) {
		ShowWarning("pc_bonus_item_drop: Invalid item id %hu\n",nameid);
		return;
	}
	if (group && !itemdb_group_exists(group)) {
		ShowWarning("pc_bonus_item_drop: Invalid Item Group %hu\n",group);
		return;
	}

	//Apply config rate adjustment settings.
	if (rate >= 0) { //Absolute drop.
		if (battle_config.item_rate_adddrop != 100)
			rate = rate*battle_config.item_rate_adddrop/100;
		if (rate < battle_config.item_drop_adddrop_min)
			rate = battle_config.item_drop_adddrop_min;
		else if (rate > battle_config.item_drop_adddrop_max)
			rate = battle_config.item_drop_adddrop_max;
	} else { //Relative drop, max/min limits are applied at drop time.
		if (battle_config.item_rate_adddrop != 100)
			rate = rate*battle_config.item_rate_adddrop/100;
		if (rate > -1)
			rate = -1;
	}

	//Find match entry, and adjust the rate only
	for (i = 0; i < max; i++) {
		if (!&drop[i] || (!drop[i].nameid && !drop[i].group))
			continue;
		if (drop[i].nameid == nameid &&
			drop[i].group == group &&
			drop[i].race == race &&
			drop[i].class_ == class_
			)
		{
			//Adjust the rate if it has same classification
			if ((rate < 0  && drop[i].rate < 0) ||
				(rate > 0  && drop[i].rate > 0))
			{
				drop[i].rate += rate;
				return;
			}
		}
	}
	ARR_FIND(0,max,i,!&drop[i] || (drop[i].nameid == 0 && drop[i].group == 0));
	if (i >= max) {
		ShowWarning("pc_bonus_item_drop: Reached max (%d) number of added drops per character! (nameid:%hu group:%d class_:%d race:%d rate:%d)\n",max,nameid,group,class_,race,rate);
		return;
	}
	drop[i].nameid = nameid;
	drop[i].group = group;
	drop[i].race = race;
	drop[i].class_ = class_;
	drop[i].rate = rate;
}

bool pc_addautobonus(struct s_autobonus *bonus,char max,const char *script,short rate,unsigned int dur,short flag,const char *other_script,unsigned int pos,bool onskill)
{
	int i;

	ARR_FIND(0, max, i, bonus[i].rate == 0);
	if( i == max )
	{
		ShowWarning("pc_addautobonus: Reached max (%d) number of autobonus per character!\n", max);
		return false;
	}

	if( !onskill )
	{
		if( !(flag&BF_RANGEMASK) )
			flag|=BF_SHORT|BF_LONG; //No range defined? Use both.
		if( !(flag&BF_WEAPONMASK) )
			flag|=BF_WEAPON; //No attack type defined? Use weapon.
		if( !(flag&BF_SKILLMASK) )
		{
			if( flag&(BF_MAGIC|BF_MISC) )
				flag|=BF_SKILL; //These two would never trigger without BF_SKILL
			if( flag&BF_WEAPON )
				flag|=BF_NORMAL|BF_SKILL;
		}
	}

	bonus[i].rate = rate;
	bonus[i].duration = dur;
	bonus[i].active = INVALID_TIMER;
	bonus[i].atk_type = flag;
	bonus[i].pos = pos;
	bonus[i].bonus_script = aStrdup(script);
	bonus[i].other_script = other_script?aStrdup(other_script):NULL;
	return true;
}

void pc_delautobonus(struct map_session_data* sd, struct s_autobonus *autobonus,char max,bool restore)
{
	int i;
	if (!sd)
		return;

	for( i = 0; i < max; i++ )
	{
		if( autobonus[i].active != INVALID_TIMER )
		{
			if( restore && (sd->state.autobonus&autobonus[i].pos) == autobonus[i].pos)
			{
				if( autobonus[i].bonus_script )
				{
					int j;
					unsigned int equip_pos_idx = 0;
					//Create a list of all equipped positions to see if all items needed for the autobonus are still present [Playtester]
					for(j = 0; j < EQI_MAX; j++) {
						if(sd->equip_index[j] >= 0)
							equip_pos_idx |= sd->inventory.u.items_inventory[sd->equip_index[j]].equip;
					}
					if((equip_pos_idx&autobonus[i].pos) == autobonus[i].pos)
						script_run_autobonus(autobonus[i].bonus_script,sd,autobonus[i].pos);
				}
				continue;
			}
			else
			{ // Logout / Unequipped an item with an activated bonus
				delete_timer(autobonus[i].active,pc_endautobonus);
				autobonus[i].active = INVALID_TIMER;
			}
		}

		if( autobonus[i].bonus_script ) aFree(autobonus[i].bonus_script);
		if( autobonus[i].other_script ) aFree(autobonus[i].other_script);
		autobonus[i].bonus_script = autobonus[i].other_script = NULL;
		autobonus[i].rate = autobonus[i].atk_type = autobonus[i].duration = autobonus[i].pos = 0;
		autobonus[i].active = INVALID_TIMER;
	}
}

void pc_exeautobonus(struct map_session_data *sd,struct s_autobonus *autobonus)
{
	if (!sd || !autobonus)
		return;

	if( autobonus->other_script )
	{
		int j;
		unsigned int equip_pos_idx = 0;
		//Create a list of all equipped positions to see if all items needed for the autobonus are still present [Playtester]
		for(j = 0; j < EQI_MAX; j++) {
			if(sd->equip_index[j] >= 0)
				equip_pos_idx |= sd->inventory.u.items_inventory[sd->equip_index[j]].equip;
		}
		if((equip_pos_idx&autobonus->pos) == autobonus->pos)
			script_run_autobonus(autobonus->other_script,sd,autobonus->pos);
	}

	autobonus->active = add_timer(gettick()+autobonus->duration, pc_endautobonus, sd->bl.id, (intptr_t)autobonus);
	sd->state.autobonus |= autobonus->pos;
	status_calc_pc(sd,SCO_FORCE);
}

int pc_endautobonus(int tid, unsigned int tick, int id, intptr_t data)
{
	struct map_session_data *sd = map_id2sd(id);
	struct s_autobonus *autobonus = (struct s_autobonus *)data;

	nullpo_ret(sd);
	nullpo_ret(autobonus);

	autobonus->active = INVALID_TIMER;
	sd->state.autobonus &= ~autobonus->pos;
	status_calc_pc(sd,SCO_FORCE);
	return 0;
}

static void pc_bonus_addele(struct map_session_data* sd, unsigned char ele, short rate, short flag)
{
	uint8 i;
	struct weapon_data* wd;

	wd = (sd->state.lr_flag ? &sd->left_weapon : &sd->right_weapon);

	ARR_FIND(0, MAX_PC_BONUS, i, wd->addele2[i].rate == 0);

	if (i == MAX_PC_BONUS)
	{
		ShowWarning("pc_bonus_addele: Reached max (%d) possible bonuses for this player.\n", MAX_PC_BONUS);
		return;
	}

	if (!(flag&BF_RANGEMASK))
		flag |= BF_SHORT|BF_LONG;
	if (!(flag&BF_WEAPONMASK))
		flag |= BF_WEAPON;
	if (!(flag&BF_SKILLMASK))
	{
		if (flag&(BF_MAGIC|BF_MISC))
			flag |= BF_SKILL;
		if (flag&BF_WEAPON)
			flag |= BF_NORMAL|BF_SKILL;
	}

	wd->addele2[i].ele = ele;
	wd->addele2[i].rate = rate;
	wd->addele2[i].flag = flag;
}

static void pc_bonus_subele(struct map_session_data* sd, unsigned char ele, short rate, short flag)
{
	uint8 i;

	ARR_FIND(0, MAX_PC_BONUS, i, sd->subele2[i].rate == 0);

	if (i == MAX_PC_BONUS)
	{
		ShowWarning("pc_bonus_subele: Reached max (%d) possible bonuses for this player.\n", MAX_PC_BONUS);
		return;
	}

	if (!(flag&BF_RANGEMASK))
		flag |= BF_SHORT|BF_LONG;
	if (!(flag&BF_WEAPONMASK))
		flag |= BF_WEAPON;
	if (!(flag&BF_SKILLMASK))
	{
		if (flag&(BF_MAGIC|BF_MISC))
			flag |= BF_SKILL;
		if (flag&BF_WEAPON)
			flag |= BF_NORMAL|BF_SKILL;
	}

	sd->subele2[i].ele = ele;
	sd->subele2[i].rate = rate;
	sd->subele2[i].flag = flag;
}

/** Add item group heal rate bonus to player
* @param sd Player
* @param group_id Item Group ID
* @param rate
* @author Cydh
*/
void pc_itemgrouphealrate(struct map_session_data *sd, uint16 group_id, short rate) {
	struct s_pc_itemgrouphealrate *entry;
	uint8 i;

	for (i = 0; i < sd->itemgrouphealrate_count; i++) {
		if (sd->itemgrouphealrate[i]->group_id == group_id)
			break;
	}

	if (i != sd->itemgrouphealrate_count) {
		sd->itemgrouphealrate[i]->rate += rate;
		return;
	}

	if (i >= UINT8_MAX) {
		ShowError("pc_itemgrouphealrate_add: Reached max (%d) possible bonuses for this player %d\n", UINT8_MAX);
		return;
	}

	entry = ers_alloc(pc_itemgrouphealrate_ers, struct s_pc_itemgrouphealrate);
	entry->group_id = group_id;
	entry->rate = rate;

	RECREATE(sd->itemgrouphealrate, struct s_pc_itemgrouphealrate *, sd->itemgrouphealrate_count+1);
	sd->itemgrouphealrate[sd->itemgrouphealrate_count++] = entry;
}

/** Clear item group heal rate from player
* @param sd Player
* @author Cydh
*/
void pc_itemgrouphealrate_clear(struct map_session_data *sd) {
	if (!sd || !sd->itemgrouphealrate_count)
		return;
	else {
		uint8 i;
		for( i = 0; i < sd->itemgrouphealrate_count; i++ )
			ers_free(pc_itemgrouphealrate_ers, sd->itemgrouphealrate[i]);
		sd->itemgrouphealrate_count = 0;
		aFree(sd->itemgrouphealrate);
		sd->itemgrouphealrate = NULL;
	}
}

/*==========================================
 * Add a bonus(type) to player sd
 * format: bonus bBonusName,val;
 * @param sd
 * @param type Bonus type used by bBonusName
 * @param val Value that usually for rate or fixed value
 *------------------------------------------*/
void pc_bonus(struct map_session_data *sd,int type,int val)
{
	struct status_data *status;
	int bonus;
	nullpo_retv(sd);

	status = &sd->base_status;

	switch(type){
		case SP_STR:
		case SP_AGI:
		case SP_VIT:
		case SP_INT:
		case SP_DEX:
		case SP_LUK:
			if(sd->state.lr_flag != 2)
				sd->param_bonus[type-SP_STR]+=val;
			break;
		case SP_ATK1:
			if(!sd->state.lr_flag) {
				bonus = status->rhw.atk + val;
				status->rhw.atk = cap_value(bonus, 0, USHRT_MAX);
			}
			else if(sd->state.lr_flag == 1) {
				bonus = status->lhw.atk + val;
				status->lhw.atk =  cap_value(bonus, 0, USHRT_MAX);
			}
			break;
		case SP_ATK2:
			if(!sd->state.lr_flag) {
				bonus = status->rhw.atk2 + val;
				status->rhw.atk2 = cap_value(bonus, 0, USHRT_MAX);
			}
			else if(sd->state.lr_flag == 1) {
				bonus = status->lhw.atk2 + val;
				status->lhw.atk2 =  cap_value(bonus, 0, USHRT_MAX);
			}
			break;
		case SP_BASE_ATK:
			if(sd->state.lr_flag != 2) {
#ifdef RENEWAL
				sd->bonus.eatk += val;
#else
				bonus = status->batk + val;
				status->batk = cap_value(bonus, 0, USHRT_MAX);
#endif
			}
			break;
		case SP_DEF1:
			if(sd->state.lr_flag != 2) {
				bonus = status->def + val;
#ifdef RENEWAL
				status->def = cap_value(bonus, SHRT_MIN, SHRT_MAX);
#else
				status->def = cap_value(bonus, CHAR_MIN, CHAR_MAX);
#endif
			}
			break;
		case SP_DEF2:
			if(sd->state.lr_flag != 2) {
				bonus = status->def2 + val;
				status->def2 = cap_value(bonus, SHRT_MIN, SHRT_MAX);
			}
			break;
		case SP_MDEF1:
			if(sd->state.lr_flag != 2) {
				bonus = status->mdef + val;
#ifdef RENEWAL
				status->mdef = cap_value(bonus, SHRT_MIN, SHRT_MAX);
#else
				status->mdef = cap_value(bonus, CHAR_MIN, CHAR_MAX);
#endif
				if( sd->state.lr_flag == 3 ) {//Shield, used for royal guard
					sd->bonus.shieldmdef += bonus;
				}
			}
			break;
		case SP_MDEF2:
			if(sd->state.lr_flag != 2) {
				bonus = status->mdef2 + val;
				status->mdef2 = cap_value(bonus, SHRT_MIN, SHRT_MAX);
			}
			break;
		case SP_HIT:
			if(sd->state.lr_flag != 2) {
				bonus = status->hit + val;
				status->hit = cap_value(bonus, SHRT_MIN, SHRT_MAX);
			} else
				sd->bonus.arrow_hit+=val;
			break;
		case SP_FLEE1:
			if(sd->state.lr_flag != 2) {
				bonus = status->flee + val;
				status->flee = cap_value(bonus, SHRT_MIN, SHRT_MAX);
			}
			break;
		case SP_FLEE2:
			if(sd->state.lr_flag != 2) {
				bonus = status->flee2 + val*10;
				status->flee2 = cap_value(bonus, SHRT_MIN, SHRT_MAX);
			}
			break;
		case SP_CRITICAL:
			if(sd->state.lr_flag != 2) {
				bonus = status->cri + val*10;
				status->cri = cap_value(bonus, SHRT_MIN, SHRT_MAX);
			} else
				sd->bonus.arrow_cri += val*10;
			break;
		case SP_ATKELE:
			PC_BONUS_CHK_ELEMENT(val,SP_ATKELE);
			switch (sd->state.lr_flag)
			{
			case 2:
				switch (sd->status.weapon) {
					case W_BOW:
					case W_REVOLVER:
					case W_RIFLE:
					case W_GATLING:
					case W_SHOTGUN:
					case W_GRENADE:
						//Become weapon element.
						status->rhw.ele=val;
						break;
					default: //Become arrow element.
						sd->bonus.arrow_ele=val;
						break;
				}
				break;
			case 1:
				status->lhw.ele=val;
				break;
			default:
				status->rhw.ele=val;
				break;
			}
			break;
		case SP_DEFELE:
			PC_BONUS_CHK_ELEMENT(val,SP_DEFELE);
			if(sd->state.lr_flag != 2)
				status->def_ele=val;
			break;
		case SP_MAXHP:
			if(sd->state.lr_flag == 2)
				break;
			sd->bonus.hp += val;
			break;
		case SP_MAXSP:
			if(sd->state.lr_flag == 2)
				break;
			sd->bonus.sp += val;
			break;
		case SP_MAXHPRATE:
			if(sd->state.lr_flag != 2)
				sd->hprate+=val;
			break;
		case SP_MAXSPRATE:
			if(sd->state.lr_flag != 2)
				sd->sprate+=val;
			break;
		case SP_SPRATE:
			if(sd->state.lr_flag != 2)
				sd->dsprate+=val;
			break;
		case SP_ATTACKRANGE:
			switch (sd->state.lr_flag) {
			case 2:
				switch (sd->status.weapon) {
					case W_BOW:
					case W_REVOLVER:
					case W_RIFLE:
					case W_GATLING:
					case W_SHOTGUN:
					case W_GRENADE:
						status->rhw.range += val;
				}
				break;
			case 1:
				status->lhw.range += val;
				break;
			default:
				status->rhw.range += val;
				break;
			}
			break;
		case SP_SPEED_RATE:	//Non stackable increase
			if(sd->state.lr_flag != 2)
				sd->bonus.speed_rate = min(sd->bonus.speed_rate, -val);
			break;
		case SP_SPEED_ADDRATE:	//Stackable increase
			if(sd->state.lr_flag != 2)
				sd->bonus.speed_add_rate -= val;
			break;
		case SP_ASPD:	//Raw increase
			if(sd->state.lr_flag != 2)
				sd->bonus.aspd_add -= 10*val;
			break;
		case SP_ASPD_RATE:	//Stackable increase - Made it linear as per rodatazone
			if(sd->state.lr_flag != 2)
#ifndef RENEWAL_ASPD
				status->aspd_rate -= 10*val;
#else
				status->aspd_rate2 += val;
#endif
			break;
		case SP_HP_RECOV_RATE:
			if(sd->state.lr_flag != 2)
				sd->hprecov_rate += val;
			break;
		case SP_SP_RECOV_RATE:
			if(sd->state.lr_flag != 2)
				sd->sprecov_rate += val;
			break;
		case SP_CRITICAL_DEF:
			if(sd->state.lr_flag != 2)
				sd->bonus.critical_def += val;
			break;
		case SP_NEAR_ATK_DEF:
			if(sd->state.lr_flag != 2)
				sd->bonus.near_attack_def_rate += val;
			break;
		case SP_LONG_ATK_DEF:
			if(sd->state.lr_flag != 2)
				sd->bonus.long_attack_def_rate += val;
			break;
		case SP_DOUBLE_RATE:
			if(sd->state.lr_flag == 0 && sd->bonus.double_rate < val)
				sd->bonus.double_rate = val;
			break;
		case SP_DOUBLE_ADD_RATE:
			if(sd->state.lr_flag == 0)
				sd->bonus.double_add_rate += val;
			break;
		case SP_MATK_RATE:
			if(sd->state.lr_flag != 2)
				sd->matk_rate += val;
			break;
		case SP_IGNORE_DEF_ELE:
			PC_BONUS_CHK_ELEMENT(val,SP_IGNORE_DEF_ELE);
			if(!sd->state.lr_flag)
				sd->right_weapon.ignore_def_ele |= 1<<val;
			else if(sd->state.lr_flag == 1)
				sd->left_weapon.ignore_def_ele |= 1<<val;
			break;
		case SP_IGNORE_DEF_RACE:
			PC_BONUS_CHK_RACE(val,SP_IGNORE_DEF_RACE);
			if(!sd->state.lr_flag)
				sd->right_weapon.ignore_def_race |= 1<<val;
			else if(sd->state.lr_flag == 1)
				sd->left_weapon.ignore_def_race |= 1<<val;
			break;
		case SP_IGNORE_DEF_CLASS:
			PC_BONUS_CHK_CLASS(val,SP_IGNORE_DEF_CLASS);
			if(!sd->state.lr_flag)
				sd->right_weapon.ignore_def_class |= 1<<val;
			else if(sd->state.lr_flag == 1)
				sd->left_weapon.ignore_def_class |= 1<<val;
			break;
		case SP_ATK_RATE:
			if(sd->state.lr_flag != 2)
				sd->bonus.atk_rate += val;
			break;
		case SP_MAGIC_ATK_DEF:
			if(sd->state.lr_flag != 2)
				sd->bonus.magic_def_rate += val;
			break;
		case SP_MISC_ATK_DEF:
			if(sd->state.lr_flag != 2)
				sd->bonus.misc_def_rate += val;
			break;
		case SP_IGNORE_MDEF_ELE:
			PC_BONUS_CHK_ELEMENT(val,SP_IGNORE_MDEF_ELE);
			if(sd->state.lr_flag != 2)
				sd->bonus.ignore_mdef_ele |= 1<<val;
			break;
		case SP_IGNORE_MDEF_RACE:
			PC_BONUS_CHK_RACE(val,SP_IGNORE_MDEF_RACE);
			if(sd->state.lr_flag != 2)
				sd->bonus.ignore_mdef_race |= 1<<val;
			break;
		case SP_PERFECT_HIT_RATE:
			if(sd->state.lr_flag != 2 && sd->bonus.perfect_hit < val)
				sd->bonus.perfect_hit = val;
			break;
		case SP_PERFECT_HIT_ADD_RATE:
			if(sd->state.lr_flag != 2)
				sd->bonus.perfect_hit_add += val;
			break;
		case SP_CRITICAL_RATE:
			if(sd->state.lr_flag != 2)
				sd->critical_rate+=val;
			break;
		case SP_DEF_RATIO_ATK_ELE:
			PC_BONUS_CHK_ELEMENT(val,SP_DEF_RATIO_ATK_ELE);
			if(!sd->state.lr_flag)
				sd->right_weapon.def_ratio_atk_ele |= 1<<val;
			else if(sd->state.lr_flag == 1)
				sd->left_weapon.def_ratio_atk_ele |= 1<<val;
			break;
		case SP_DEF_RATIO_ATK_RACE:
			PC_BONUS_CHK_RACE(val,SP_DEF_RATIO_ATK_RACE);
			if(!sd->state.lr_flag)
				sd->right_weapon.def_ratio_atk_race |= 1<<val;
			else if(sd->state.lr_flag == 1)
				sd->left_weapon.def_ratio_atk_race |= 1<<val;
			break;
		case SP_DEF_RATIO_ATK_CLASS:
			PC_BONUS_CHK_CLASS(val,SP_DEF_RATIO_ATK_CLASS);
			if(!sd->state.lr_flag)
				sd->right_weapon.def_ratio_atk_class |= 1<<val;
			else if(sd->state.lr_flag == 1)
				sd->left_weapon.def_ratio_atk_class |= 1<<val;
			break;
		case SP_HIT_RATE:
			if(sd->state.lr_flag != 2)
				sd->hit_rate += val;
			break;
		case SP_FLEE_RATE:
			if(sd->state.lr_flag != 2)
				sd->flee_rate += val;
			break;
		case SP_FLEE2_RATE:
			if(sd->state.lr_flag != 2)
				sd->flee2_rate += val;
			break;
		case SP_DEF_RATE:
			if(sd->state.lr_flag != 2)
				sd->def_rate += val;
			break;
		case SP_DEF2_RATE:
			if(sd->state.lr_flag != 2)
				sd->def2_rate += val;
			break;
		case SP_MDEF_RATE:
			if(sd->state.lr_flag != 2)
				sd->mdef_rate += val;
			break;
		case SP_MDEF2_RATE:
			if(sd->state.lr_flag != 2)
				sd->mdef2_rate += val;
			break;
		case SP_RESTART_FULL_RECOVER:
			if(sd->state.lr_flag != 2)
				sd->special_state.restart_full_recover = 1;
			break;
		case SP_NO_CASTCANCEL:
			if(sd->state.lr_flag != 2)
				sd->special_state.no_castcancel = 1;
			break;
		case SP_NO_CASTCANCEL2:
			if(sd->state.lr_flag != 2)
				sd->special_state.no_castcancel2 = 1;
			break;
		case SP_NO_SIZEFIX:
			if(sd->state.lr_flag != 2)
				sd->special_state.no_sizefix = 1;
			break;
		case SP_NO_MAGIC_DAMAGE:
			if(sd->state.lr_flag == 2)
				break;
			val+= sd->special_state.no_magic_damage;
			sd->special_state.no_magic_damage = cap_value(val,0,100);
			break;
		case SP_NO_WEAPON_DAMAGE:
			if(sd->state.lr_flag == 2)
				break;
			val+= sd->special_state.no_weapon_damage;
			sd->special_state.no_weapon_damage = cap_value(val,0,100);
			break;
		case SP_NO_MISC_DAMAGE:
			if(sd->state.lr_flag == 2)
				break;
			val+= sd->special_state.no_misc_damage;
			sd->special_state.no_misc_damage = cap_value(val,0,100);
			break;
		case SP_NO_GEMSTONE:
			if(sd->state.lr_flag != 2 && sd->special_state.no_gemstone != 2)
				sd->special_state.no_gemstone = 1;
			break;
		case SP_INTRAVISION: // Maya Purple Card effect allowing to see Hiding/Cloaking people [DracoRPG]
			if(sd->state.lr_flag != 2) {
				sd->special_state.intravision = 1;
				clif_status_load(&sd->bl, SI_INTRAVISION, 1);
			}
			break;
		case SP_NO_KNOCKBACK:
			if(sd->state.lr_flag != 2)
				sd->special_state.no_knockback = 1;
			break;
		case SP_SPLASH_RANGE:
			if(sd->bonus.splash_range < val)
				sd->bonus.splash_range = val;
			break;
		case SP_SPLASH_ADD_RANGE:
			sd->bonus.splash_add_range += val;
			break;
		case SP_SHORT_WEAPON_DAMAGE_RETURN:
			if(sd->state.lr_flag != 2)
				sd->bonus.short_weapon_damage_return += val;
			break;
		case SP_LONG_WEAPON_DAMAGE_RETURN:
			if(sd->state.lr_flag != 2)
				sd->bonus.long_weapon_damage_return += val;
			break;
		case SP_MAGIC_DAMAGE_RETURN: //AppleGirl Was Here
			if(sd->state.lr_flag != 2)
				sd->bonus.magic_damage_return += val;
			break;
		case SP_ALL_STATS:	// [Valaris]
			if(sd->state.lr_flag!=2) {
				sd->param_bonus[SP_STR-SP_STR]+=val;
				sd->param_bonus[SP_AGI-SP_STR]+=val;
				sd->param_bonus[SP_VIT-SP_STR]+=val;
				sd->param_bonus[SP_INT-SP_STR]+=val;
				sd->param_bonus[SP_DEX-SP_STR]+=val;
				sd->param_bonus[SP_LUK-SP_STR]+=val;
			}
			break;
		case SP_AGI_VIT:	// [Valaris]
			if(sd->state.lr_flag!=2) {
				sd->param_bonus[SP_AGI-SP_STR]+=val;
				sd->param_bonus[SP_VIT-SP_STR]+=val;
			}
			break;
		case SP_AGI_DEX_STR:	// [Valaris]
			if(sd->state.lr_flag!=2) {
				sd->param_bonus[SP_AGI-SP_STR]+=val;
				sd->param_bonus[SP_DEX-SP_STR]+=val;
				sd->param_bonus[SP_STR-SP_STR]+=val;
			}
			break;
		case SP_PERFECT_HIDE: // [Valaris]
			if(sd->state.lr_flag!=2)
				sd->special_state.perfect_hiding=1;
			break;
		case SP_UNBREAKABLE:
			if(sd->state.lr_flag!=2)
				sd->bonus.unbreakable += val;
			break;
		case SP_UNBREAKABLE_WEAPON:
			if(sd->state.lr_flag != 2)
				sd->bonus.unbreakable_equip |= EQP_WEAPON;
			break;
		case SP_UNBREAKABLE_ARMOR:
			if(sd->state.lr_flag != 2)
				sd->bonus.unbreakable_equip |= EQP_ARMOR;
			break;
		case SP_UNBREAKABLE_HELM:
			if(sd->state.lr_flag != 2)
				sd->bonus.unbreakable_equip |= EQP_HELM;
			break;
		case SP_UNBREAKABLE_SHIELD:
			if(sd->state.lr_flag != 2)
				sd->bonus.unbreakable_equip |= EQP_SHIELD;
			break;
		case SP_UNBREAKABLE_GARMENT:
			if(sd->state.lr_flag != 2)
				sd->bonus.unbreakable_equip |= EQP_GARMENT;
			break;
		case SP_UNBREAKABLE_SHOES:
			if(sd->state.lr_flag != 2)
				sd->bonus.unbreakable_equip |= EQP_SHOES;
			break;
		case SP_CLASSCHANGE: // [Valaris]
			if(sd->state.lr_flag !=2)
				sd->bonus.classchange=val;
			break;
		case SP_LONG_ATK_RATE:
			if(sd->state.lr_flag != 2)	//[Lupus] it should stack, too. As any other cards rate bonuses
				sd->bonus.long_attack_atk_rate+=val;
			break;
		case SP_BREAK_WEAPON_RATE:
			if(sd->state.lr_flag != 2)
				sd->bonus.break_weapon_rate+=val;
			break;
		case SP_BREAK_ARMOR_RATE:
			if(sd->state.lr_flag != 2)
				sd->bonus.break_armor_rate+=val;
			break;
		case SP_ADD_STEAL_RATE:
			if(sd->state.lr_flag != 2)
				sd->bonus.add_steal_rate+=val;
			break;
		case SP_DELAYRATE:
			if(sd->state.lr_flag != 2)
				sd->delayrate+=val;
			break;
		case SP_CRIT_ATK_RATE:
			if(sd->state.lr_flag != 2)
				sd->bonus.crit_atk_rate += val;
			break;
		case SP_NO_REGEN:
			if(sd->state.lr_flag != 2)
				sd->regen.state.block|=val;
			break;
		case SP_UNSTRIPABLE_WEAPON:
			if(sd->state.lr_flag != 2)
				sd->bonus.unstripable_equip |= EQP_WEAPON;
			break;
		case SP_UNSTRIPABLE:
		case SP_UNSTRIPABLE_ARMOR:
			if(sd->state.lr_flag != 2)
				sd->bonus.unstripable_equip |= EQP_ARMOR;
			break;
		case SP_UNSTRIPABLE_HELM:
			if(sd->state.lr_flag != 2)
				sd->bonus.unstripable_equip |= EQP_HELM;
			break;
		case SP_UNSTRIPABLE_SHIELD:
			if(sd->state.lr_flag != 2)
				sd->bonus.unstripable_equip |= EQP_SHIELD;
			break;
		case SP_HP_DRAIN_VALUE: // bonus bHPDrainValue,n;
			if(!sd->state.lr_flag) {
				sd->right_weapon.hp_drain_class[CLASS_NORMAL] += val;
				sd->right_weapon.hp_drain_class[CLASS_BOSS] += val;
			} else if(sd->state.lr_flag == 1) {
				sd->left_weapon.hp_drain_class[CLASS_NORMAL] += val;
				sd->left_weapon.hp_drain_class[CLASS_BOSS] += val;
			}
			break;
		case SP_SP_DRAIN_VALUE: // bonus bSPDrainValue,n;
			if(!sd->state.lr_flag) {
				sd->right_weapon.sp_drain_class[CLASS_NORMAL] += val;
				sd->right_weapon.sp_drain_class[CLASS_BOSS] += val;
			} else if(sd->state.lr_flag == 1) {
				sd->left_weapon.sp_drain_class[CLASS_NORMAL] += val;
				sd->left_weapon.sp_drain_class[CLASS_BOSS] += val;
			}
			break;
		case SP_SP_GAIN_VALUE:
			if(!sd->state.lr_flag)
				sd->bonus.sp_gain_value += val;
			break;
		case SP_HP_GAIN_VALUE:
			if(!sd->state.lr_flag)
				sd->bonus.hp_gain_value += val;
			break;
		case SP_MAGIC_SP_GAIN_VALUE:
			if(!sd->state.lr_flag)
				sd->bonus.magic_sp_gain_value += val;
			break;
		case SP_MAGIC_HP_GAIN_VALUE:
			if(!sd->state.lr_flag)
				sd->bonus.magic_hp_gain_value += val;
			break;
		case SP_ADD_HEAL_RATE:
			if(sd->state.lr_flag != 2)
				sd->bonus.add_heal_rate += val;
			break;
		case SP_ADD_HEAL2_RATE:
			if(sd->state.lr_flag != 2)
				sd->bonus.add_heal2_rate += val;
			break;
		case SP_ADD_ITEM_HEAL_RATE:
			if(sd->state.lr_flag != 2)
				sd->bonus.itemhealrate2 += val;
			break;
		case SP_EMATK:
			if(sd->state.lr_flag != 2)
				sd->bonus.ematk += val;
			break;
#ifdef RENEWAL_CAST
		case SP_FIXCASTRATE:
			if(sd->state.lr_flag != 2)
				sd->bonus.fixcastrate = min(sd->bonus.fixcastrate,val);
			break;
		case SP_ADD_FIXEDCAST:
			if(sd->state.lr_flag != 2)
				sd->bonus.add_fixcast += val;
			break;
		case SP_CASTRATE:
		case SP_VARCASTRATE:
			if(sd->state.lr_flag != 2)
				sd->bonus.varcastrate -= val;
			break;
		case SP_ADD_VARIABLECAST:
			if(sd->state.lr_flag != 2)
				sd->bonus.add_varcast += val;
			break;
#else
		case SP_ADD_FIXEDCAST:
		case SP_FIXCASTRATE:
		case SP_ADD_VARIABLECAST:
			//ShowWarning("pc_bonus: non-RENEWAL_CAST doesn't support this bonus %d.\n", type);
			break;
		case SP_VARCASTRATE:
		case SP_CASTRATE:
			if(sd->state.lr_flag != 2)
				sd->castrate += val;
			break;
#endif
		case SP_ADDMAXWEIGHT:
			if (sd->state.lr_flag != 2)
				sd->max_weight += val;
			break;
		case SP_ABSORB_DMG_MAXHP: // bonus bAbsorbDmgMaxHP,n;
			sd->bonus.absorb_dmg_maxhp = max(sd->bonus.absorb_dmg_maxhp, val);
			break;
		case SP_CRITICAL_RANGEATK: // bonus bCriticalLong,n;
			if (sd->state.lr_flag != 2)
				sd->bonus.critical_rangeatk += val*10;
			else
				sd->bonus.arrow_cri += val*10;
			break;
		case SP_WEAPON_ATK_RATE:
			if (sd->state.lr_flag != 2)
				sd->bonus.weapon_atk_rate += val;
			break;
		case SP_WEAPON_MATK_RATE:
			if (sd->state.lr_flag != 2)
				sd->bonus.weapon_matk_rate += val;
			break;
		case SP_NO_MADO_FUEL:
			if (sd->state.lr_flag != 2)
				sd->special_state.no_mado_fuel = 1;
			break;
		default:
			if (running_npc_stat_calc_event) {
				ShowWarning("pc_bonus: unknown bonus type %d %d in OnPCStatCalcEvent!\n", type, val);
			}
			else if (current_equip_combo_pos > 0) {
				ShowWarning("pc_bonus: unknown bonus type %d %d in a combo with item #%d\n", type, val, sd->inventory_data[pc_checkequip( sd, current_equip_combo_pos )]->nameid);
			}
			else {
				ShowWarning("pc_bonus: unknown bonus type %d %d in item #%d\n", type, val, current_equip_card_id ? current_equip_card_id : sd->inventory_data[current_equip_item_index]->nameid);
			}
			break;
	}
}

/*==========================================
 * Player bonus (type) with args type2 and val, called trough bonus2 (npc)
 * format: bonus2 bBonusName,type2,val;
 * @param sd
 * @param type Bonus type used by bBonusName
 * @param type2
 * @param val Value that usually for rate or fixed value
 *------------------------------------------*/
void pc_bonus2(struct map_session_data *sd,int type,int type2,int val)
{
	int i;

	nullpo_retv(sd);

	switch(type){
	case SP_ADDELE: // bonus2 bAddEle,e,x;
		PC_BONUS_CHK_ELEMENT(type2,SP_ADDELE);
		if(!sd->state.lr_flag)
			sd->right_weapon.addele[type2]+=val;
		else if(sd->state.lr_flag == 1)
			sd->left_weapon.addele[type2]+=val;
		else if(sd->state.lr_flag == 2)
			sd->arrow_addele[type2]+=val;
		break;
	case SP_ADDRACE: // bonus2 bAddRace,r,x;
		PC_BONUS_CHK_RACE(type2,SP_ADDRACE);
		if(!sd->state.lr_flag)
			sd->right_weapon.addrace[type2]+=val;
		else if(sd->state.lr_flag == 1)
			sd->left_weapon.addrace[type2]+=val;
		else if(sd->state.lr_flag == 2)
			sd->arrow_addrace[type2]+=val;
		break;
	case SP_ADDCLASS: // bonus2 bAddClass,c,x;
		PC_BONUS_CHK_CLASS(type2,SP_ADDCLASS);
		if(!sd->state.lr_flag)
			sd->right_weapon.addclass[type2]+=val;
		else if(sd->state.lr_flag == 1)
			sd->left_weapon.addclass[type2]+=val;
		else if(sd->state.lr_flag == 2)
			sd->arrow_addclass[type2]+=val;
		break;
	case SP_ADDSIZE: // bonus2 bAddSize,s,x;
		PC_BONUS_CHK_SIZE(type2,SP_ADDSIZE);
		if(!sd->state.lr_flag)
			sd->right_weapon.addsize[type2]+=val;
		else if(sd->state.lr_flag == 1)
			sd->left_weapon.addsize[type2]+=val;
		else if(sd->state.lr_flag == 2)
			sd->arrow_addsize[type2]+=val;
		break;
	case SP_SUBELE: // bonus2 bSubEle,e,x;
		PC_BONUS_CHK_ELEMENT(type2,SP_SUBELE);
		if(sd->state.lr_flag != 2)
			sd->subele_script[type2] += val;
		break;
	case SP_SUBRACE: // bonus2 bSubRace,r,x;
		PC_BONUS_CHK_RACE(type2,SP_SUBRACE);
		if(sd->state.lr_flag != 2)
			sd->subrace[type2]+=val;
		break;
	case SP_SUBCLASS: // bonus2 bSubClass,c,x;
		PC_BONUS_CHK_CLASS(type2,SP_SUBCLASS);
		if(sd->state.lr_flag != 2)
			sd->subclass[type2]+=val;
		break;
	case SP_ADDEFF: // bonus2 bAddEff,eff,n;
		PC_BONUS_CHK_SC(type2,SP_ADDEFF);
		pc_bonus_addeff(sd->addeff, ARRAYLENGTH(sd->addeff), (sc_type)type2,
			sd->state.lr_flag != 2 ? val : 0, sd->state.lr_flag == 2 ? val : 0, 0, 0);
		break;
	case SP_ADDEFF2: // bonus2 bAddEff2,eff,n;
		PC_BONUS_CHK_SC(type2,SP_ADDEFF2);
		pc_bonus_addeff(sd->addeff, ARRAYLENGTH(sd->addeff), (sc_type)type2,
			sd->state.lr_flag != 2 ? val : 0, sd->state.lr_flag == 2 ? val : 0, ATF_SELF, 0);
		break;
	case SP_RESEFF: // bonus2 bResEff,eff,n;
		if (type2 < SC_COMMON_MIN || type2 > SC_COMMON_MAX) {
			ShowError("pc_bonus2: SP_RESEFF: %d is invalid effect.\n", type2);
			break;
		}
		if(sd->state.lr_flag == 2)
			break;
		i = sd->reseff[type2]+val;
		sd->reseff[type2]= cap_value(i, -10000, 10000);
		break;
	case SP_MAGIC_ADDELE: // bonus2 bMagicAddEle,e,x;
		PC_BONUS_CHK_ELEMENT(type2,SP_MAGIC_ADDELE);
		if(sd->state.lr_flag != 2)
			sd->magic_addele_script[type2] += val;
		break;
	case SP_MAGIC_ADDRACE: // bonus2 bMagicAddRace,r,x;
		PC_BONUS_CHK_RACE(type2,SP_MAGIC_ADDRACE);
		if(sd->state.lr_flag != 2)
			sd->magic_addrace[type2]+=val;
		break;
	case SP_MAGIC_ADDCLASS: // bonus2 bMagicAddClass,c,x;
		PC_BONUS_CHK_CLASS(type2,SP_MAGIC_ADDCLASS);
		if(sd->state.lr_flag != 2)
			sd->magic_addclass[type2]+=val;
		break;
	case SP_MAGIC_ADDSIZE: // bonus2 bMagicAddSize,s,x;
		PC_BONUS_CHK_SIZE(type2,SP_MAGIC_ADDSIZE);
		if(sd->state.lr_flag != 2)
			sd->magic_addsize[type2]+=val;
		break;
	case SP_MAGIC_ATK_ELE: // bonus2 bMagicAtkEle,e,x;
		PC_BONUS_CHK_ELEMENT(type2,SP_MAGIC_ATK_ELE);
		if(sd->state.lr_flag != 2)
			sd->magic_atk_ele[type2]+=val;
		break;
	case SP_ADD_DAMAGE_CLASS: // bonus2 bAddDamageClass,mid,x;
		switch (sd->state.lr_flag) {
			case 0: //Right hand
				ARR_FIND(0, ARRAYLENGTH(sd->right_weapon.add_dmg), i, sd->right_weapon.add_dmg[i].rate == 0 || sd->right_weapon.add_dmg[i].class_ == type2);
				if (i == ARRAYLENGTH(sd->right_weapon.add_dmg))
				{
					ShowError("pc_bonus2: SP_ADD_DAMAGE_CLASS: Reached max (%d) number of add Class dmg bonuses per character!\n", ARRAYLENGTH(sd->right_weapon.add_dmg));
					break;
				}
				sd->right_weapon.add_dmg[i].class_ = type2;
				sd->right_weapon.add_dmg[i].rate += val;
				if (!sd->right_weapon.add_dmg[i].rate) //Shift the rest of elements up.
					memmove(&sd->right_weapon.add_dmg[i], &sd->right_weapon.add_dmg[i+1], sizeof(sd->right_weapon.add_dmg) - (i+1)*sizeof(sd->right_weapon.add_dmg[0]));
				break;
			case 1: //Left hand
				ARR_FIND(0, ARRAYLENGTH(sd->left_weapon.add_dmg), i, sd->left_weapon.add_dmg[i].rate == 0 || sd->left_weapon.add_dmg[i].class_ == type2);
				if (i == ARRAYLENGTH(sd->left_weapon.add_dmg))
				{
					ShowError("pc_bonus2: SP_ADD_DAMAGE_CLASS: Reached max (%d) number of add Class dmg bonuses per character!\n", ARRAYLENGTH(sd->left_weapon.add_dmg));
					break;
				}
				sd->left_weapon.add_dmg[i].class_ = type2;
				sd->left_weapon.add_dmg[i].rate += val;
				if (!sd->left_weapon.add_dmg[i].rate) //Shift the rest of elements up.
					memmove(&sd->left_weapon.add_dmg[i], &sd->left_weapon.add_dmg[i+1], sizeof(sd->left_weapon.add_dmg) - (i+1)*sizeof(sd->left_weapon.add_dmg[0]));
				break;
			}
		break;
	case SP_ADD_MAGIC_DAMAGE_CLASS: // bonus2 bAddMagicDamageClass,mid,x;
		if(sd->state.lr_flag == 2)
			break;
		ARR_FIND(0, ARRAYLENGTH(sd->add_mdmg), i, sd->add_mdmg[i].rate == 0 || sd->add_mdmg[i].class_ == type2);
		if (i == ARRAYLENGTH(sd->add_mdmg))
		{
			ShowError("pc_bonus2: SP_ADD_MAGIC_DAMAGE_CLASS: Reached max (%d) number of add Class magic dmg bonuses per character!\n", ARRAYLENGTH(sd->add_mdmg));
			break;
		}
		sd->add_mdmg[i].class_ = type2;
		sd->add_mdmg[i].rate += val;
		if (!sd->add_mdmg[i].rate) //Shift the rest of elements up.
			memmove(&sd->add_mdmg[i], &sd->add_mdmg[i+1], sizeof(sd->add_mdmg) - (i+1)*sizeof(sd->add_mdmg[0]));
		break;
	case SP_ADD_DEF_MONSTER: // bonus2 bAddDefMonster,mid,x;
		if(sd->state.lr_flag == 2)
			break;
		ARR_FIND(0, ARRAYLENGTH(sd->add_def), i, sd->add_def[i].rate == 0 || sd->add_def[i].class_ == type2);
		if (i == ARRAYLENGTH(sd->add_def))
		{
			ShowError("pc_bonus2: SP_ADD_DEF_MONSTER: Reached max (%d) number of add Class def bonuses per character!\n", ARRAYLENGTH(sd->add_def));
			break;
		}
		sd->add_def[i].class_ = type2;
		sd->add_def[i].rate += val;
		if (!sd->add_def[i].rate) //Shift the rest of elements up.
			memmove(&sd->add_def[i], &sd->add_def[i+1], sizeof(sd->add_def) - (i+1)*sizeof(sd->add_def[0]));
		break;
	case SP_ADD_MDEF_MONSTER: // bonus2 bAddMDefMonster,mid,x;
		if(sd->state.lr_flag == 2)
			break;
		ARR_FIND(0, ARRAYLENGTH(sd->add_mdef), i, sd->add_mdef[i].rate == 0 || sd->add_mdef[i].class_ == type2);
		if (i == ARRAYLENGTH(sd->add_mdef))
		{
			ShowError("pc_bonus2: SP_ADD_MDEF_MONSTER: Reached max (%d) number of add Class mdef bonuses per character!\n", ARRAYLENGTH(sd->add_mdef));
			break;
		}
		sd->add_mdef[i].class_ = type2;
		sd->add_mdef[i].rate += val;
		if (!sd->add_mdef[i].rate) //Shift the rest of elements up.
			memmove(&sd->add_mdef[i], &sd->add_mdef[i+1], sizeof(sd->add_mdef) - (i+1)*sizeof(sd->add_mdef[0]));
		break;
	case SP_HP_DRAIN_RATE: // bonus2 bHPDrainRate,x,n;
		if(!sd->state.lr_flag) {
			sd->right_weapon.hp_drain_rate.rate += type2;
			sd->right_weapon.hp_drain_rate.per += val;
		}
		else if(sd->state.lr_flag == 1) {
			sd->left_weapon.hp_drain_rate.rate += type2;
			sd->left_weapon.hp_drain_rate.per += val;
		}
		break;
	case SP_SP_DRAIN_RATE: // bonus2 bSPDrainRate,x,n;
		if(!sd->state.lr_flag) {
			sd->right_weapon.sp_drain_rate.rate += type2;
			sd->right_weapon.sp_drain_rate.per += val;
		}
		else if(sd->state.lr_flag == 1) {
			sd->left_weapon.sp_drain_rate.rate += type2;
			sd->left_weapon.sp_drain_rate.per += val;
		}
		break;
	case SP_SP_VANISH_RATE: // bonus2 bSPVanishRate,x,n;
		if(sd->state.lr_flag != 2) {
			sd->bonus.sp_vanish_rate += type2;
			sd->bonus.sp_vanish_per += val;
		}
		break;
	case SP_HP_VANISH_RATE: // bonus2 bHPVanishRate,x,n;
		if(sd->state.lr_flag != 2) {
			sd->bonus.hp_vanish_rate += type2;
			sd->bonus.hp_vanish_per += val;
		}
		break;
	case SP_GET_ZENY_NUM: // bonus2 bGetZenyNum,x,n;
		if(sd->state.lr_flag != 2 && sd->bonus.get_zeny_rate < val) {
			sd->bonus.get_zeny_rate = val;
			sd->bonus.get_zeny_num = type2;
		}
		break;
	case SP_ADD_GET_ZENY_NUM: // bonus2 bAddGetZenyNum,x,n;
		if(sd->state.lr_flag != 2) {
			sd->bonus.get_zeny_rate += val;
			sd->bonus.get_zeny_num += type2;
		}
		break;
	case SP_WEAPON_COMA_ELE: // bonus2 bWeaponComaEle,e,n;
		PC_BONUS_CHK_ELEMENT(type2,SP_WEAPON_COMA_ELE);
		if(sd->state.lr_flag == 2)
			break;
		sd->weapon_coma_ele[type2] += val;
		sd->special_state.bonus_coma = 1;
		break;
	case SP_WEAPON_COMA_RACE: // bonus2 bWeaponComaRace,r,n;
		PC_BONUS_CHK_RACE(type2,SP_WEAPON_COMA_RACE);
		if(sd->state.lr_flag == 2)
			break;
		sd->weapon_coma_race[type2] += val;
		sd->special_state.bonus_coma = 1;
		break;
	case SP_WEAPON_COMA_CLASS: // bonus2 bWeaponComaClass,c,n;
		PC_BONUS_CHK_CLASS(type2,SP_WEAPON_COMA_CLASS);
		if(sd->state.lr_flag == 2)
			break;
		sd->weapon_coma_class[type2] += val;
		sd->special_state.bonus_coma = 1;
		break;
	case SP_WEAPON_ATK: // bonus2 bWeaponAtk,w,n;
		if(sd->state.lr_flag != 2)
			sd->weapon_atk[type2]+=val;
		break;
	case SP_WEAPON_DAMAGE_RATE: // bonus2 bWeaponDamageRate,w,n;
		if(sd->state.lr_flag != 2)
			sd->weapon_damage_rate[type2]+=val;
		break;
	case SP_CRITICAL_ADDRACE: // bonus2 bCriticalAddRace,r,n;
		PC_BONUS_CHK_RACE(type2,SP_CRITICAL_ADDRACE);
		if(sd->state.lr_flag != 2)
			sd->critaddrace[type2] += val*10;
		break;
	case SP_ADDEFF_WHENHIT: // bonus2 bAddEffWhenHit,eff,n;
		PC_BONUS_CHK_SC(type2,SP_ADDEFF_WHENHIT);
		if(sd->state.lr_flag != 2)
			pc_bonus_addeff(sd->addeff_atked, ARRAYLENGTH(sd->addeff_atked), (sc_type)type2, val, 0, 0, 0);
		break;
	case SP_SKILL_ATK: // bonus2 bSkillAtk,sk,n;
		if(sd->state.lr_flag == 2)
			break;
		ARR_FIND(0, ARRAYLENGTH(sd->skillatk), i, sd->skillatk[i].id == 0 || sd->skillatk[i].id == type2);
		if (i == ARRAYLENGTH(sd->skillatk))
		{	//Better mention this so the array length can be updated. [Skotlex]
			ShowError("pc_bonus2: SP_SKILL_ATK: Reached max (%d) number of skills per character, bonus skill %d (+%d%%) lost.\n", ARRAYLENGTH(sd->skillatk), type2, val);
			break;
		}
		if (sd->skillatk[i].id == type2)
			sd->skillatk[i].val += val;
		else {
			sd->skillatk[i].id = type2;
			sd->skillatk[i].val = val;
		}
		break;
	case SP_SKILL_HEAL: // bonus2 bSkillHeal,sk,n;
		if(sd->state.lr_flag == 2)
			break;
		ARR_FIND(0, ARRAYLENGTH(sd->skillheal), i, sd->skillheal[i].id == 0 || sd->skillheal[i].id == type2);
		if (i == ARRAYLENGTH(sd->skillheal))
		{ // Better mention this so the array length can be updated. [Skotlex]
			ShowError("pc_bonus2: SP_SKILL_HEAL: Reached max (%d) number of skills per character, bonus skill %d (+%d%%) lost.\n", ARRAYLENGTH(sd->skillheal), type2, val);
			break;
		}
		if (sd->skillheal[i].id == type2)
			sd->skillheal[i].val += val;
		else {
			sd->skillheal[i].id = type2;
			sd->skillheal[i].val = val;
		}
		break;
	case SP_SKILL_HEAL2: // bonus2 bSkillHeal2,sk,n;
		if(sd->state.lr_flag == 2)
			break;
		ARR_FIND(0, ARRAYLENGTH(sd->skillheal2), i, sd->skillheal2[i].id == 0 || sd->skillheal2[i].id == type2);
		if (i == ARRAYLENGTH(sd->skillheal2))
		{ // Better mention this so the array length can be updated. [Skotlex]
			ShowError("pc_bonus2: SP_SKILL_HEAL2: Reached max (%d) number of skills per character, bonus skill %d (+%d%%) lost.\n", ARRAYLENGTH(sd->skillheal2), type2, val);
			break;
		}
		if (sd->skillheal2[i].id == type2)
			sd->skillheal2[i].val += val;
		else {
			sd->skillheal2[i].id = type2;
			sd->skillheal2[i].val = val;
		}
		break;
	case SP_ADD_SKILL_BLOW: // bonus2 bAddSkillBlow,sk,n;
		if(sd->state.lr_flag == 2)
			break;
		ARR_FIND(0, ARRAYLENGTH(sd->skillblown), i, sd->skillblown[i].id == 0 || sd->skillblown[i].id == type2);
		if (i == ARRAYLENGTH(sd->skillblown))
		{	//Better mention this so the array length can be updated. [Skotlex]
			ShowError("pc_bonus2: SP_ADD_SKILL_BLOW: Reached max (%d) number of skills per character, bonus skill %d (%d) lost.\n", ARRAYLENGTH(sd->skillblown), type2, val);
			break;
		}
		if(sd->skillblown[i].id == type2)
			sd->skillblown[i].val += val;
		else {
			sd->skillblown[i].id = type2;
			sd->skillblown[i].val = val;
		}
		break;
	case SP_HP_LOSS_RATE: // bonus2 bHPLossRate,n,t;
		if(sd->state.lr_flag != 2) {
			sd->hp_loss.value = type2;
			sd->hp_loss.rate = val;
		}
		break;
	case SP_HP_REGEN_RATE: // bonus2 bHPRegenRate,n,t;
		if(sd->state.lr_flag != 2) {
			sd->hp_regen.value = type2;
			sd->hp_regen.rate = val;
		}
		break;
	case SP_REGEN_PERCENT_HP: // bonus2 bRegenPercentHP,n,t;
		if (sd->state.lr_flag != 2) {
			sd->percent_hp_regen.value = type2;
			sd->percent_hp_regen.rate = val;
		}
		break;
	case SP_REGEN_PERCENT_SP: // bonus2 bRegenPercentSP,n,t;
		if (sd->state.lr_flag != 2) {
			sd->percent_sp_regen.value = type2;
			sd->percent_sp_regen.rate = val;
		}
		break;
	case SP_ADDRACE2: // bonus2 bAddRace2,mr,x;
		PC_BONUS_CHK_RACE2(type2,SP_ADDRACE2);
		if(sd->state.lr_flag != 2)
			sd->right_weapon.addrace2[type2] += val;
		else
			sd->left_weapon.addrace2[type2] += val;
		break;
	case SP_SUBSIZE: // bonus2 bSubSize,s,x;
		PC_BONUS_CHK_SIZE(type2,SP_SUBSIZE);
		if(sd->state.lr_flag != 2)
			sd->subsize[type2]+=val;
		break;
	case SP_SUBRACE2: // bonus2 bSubRace2,mr,x;
		PC_BONUS_CHK_RACE2(type2,SP_SUBRACE2);
		if(sd->state.lr_flag != 2)
			sd->subrace2[type2]+=val;
		break;
	case SP_ADD_ITEM_HEAL_RATE: // bonus2 bAddItemHealRate,iid,n;
		if(sd->state.lr_flag == 2)
			break;
		if (!itemdb_exists(type2)) {
			ShowError("pc_bonus2: SP_ADD_ITEM_HEAL_RATE Invalid item with id %d\n", type2);
			break;
		}
		for(i=0; i < ARRAYLENGTH(sd->itemhealrate) && sd->itemhealrate[i].nameid && sd->itemhealrate[i].nameid != type2; i++);
		if(i == ARRAYLENGTH(sd->itemhealrate)) {
			ShowError("pc_bonus2: SP_ADD_ITEM_HEAL_RATE: Reached max (%d) number of item heal bonuses per character!\n", ARRAYLENGTH(sd->itemhealrate));
			break;
		}
		sd->itemhealrate[i].nameid = type2;
		sd->itemhealrate[i].rate += val;
		break;
	case SP_ADD_ITEMGROUP_HEAL_RATE: // bonus2 bAddItemGroupHealRate,ig,n;
		if (sd->state.lr_flag == 2)
			break;
		if (!type2 || !itemdb_group_exists(type2)) {
			ShowError("pc_bonus2: SP_ADD_ITEMGROUP_HEAL_RATE: Invalid item group with id %d\n", type2);
			break;
		}
		pc_itemgrouphealrate(sd, type2, val);
		break;
	case SP_EXP_ADDRACE: // bonus2 bExpAddRace,r,x;
		PC_BONUS_CHK_RACE(type2,SP_EXP_ADDRACE);
		if(sd->state.lr_flag != 2)
			sd->expaddrace[type2]+=val;
		break;
	case SP_EXP_ADDCLASS: // bonus2 bExpAddClass,c,x;
		PC_BONUS_CHK_CLASS(type2,SP_EXP_ADDCLASS);
		if(sd->state.lr_flag != 2)
			sd->expaddclass[type2]+=val;
		break;
	case SP_SP_GAIN_RACE: // bonus2 bSPGainRace,r,n;
		PC_BONUS_CHK_RACE(type2,SP_SP_GAIN_RACE);
		if(sd->state.lr_flag != 2)
			sd->sp_gain_race[type2]+=val;
		break;
	case SP_ADD_MONSTER_DROP_ITEM: // bonus2 bAddMonsterDropItem,iid,n;
		if (sd->state.lr_flag != 2)
			pc_bonus_item_drop(sd->add_drop, ARRAYLENGTH(sd->add_drop), type2, 0, CLASS_ALL, RC_NONE_, val);
		break;
	case SP_ADD_MONSTER_DROP_ITEMGROUP: // bonus2 bAddMonsterDropItemGroup,ig,n;
		if (sd->state.lr_flag != 2)
			pc_bonus_item_drop(sd->add_drop, ARRAYLENGTH(sd->add_drop), 0, type2, CLASS_ALL, RC_NONE_, val);
		break;
	case SP_SP_LOSS_RATE: // bonus2 bSPLossRate,n,t;
		if(sd->state.lr_flag != 2) {
			sd->sp_loss.value = type2;
			sd->sp_loss.rate = val;
		}
		break;
	case SP_SP_REGEN_RATE: // bonus2 bSPRegenRate,n,t;
		if(sd->state.lr_flag != 2) {
			sd->sp_regen.value = type2;
			sd->sp_regen.rate = val;
		}
		break;
	case SP_HP_DRAIN_VALUE_RACE: // bonus2 bHPDrainValueRace,r,n;
		PC_BONUS_CHK_RACE(type2,SP_HP_DRAIN_VALUE_RACE);
		if(!sd->state.lr_flag) {
			sd->right_weapon.hp_drain_race[type2] += val;
		}
		else if(sd->state.lr_flag == 1) {
			sd->left_weapon.hp_drain_race[type2] += val;
		}
		break;
	case SP_SP_DRAIN_VALUE_RACE: // bonus2 bSPDrainValueRace,r,n;
		PC_BONUS_CHK_RACE(type2,SP_SP_DRAIN_VALUE_RACE);
		if(!sd->state.lr_flag) {
			sd->right_weapon.sp_drain_race[type2] += val;
		}
		else if(sd->state.lr_flag == 1) {
			sd->left_weapon.sp_drain_race[type2] += val;
		}
		break;
	case SP_HP_DRAIN_VALUE_CLASS: // bonus2 bHPDrainValueClass,c,n;
		PC_BONUS_CHK_CLASS(type2,SP_HP_DRAIN_VALUE_CLASS);
		if(!sd->state.lr_flag) {
			sd->right_weapon.hp_drain_class[type2] += val;
		}
		else if(sd->state.lr_flag == 1) {
			sd->left_weapon.hp_drain_class[type2] += val;
		}
		break;
	case SP_SP_DRAIN_VALUE_CLASS: // bonus2 bSPDrainValueClass,c,n;
		PC_BONUS_CHK_CLASS(type2,SP_SP_DRAIN_VALUE_CLASS);
		if(!sd->state.lr_flag) {
			sd->right_weapon.sp_drain_class[type2] += val;
		}
		else if(sd->state.lr_flag == 1) {
			sd->left_weapon.sp_drain_class[type2] += val;
		}
		break;
	case SP_IGNORE_MDEF_RACE_RATE: // bonus2 bIgnoreMdefRaceRate,r,n;
		PC_BONUS_CHK_RACE(type2,SP_IGNORE_MDEF_RACE_RATE);
		if(sd->state.lr_flag != 2)
			sd->ignore_mdef_by_race[type2] += val;
		break;
	case SP_IGNORE_MDEF_CLASS_RATE: // bonus2 bIgnoreMdefClassRate,c,n;
		PC_BONUS_CHK_CLASS(type2,SP_IGNORE_MDEF_CLASS_RATE);
		if(sd->state.lr_flag != 2)
			sd->ignore_mdef_by_class[type2] += val;
		break;
	case SP_IGNORE_DEF_RACE_RATE: // bonus2 bIgnoreDefRaceRate,r,n;
		PC_BONUS_CHK_RACE(type2,SP_IGNORE_DEF_RACE_RATE);
		if(sd->state.lr_flag != 2)
			sd->ignore_def_by_race[type2] += val;
		break;
	case SP_IGNORE_DEF_CLASS_RATE: // bonus2 bIgnoreDefClassRate,r,n;
		PC_BONUS_CHK_CLASS(type2, SP_IGNORE_DEF_CLASS_RATE);
		if (sd->state.lr_flag != 2)
			sd->ignore_def_by_class[type2] += val;
		break;
	case SP_SKILL_USE_SP_RATE: // bonus2 bSkillUseSPrate,sk,n;
		if(sd->state.lr_flag == 2)
			break;
		ARR_FIND(0, ARRAYLENGTH(sd->skillusesprate), i, sd->skillusesprate[i].id == 0 || sd->skillusesprate[i].id == type2);
		if (i == ARRAYLENGTH(sd->skillusesprate)) {
			ShowError("pc_bonus2: SP_SKILL_USE_SP_RATE: Reached max (%d) number of skills per character, bonus skill %d (+%d%%) lost.\n", ARRAYLENGTH(sd->skillusesprate), type2, val);
			break;
		}
		if (sd->skillusesprate[i].id == type2)
			sd->skillusesprate[i].val += val;
		else {
			sd->skillusesprate[i].id = type2;
			sd->skillusesprate[i].val = val;
		}
		break;
	case SP_SKILL_COOLDOWN: // bonus2 bSkillCooldown,sk,t;
		if(sd->state.lr_flag == 2)
			break;
		ARR_FIND(0, ARRAYLENGTH(sd->skillcooldown), i, sd->skillcooldown[i].id == 0 || sd->skillcooldown[i].id == type2);
		if (i == ARRAYLENGTH(sd->skillcooldown))
		{
			ShowError("pc_bonus2: SP_SKILL_COOLDOWN: Reached max (%d) number of skills per character, bonus skill %d (%d) lost.\n", ARRAYLENGTH(sd->skillcooldown), type2, val);
			break;
		}
		if (sd->skillcooldown[i].id == type2)
			sd->skillcooldown[i].val += val;
		else {
			sd->skillcooldown[i].id = type2;
			sd->skillcooldown[i].val = val;
		}
		break;
#ifdef RENEWAL_CAST
	case SP_SKILL_FIXEDCAST: // bonus2 bSkillFixedCast,sk,t;
		if(sd->state.lr_flag == 2)
			break;
		ARR_FIND(0, ARRAYLENGTH(sd->skillfixcast), i, sd->skillfixcast[i].id == 0 || sd->skillfixcast[i].id == type2);
		if (i == ARRAYLENGTH(sd->skillfixcast))
		{
			ShowError("pc_bonus2: SP_SKILL_FIXEDCAST: Reached max (%d) number of skills per character, bonus skill %d (%d) lost.\n", ARRAYLENGTH(sd->skillfixcast), type2, val);
			break;
		}
		if (sd->skillfixcast[i].id == type2)
			sd->skillfixcast[i].val += val;
		else {
			sd->skillfixcast[i].id = type2;
			sd->skillfixcast[i].val = val;
		}
		break;
	case SP_SKILL_VARIABLECAST: // bonus2 bSkillVariableCast,sk,t;
		if(sd->state.lr_flag == 2)
			break;
		ARR_FIND(0, ARRAYLENGTH(sd->skillvarcast), i, sd->skillvarcast[i].id == 0 || sd->skillvarcast[i].id == type2);
		if (i == ARRAYLENGTH(sd->skillvarcast))
		{
			ShowError("pc_bonus2: SP_SKILL_VARIABLECAST: Reached max (%d) number of skills per character, bonus skill %d (%d) lost.\n", ARRAYLENGTH(sd->skillvarcast), type2, val);
			break;
		}
		if (sd->skillvarcast[i].id == type2)
			sd->skillvarcast[i].val += val;
		else {
			sd->skillvarcast[i].id = type2;
			sd->skillvarcast[i].val = val;
		}
		break;
	case SP_CASTRATE: // bonus2 bCastrate,sk,n;
	case SP_VARCASTRATE: // bonus2 bVariableCastrate,sk,n;
		if(sd->state.lr_flag == 2)
			break;
		ARR_FIND(0, ARRAYLENGTH(sd->skillcastrate), i, sd->skillcastrate[i].id == 0 || sd->skillcastrate[i].id == type2);
		if (i == ARRAYLENGTH(sd->skillcastrate))
		{
			ShowError("pc_bonus2: SP_VARCASTRATE: Reached max (%d) number of skills per character, bonus skill %d (%d%%) lost.\n",ARRAYLENGTH(sd->skillcastrate), type2, val);
			break;
		}
		if(sd->skillcastrate[i].id == type2)
			sd->skillcastrate[i].val -= val;
		else {
			sd->skillcastrate[i].id = type2;
			sd->skillcastrate[i].val -= val;
		}
		break;
	case SP_FIXCASTRATE: // bonus2 bFixedCastrate,sk,n;
		if(sd->state.lr_flag == 2)
			break;
		ARR_FIND(0, ARRAYLENGTH(sd->skillfixcastrate), i, sd->skillfixcastrate[i].id == 0 || sd->skillfixcastrate[i].id == type2);
		if (i == ARRAYLENGTH(sd->skillfixcastrate))
		{
			ShowError("pc_bonus2: SP_FIXCASTRATE: Reached max (%d) number of skills per character, bonus skill %d (%d%%) lost.\n", ARRAYLENGTH(sd->skillfixcastrate), type2, val);
			break;
		}
		if(sd->skillfixcastrate[i].id == type2)
			sd->skillfixcastrate[i].val -= val;
		else {
			sd->skillfixcastrate[i].id = type2;
			sd->skillfixcastrate[i].val -= val;
		}
		break;
#else
	case SP_SKILL_FIXEDCAST: // bonus2 bSkillFixedCast,sk,t;
	case SP_SKILL_VARIABLECAST: // bonus2 bSkillVariableCast,sk,t;
	case SP_FIXCASTRATE: // bonus2 bFixedCastrate,sk,n;
		//ShowWarning("pc_bonus2: Non-RENEWAL_CAST doesn't support this bonus %d.\n", type);
		break;
	case SP_VARCASTRATE: // bonus2 bVariableCastrate,sk,n;
	case SP_CASTRATE: // bonus2 bCastrate,sk,n;
		if(sd->state.lr_flag == 2)
			break;
		ARR_FIND(0, ARRAYLENGTH(sd->skillcastrate), i, sd->skillcastrate[i].id == 0 || sd->skillcastrate[i].id == type2);
		if (i == ARRAYLENGTH(sd->skillcastrate))
		{	//Better mention this so the array length can be updated. [Skotlex]
			ShowError("pc_bonus2: %s: Reached max (%d) number of skills per character, bonus skill %d (%d%%) lost.\n",
				(type == SP_CASTRATE) ? "SP_CASTRATE" : "SP_VARCASTRATE", ARRAYLENGTH(sd->skillcastrate), type2, val);
			break;
		}
		if(sd->skillcastrate[i].id == type2)
			sd->skillcastrate[i].val += val;
		else {
			sd->skillcastrate[i].id = type2;
			sd->skillcastrate[i].val = val;
		}
		break;
#endif
	case SP_SKILL_USE_SP: // bonus2 bSkillUseSP,sk,n;
		if(sd->state.lr_flag == 2)
			break;
		ARR_FIND(0, ARRAYLENGTH(sd->skillusesp), i, sd->skillusesp[i].id == 0 || sd->skillusesp[i].id == type2);
		if (i == ARRAYLENGTH(sd->skillusesp)) {
			ShowError("pc_bonus2: SP_SKILL_USE_SP: Reached max (%d) number of skills per character, bonus skill %d (%d) lost.\n", ARRAYLENGTH(sd->skillusesp), type2, val);
			break;
		}
		if (sd->skillusesp[i].id == type2)
			sd->skillusesp[i].val += val;
		else {
			sd->skillusesp[i].id = type2;
			sd->skillusesp[i].val = val;
		}
		break;
	case SP_SUB_SKILL: // bonus2 bSubSkill,sk,n;
		ARR_FIND(0, ARRAYLENGTH(sd->subskill), i, sd->subskill[i].id == type2 || sd->subskill[i].id == 0);
		if (i == ARRAYLENGTH(sd->subskill)) {
			ShowError("pc_bonus2: SP_SUB_SKILL: Reached max (%d) number of skills per character, bonus skill %d (%d) lost.\n", ARRAYLENGTH(sd->subskill), type2, val);
			break;
		}
		if (sd->subskill[i].id == type2)
			sd->subskill[i].val += val;
		else {
			sd->subskill[i].id = type2;
			sd->subskill[i].val = val;
		}
		break;
	case SP_SUBDEF_ELE: // bonus2 bSubDefEle,e,x;
		PC_BONUS_CHK_ELEMENT(type2,SP_SUBDEF_ELE);
		sd->subdefele[type2] += val;
		break;
	case SP_COMA_CLASS: // bonus2 bComaClass,c,n;
		PC_BONUS_CHK_CLASS(type2,SP_COMA_CLASS);
		sd->coma_class[type2] += val;
		sd->special_state.bonus_coma = 1;
		break;
	case SP_COMA_RACE: // bonus2 bComaRace,r,n;
		PC_BONUS_CHK_RACE(type2,SP_COMA_RACE);
		sd->coma_race[type2] += val;
		sd->special_state.bonus_coma = 1;
		break;
	case SP_MAGIC_ADDRACE2: // bonus2 bMagicAddRace2,mr,n;
		PC_BONUS_CHK_RACE2(type2, SP_MAGIC_ADDRACE2);
		if(sd->state.lr_flag != 2)
			sd->magic_addrace2[type2] += val;
		break;
	case SP_IGNORE_MDEF_RACE2_RATE: //bonus2 bIgnoreMdefRace2Rate,mr,n;
		PC_BONUS_CHK_RACE2(type2, SP_IGNORE_MDEF_RACE2);
		if (sd->state.lr_flag != 2)
			sd->ignore_mdef_by_race2[type2] += val;
		break;
	case SP_DROP_ADDRACE: // bonus2 bDropAddRace,r,x;
		PC_BONUS_CHK_RACE(type2, SP_DROP_ADDRACE);
		if (sd->state.lr_flag != 2)
			sd->dropaddrace[type2] += val;
		break;
	case SP_DROP_ADDCLASS: // bonus2 bDropAddClass,c,x;
		PC_BONUS_CHK_CLASS(type2, SP_DROP_ADDCLASS);
		if (sd->state.lr_flag != 2)
			sd->dropaddclass[type2] += val;
		break;
	default:
		if (running_npc_stat_calc_event) {
			ShowWarning("pc_bonus2: unknown bonus type %d %d %d in OnPCStatCalcEvent!\n", type, type2, val);
		}
		else if (current_equip_combo_pos > 0) {
			ShowWarning("pc_bonus2: unknown bonus type %d %d %d in a combo with item #%d\n", type, type2, val, sd->inventory_data[pc_checkequip( sd, current_equip_combo_pos )]->nameid);
		}
		else {
			ShowWarning("pc_bonus2: unknown bonus type %d %d %d in item #%d\n", type, type2, val, current_equip_card_id ? current_equip_card_id : sd->inventory_data[current_equip_item_index]->nameid);
		}
		break;
	}
}

/**
* Gives item bonus to player for format: bonus3 bBonusName,type2,val;
* @param sd
* @param type Bonus type used by bBonusName
* @param type2
* @param val Value that usually for rate or fixed value
*/
void pc_bonus3(struct map_session_data *sd,int type,int type2,int type3,int val)
{
	nullpo_retv(sd);

	switch(type){
	case SP_ADD_MONSTER_DROP_ITEM: // bonus3 bAddMonsterDropItem,iid,r,n;
		if(sd->state.lr_flag != 2)
			pc_bonus_item_drop(sd->add_drop, ARRAYLENGTH(sd->add_drop), type2, 0, CLASS_NONE, type3, val);
		break;
	case SP_ADD_MONSTER_ID_DROP_ITEM: // bonus3 bAddMonsterIdDropItem,iid,mid,n;
		if(sd->state.lr_flag != 2)
			pc_bonus_item_drop(sd->add_drop, ARRAYLENGTH(sd->add_drop), type2, 0, CLASS_NONE, -type3, val);
		break;
	case SP_ADD_CLASS_DROP_ITEM: // bonus3 bAddClassDropItem,iid,c,n;
		if(sd->state.lr_flag != 2)
			pc_bonus_item_drop(sd->add_drop, ARRAYLENGTH(sd->add_drop), type2, 0, type3, RC_NONE_, val);
		break;
	case SP_AUTOSPELL: // bonus3 bAutoSpell,sk,y,n;
		if(sd->state.lr_flag != 2)
		{
			int target = skill_get_inf(type2); //Support or Self (non-auto-target) skills should pick self.
			target = target&INF_SUPPORT_SKILL || (target&INF_SELF_SKILL && !(skill_get_inf2(type2)&INF2_NO_TARGET_SELF));
			pc_bonus_autospell(sd->autospell, ARRAYLENGTH(sd->autospell),
				target?-type2:type2, type3, val, 0, current_equip_card_id);
		}
		break;
	case SP_AUTOSPELL_WHENHIT: // bonus3 bAutoSpellWhenHit,sk,y,n;
		if(sd->state.lr_flag != 2)
		{
			int target = skill_get_inf(type2); //Support or Self (non-auto-target) skills should pick self.
			target = target&INF_SUPPORT_SKILL || (target&INF_SELF_SKILL && !(skill_get_inf2(type2)&INF2_NO_TARGET_SELF));
			pc_bonus_autospell(sd->autospell2, ARRAYLENGTH(sd->autospell2),
				target?-type2:type2, type3, val, BF_NORMAL|BF_SKILL, current_equip_card_id);
		}
		break;
	case SP_ADD_MONSTER_DROP_ITEMGROUP: // bonus3 bAddMonsterDropItemGroup,ig,r,n;
		if (sd->state.lr_flag != 2)
			pc_bonus_item_drop(sd->add_drop, ARRAYLENGTH(sd->add_drop), 0, type2, CLASS_NONE, type3, val);
		break;
	case SP_ADD_CLASS_DROP_ITEMGROUP: // bonus3 bAddClassDropItemGroup,ig,c,n;
		if (sd->state.lr_flag != 2)
			pc_bonus_item_drop(sd->add_drop, ARRAYLENGTH(sd->add_drop), 0, type2, type3, RC_NONE_, val);
		break;

	case SP_ADDEFF: // bonus3 bAddEff,eff,n,y;
		PC_BONUS_CHK_SC(type2,SP_ADDEFF);
		pc_bonus_addeff(sd->addeff, ARRAYLENGTH(sd->addeff), (sc_type)type2,
			sd->state.lr_flag != 2 ? type3 : 0, sd->state.lr_flag == 2 ? type3 : 0, val, 0);
		break;

	case SP_ADDEFF_WHENHIT: // bonus3 bAddEffWhenHit,eff,n,y;
		PC_BONUS_CHK_SC(type2,SP_ADDEFF_WHENHIT);
		if(sd->state.lr_flag != 2)
			pc_bonus_addeff(sd->addeff_atked, ARRAYLENGTH(sd->addeff_atked), (sc_type)type2, type3, 0, val, 0);
		break;

	case SP_ADDEFF_ONSKILL: // bonus3 bAddEffOnSkill,sk,eff,n;
		PC_BONUS_CHK_SC(type2,SP_ADDEFF_ONSKILL);
		if( sd->state.lr_flag != 2 )
			pc_bonus_addeff_onskill(sd->addeff_onskill, ARRAYLENGTH(sd->addeff_onskill), (sc_type)type3, val, type2, ATF_TARGET, 0);
		break;

	case SP_ADDELE: // bonus3 bAddEle,e,x,bf;
		PC_BONUS_CHK_ELEMENT(type2,SP_ADDELE);
		if (sd->state.lr_flag != 2)
			pc_bonus_addele(sd, (unsigned char)type2, type3, val);
		break;

	case SP_SUBELE: // bonus3 bSubEle,e,x,bf;
		PC_BONUS_CHK_ELEMENT(type2,SP_SUBELE);
		if (sd->state.lr_flag != 2)
			pc_bonus_subele(sd, (unsigned char)type2, type3, val);
		break;
		
	case SP_SP_VANISH_RACE_RATE: // bonus3 bSPVanishRaceRate,r,x,n;
		PC_BONUS_CHK_RACE(type2,SP_SP_VANISH_RACE_RATE);
		if(sd->state.lr_flag != 2) {
			sd->sp_vanish_race[type2].rate += type3;
			sd->sp_vanish_race[type2].per += val;
		}
		break;

	case SP_HP_VANISH_RACE_RATE: // bonus3 bHPVanishRaceRate,r,x,n;
		PC_BONUS_CHK_RACE(type2,SP_HP_VANISH_RACE_RATE);
		if(sd->state.lr_flag != 2) {
			sd->hp_vanish_race[type2].rate += type3;
			sd->hp_vanish_race[type2].per += val;
		}
		break;
	case SP_STATE_NORECOVER_RACE: // bonus3 bStateNoRecoverRace,r,x,t;
		PC_BONUS_CHK_RACE(type2, SP_STATE_NORECOVER_RACE);
		if (sd->state.lr_flag == 2)
			break;
		//! CONFIRM: Is it not stackable? Does not check max or min value?
		//if (type3 > sd->norecover_state_race[type2].rate) {
		//	sd->norecover_state_race[type2].rate = type3;
		//	sd->norecover_state_race[type2].tick = val;
		//	break;
		//}
		sd->norecover_state_race[type2].rate = type3;
		sd->norecover_state_race[type2].tick = val;
		break;
	default:
		if (running_npc_stat_calc_event) {
			ShowWarning("pc_bonus3: unknown bonus type %d %d %d %d in OnPCStatCalcEvent!\n", type, type2, type3, val);
		}
		else if (current_equip_combo_pos > 0) {
			ShowWarning("pc_bonus3: unknown bonus type %d %d %d %d in a combo with item #%d\n", type, type2, type3, val, sd->inventory_data[pc_checkequip( sd, current_equip_combo_pos )]->nameid);
		}
		else {
			ShowWarning("pc_bonus3: unknown bonus type %d %d %d %d in item #%d\n", type, type2, type3, val, current_equip_card_id ? current_equip_card_id : sd->inventory_data[current_equip_item_index]->nameid);
		}
		break;
	}
}

/**
* Gives item bonus to player for format: bonus4 bBonusName,type2,type3,val;
* @param sd
* @param type Bonus type used by bBonusName
* @param type2
* @param type3
* @param val Value that usually for rate or fixed value
*/
void pc_bonus4(struct map_session_data *sd,int type,int type2,int type3,int type4,int val)
{
	nullpo_retv(sd);

	switch(type){
	case SP_AUTOSPELL: // bonus4 bAutoSpell,sk,y,n,i;
		if(sd->state.lr_flag != 2)
			pc_bonus_autospell(sd->autospell, ARRAYLENGTH(sd->autospell), (val&1?type2:-type2), (val&2?-type3:type3), type4, 0, current_equip_card_id);
		break;

	case SP_AUTOSPELL_WHENHIT: // bonus4 bAutoSpellWhenHit,sk,y,n,i;
		if(sd->state.lr_flag != 2)
			pc_bonus_autospell(sd->autospell2, ARRAYLENGTH(sd->autospell2), (val&1?type2:-type2), (val&2?-type3:type3), type4, BF_NORMAL|BF_SKILL, current_equip_card_id);
		break;

	case SP_AUTOSPELL_ONSKILL: // bonus4 bAutoSpellOnSkill,sk,x,y,n;
		if(sd->state.lr_flag != 2)
		{
			int target = skill_get_inf(type2); //Support or Self (non-auto-target) skills should pick self.
			target = target&INF_SUPPORT_SKILL || (target&INF_SELF_SKILL && !(skill_get_inf2(type2)&INF2_NO_TARGET_SELF));

			pc_bonus_autospell_onskill(sd->autospell3, ARRAYLENGTH(sd->autospell3), type2, target?-type3:type3, type4, val, current_equip_card_id);
		}
		break;

	case SP_ADDEFF: // bonus4 bAddEff,eff,n,y,t;
		PC_BONUS_CHK_SC(type2,SP_ADDEFF);
		pc_bonus_addeff(sd->addeff, ARRAYLENGTH(sd->addeff), (sc_type)type2,
			sd->state.lr_flag != 2 ? type3 : 0, sd->state.lr_flag == 2 ? type3 : 0, type4, val);
		break;

	case SP_ADDEFF_WHENHIT: // bonus4 bAddEffWhenHit,eff,n,y,t;
		PC_BONUS_CHK_SC(type2,SP_ADDEFF_WHENHIT);
		if (sd->state.lr_flag != 2)
			pc_bonus_addeff(sd->addeff_atked, ARRAYLENGTH(sd->addeff_atked), (sc_type)type2, type3, 0, type4, val);
		break;

	case SP_ADDEFF_ONSKILL: // bonus4 bAddEffOnSkill,sk,eff,n,y;
		PC_BONUS_CHK_SC(type3,SP_ADDEFF_ONSKILL);
		if( sd->state.lr_flag != 2 )
			pc_bonus_addeff_onskill(sd->addeff_onskill, ARRAYLENGTH(sd->addeff_onskill), (sc_type)type3, type4, type2, val, 0);
		break;

	case SP_SET_DEF_RACE: // bonus4 bSetDefRace,r,n,t,y;
		PC_BONUS_CHK_RACE(type2,SP_SET_DEF_RACE);
		if(sd->state.lr_flag == 2)
			break;
		sd->def_set_race[type2].rate = type3;
		sd->def_set_race[type2].tick = type4;
		sd->def_set_race[type2].value = val;
		break;

	case SP_SET_MDEF_RACE: // bonus4 bSetMDefRace,r,n,t,y;
		PC_BONUS_CHK_RACE(type2,SP_SET_MDEF_RACE);
		if(sd->state.lr_flag == 2)
			break;
		sd->mdef_set_race[type2].rate = type3;
		sd->mdef_set_race[type2].tick = type4;
		sd->mdef_set_race[type2].value = val;
		break;

	default:
		if (running_npc_stat_calc_event) {
			ShowWarning("pc_bonus4: unknown bonus type %d %d %d %d %d in OnPCStatCalcEvent!\n", type, type2, type3, type4, val);
		}
		else if (current_equip_combo_pos > 0) {
			ShowWarning("pc_bonus4: unknown bonus type %d %d %d %d %d in a combo with item #%d\n", type, type2, type3, type4, val, sd->inventory_data[pc_checkequip( sd, current_equip_combo_pos )]->nameid);
		}
		else {
			ShowWarning("pc_bonus4: unknown bonus type %d %d %d %d %d in item #%d\n", type, type2, type3, type4, val, current_equip_card_id ? current_equip_card_id : sd->inventory_data[current_equip_item_index]->nameid);
		}
		break;
	}
}

/**
* Gives item bonus to player for format: bonus5 bBonusName,type2,type3,type4,val;
* @param sd
* @param type Bonus type used by bBonusName
* @param type2
* @param type3
* @param type4
* @param val Value that usually for rate or fixed value
*/
void pc_bonus5(struct map_session_data *sd,int type,int type2,int type3,int type4,int type5,int val)
{
	nullpo_retv(sd);

	switch(type){
	case SP_AUTOSPELL: // bonus5 bAutoSpell,sk,y,n,bf,i;
		if(sd->state.lr_flag != 2)
			pc_bonus_autospell(sd->autospell, ARRAYLENGTH(sd->autospell), (val&1?type2:-type2), (val&2?-type3:type3), type4, type5, current_equip_card_id);
		break;

	case SP_AUTOSPELL_WHENHIT: // bonus5 bAutoSpellWhenHit,sk,y,n,bf,i;
		if(sd->state.lr_flag != 2)
			pc_bonus_autospell(sd->autospell2, ARRAYLENGTH(sd->autospell2), (val&1?type2:-type2), (val&2?-type3:type3), type4, type5, current_equip_card_id);
		break;

	case SP_AUTOSPELL_ONSKILL: // bonus5 bAutoSpellOnSkill,sk,x,y,n,i;
		if(sd->state.lr_flag != 2)
			pc_bonus_autospell_onskill(sd->autospell3, ARRAYLENGTH(sd->autospell3), type2, (val&1?-type3:type3), (val&2?-type4:type4), type5, current_equip_card_id);
		break;
 
	case SP_ADDEFF_ONSKILL: // bonus5 bAddEffOnSkill,sk,eff,n,y,t;
		PC_BONUS_CHK_SC(type3,SP_ADDEFF_ONSKILL);
		if( sd->state.lr_flag != 2 )
			pc_bonus_addeff_onskill(sd->addeff_onskill, ARRAYLENGTH(sd->addeff_onskill), (sc_type)type3, type4, type2, type5, val);
		break;

	default:
		if (running_npc_stat_calc_event) {
			ShowWarning("pc_bonus5: unknown bonus type %d %d %d %d %d %d in OnPCStatCalcEvent!\n", type, type2, type3, type4, type5, val);
		}
		else if (current_equip_combo_pos > 0) {
			ShowWarning("pc_bonus5: unknown bonus type %d %d %d %d %d %d in a combo with item #%d\n", type, type2, type3, type4, type5, val, sd->inventory_data[pc_checkequip( sd, current_equip_combo_pos )]->nameid);
		}
		else {
			ShowWarning("pc_bonus5: unknown bonus type %d %d %d %d %d %d in item #%d\n", type, type2, type3, type4, type5, val, current_equip_card_id ? current_equip_card_id : sd->inventory_data[current_equip_item_index]->nameid);
		}
		break;
	}
}

/*==========================================
 *	Grants a player a given skill. Flag values are:
 *	0 - Grant permanent skill to be bound to skill tree
 *	1 - Grant an item skill (temporary)
 *	2 - Like 1, except the level granted can stack with previously learned level.
 *	4 - Like 0, except the skill will ignore skill tree (saves through job changes and resets).
 *------------------------------------------*/
bool pc_skill(TBL_PC* sd, uint16 skill_id, int level, enum e_addskill_type type) {
	uint16 idx = 0;
	nullpo_ret(sd);

	if (!skill_id || !(idx = skill_get_index(skill_id))) {
		ShowError("pc_skill: Skill with id %d does not exist in the skill database\n", skill_id);
		return false;
	}
	if (level > MAX_SKILL_LEVEL) {
		ShowError("pc_skill: Skill level %d too high. Max lv supported is %d\n", level, MAX_SKILL_LEVEL);
		return false;
	}
	if (type == ADDSKILL_TEMP_ADDLEVEL && sd->status.skill[idx].lv + level > MAX_SKILL_LEVEL) {
		ShowWarning("pc_skill: Skill level bonus %d too high. Max lv supported is %d. Curr lv is %d. Set to max level.\n", level, MAX_SKILL_LEVEL, sd->status.skill[idx].lv);
		level = MAX_SKILL_LEVEL - sd->status.skill[idx].lv;
	}

	switch (type) {
		case ADDSKILL_PERMANENT: //Set skill data overwriting whatever was there before.
			sd->status.skill[idx].id   = skill_id;
			sd->status.skill[idx].lv   = level;
			sd->status.skill[idx].flag = SKILL_FLAG_PERMANENT;
			if (level == 0) { //Remove skill.
				sd->status.skill[idx].id = 0;
				clif_deleteskill(sd,skill_id);
			} else
				clif_addskill(sd,skill_id);
			if (!skill_get_inf(skill_id)) //Only recalculate for passive skills.
				status_calc_pc(sd, SCO_NONE);
			break;

		case ADDSKILL_TEMP: //Item bonus skill.
			if (sd->status.skill[idx].id != 0) {
				if (sd->status.skill[idx].lv >= level)
					return true;
				if (sd->status.skill[idx].flag == SKILL_FLAG_PERMANENT) //Non-granted skill, store it's level.
					sd->status.skill[idx].flag = SKILL_FLAG_REPLACED_LV_0 + sd->status.skill[idx].lv;
			} else {
				sd->status.skill[idx].id   = skill_id;
				sd->status.skill[idx].flag = SKILL_FLAG_TEMPORARY;
			}
			sd->status.skill[idx].lv = level;
			break;

		case ADDSKILL_TEMP_ADDLEVEL: //Add skill bonus on top of what you had.
			if (sd->status.skill[idx].id != 0) {
				if (sd->status.skill[idx].flag == SKILL_FLAG_PERMANENT)
					sd->status.skill[idx].flag = SKILL_FLAG_REPLACED_LV_0 + sd->status.skill[idx].lv; // Store previous level.
			} else {
				sd->status.skill[idx].id   = skill_id;
				sd->status.skill[idx].flag = SKILL_FLAG_TEMPORARY; //Set that this is a bonus skill.
			}
			sd->status.skill[idx].lv += level;
			break;

		case ADDSKILL_PERMANENT_GRANTED: //Permanent granted skills ignore the skill tree
			sd->status.skill[idx].id   = skill_id;
			sd->status.skill[idx].lv   = level;
			sd->status.skill[idx].flag = SKILL_FLAG_PERM_GRANTED;
			if (level == 0) { //Remove skill.
				sd->status.skill[idx].id = 0;
				clif_deleteskill(sd,skill_id);
			} else
				clif_addskill(sd,skill_id);
			if (!skill_get_inf(skill_id)) //Only recalculate for passive skills.
				status_calc_pc(sd, SCO_NONE);
			break;

		default:
			return false;
	}
	return true;
}
/*==========================================
 * Append a card to an item ?
 *------------------------------------------*/
int pc_insert_card(struct map_session_data* sd, int idx_card, int idx_equip)
{
	int i;
	unsigned short nameid;

	nullpo_ret(sd);

	if( idx_equip < 0 || idx_equip >= MAX_INVENTORY || sd->inventory_data[idx_equip] == NULL )
		return 0; //Invalid item index.
	if( idx_card < 0 || idx_card >= MAX_INVENTORY || sd->inventory_data[idx_card] == NULL )
		return 0; //Invalid card index.
	if( sd->inventory.u.items_inventory[idx_equip].nameid <= 0 || sd->inventory.u.items_inventory[idx_equip].amount < 1 )
		return 0; // target item missing
	if( sd->inventory.u.items_inventory[idx_card].nameid <= 0 || sd->inventory.u.items_inventory[idx_card].amount < 1 )
		return 0; // target card missing
	if( sd->inventory_data[idx_equip]->type != IT_WEAPON && sd->inventory_data[idx_equip]->type != IT_ARMOR )
		return 0; // only weapons and armor are allowed
	if( sd->inventory_data[idx_card]->type != IT_CARD )
		return 0; // must be a card
	if( sd->inventory.u.items_inventory[idx_equip].identify == 0 )
		return 0; // target must be identified
	if( itemdb_isspecial(sd->inventory.u.items_inventory[idx_equip].card[0]) )
		return 0; // card slots reserved for other purposes
	if( (sd->inventory_data[idx_equip]->equip & sd->inventory_data[idx_card]->equip) == 0 )
		return 0; // card cannot be compounded on this item type
	if( sd->inventory_data[idx_equip]->type == IT_WEAPON && sd->inventory_data[idx_card]->equip == EQP_SHIELD )
		return 0; // attempted to place shield card on left-hand weapon.
	if( sd->inventory.u.items_inventory[idx_equip].equip != 0 )
		return 0; // item must be unequipped

	ARR_FIND( 0, sd->inventory_data[idx_equip]->slot, i, sd->inventory.u.items_inventory[idx_equip].card[i] == 0 );
	if( i == sd->inventory_data[idx_equip]->slot )
		return 0; // no free slots

	// remember the card id to insert
	nameid = sd->inventory.u.items_inventory[idx_card].nameid;

	if( pc_delitem(sd,idx_card,1,1,0,LOG_TYPE_OTHER) == 1 )
	{// failed
		clif_insert_card(sd,idx_equip,idx_card,1);
	}
	else
	{// success
		log_pick_pc(sd, LOG_TYPE_OTHER, -1, &sd->inventory.u.items_inventory[idx_equip]);
		sd->inventory.u.items_inventory[idx_equip].card[i] = nameid;
		log_pick_pc(sd, LOG_TYPE_OTHER,  1, &sd->inventory.u.items_inventory[idx_equip]);
		clif_insert_card(sd,idx_equip,idx_card,0);
	}

	return 0;
}

//
// Items
//

/*==========================================
 * Update buying value by skills
 *------------------------------------------*/
int pc_modifybuyvalue(struct map_session_data *sd,int orig_value)
{
	int skill,val = orig_value,rate1 = 0,rate2 = 0;
	if((skill=pc_checkskill(sd,MC_DISCOUNT))>0)	// merchant discount
		rate1 = 5+skill*2-((skill==10)? 1:0);
	if((skill=pc_checkskill(sd,RG_COMPULSION))>0)	 // rogue discount
		rate2 = 5+skill*4;
	if(rate1 < rate2) rate1 = rate2;
	if(rate1)
		val = (int)((double)orig_value*(double)(100-rate1)/100.);
	if(val < 0) val = 0;
	if(orig_value > 0 && val < 1) val = 1;

	return val;
}

/*==========================================
 * Update selling value by skills
 *------------------------------------------*/
int pc_modifysellvalue(struct map_session_data *sd,int orig_value)
{
	int skill,val = orig_value,rate = 0;
	if((skill=pc_checkskill(sd,MC_OVERCHARGE))>0)	//OverCharge
		rate = 5+skill*2-((skill==10)? 1:0);
	if(rate)
		val = (int)((double)orig_value*(double)(100+rate)/100.);
	if(val < 0) val = 0;
	if(orig_value > 0 && val < 1) val = 1;

	return val;
}

/*==========================================
 * Checking if we have enough place on inventory for new item
 * Make sure to take 30k as limit (for client I guess)
 * @param sd
 * @param nameid
 * @param amount
 * @return e_chkitem_result
 *------------------------------------------*/
char pc_checkadditem(struct map_session_data *sd, unsigned short nameid, int amount)
{
	int i;
	struct item_data* data;

	nullpo_ret(sd);

	if(amount > MAX_AMOUNT)
		return CHKADDITEM_OVERAMOUNT;

	data = itemdb_search(nameid);

	if(!itemdb_isstackable2(data))
		return CHKADDITEM_NEW;

	if( data->stack.inventory && amount > data->stack.amount )
		return CHKADDITEM_OVERAMOUNT;

	for(i=0;i<MAX_INVENTORY;i++){
		// FIXME: This does not consider the checked item's cards, thus could check a wrong slot for stackability.
		if(sd->inventory.u.items_inventory[i].nameid == nameid){
			if( amount > MAX_AMOUNT - sd->inventory.u.items_inventory[i].amount || ( data->stack.inventory && amount > data->stack.amount - sd->inventory.u.items_inventory[i].amount ) )
				return CHKADDITEM_OVERAMOUNT;
			return CHKADDITEM_EXIST;
		}
	}

	return CHKADDITEM_NEW;
}

/*==========================================
 * Return number of available place in inventory
 * Each non stackable item will reduce place by 1
 * @param sd
 * @return Number of empty slots
 *------------------------------------------*/
uint8 pc_inventoryblank(struct map_session_data *sd)
{
	uint8 i, b;

	nullpo_ret(sd);

	for(i = 0, b = 0; i < MAX_INVENTORY; i++){
		if(sd->inventory.u.items_inventory[i].nameid == 0)
			b++;
	}

	return b;
}

/**
 * Attempts to remove zeny from player
 * @param sd: Player
 * @param zeny: Zeny removed
 * @param type: Log type
 * @param tsd: (optional) From who to log (if null take sd)
 * @return 0: Success, 1: Failed (Removing negative Zeny or not enough Zeny), 2: Player not found
 */
char pc_payzeny(struct map_session_data *sd, int zeny, enum e_log_pick_type type, struct map_session_data *tsd)
{
	nullpo_retr(2,sd);

	zeny = cap_value(zeny,-MAX_ZENY,MAX_ZENY); //prevent command UB
	if( zeny < 0 )
	{
		ShowError("pc_payzeny: Paying negative Zeny (zeny=%d, account_id=%d, char_id=%d).\n", zeny, sd->status.account_id, sd->status.char_id);
		return 1;
	}

	if( sd->status.zeny < zeny )
		return 1; //Not enough.

	sd->status.zeny -= zeny;
	clif_updatestatus(sd,SP_ZENY);

	if(!tsd) tsd = sd;
	log_zeny(sd, type, tsd, -zeny);
	if( zeny > 0 && sd->state.showzeny ) {
		char output[255];
		sprintf(output, "Removed %dz.", zeny);
		clif_disp_onlyself(sd,output,strlen(output));
	}

	return 0;
}

/**
 * Attempts to give zeny to player
 * @param sd: Player
 * @param type: Log type
 * @param tsd: (optional) From who to log (if null take sd)
 * @return -1: Player not found, 0: Success, 1: Giving negative Zeny
 */
char pc_getzeny(struct map_session_data *sd, int zeny, enum e_log_pick_type type, struct map_session_data *tsd)
{
	nullpo_retr(-1,sd);

	zeny = cap_value(zeny,-MAX_ZENY,MAX_ZENY); //prevent command UB
	if( zeny < 0 )
	{
		ShowError("pc_getzeny: Obtaining negative Zeny (zeny=%d, account_id=%d, char_id=%d).\n", zeny, sd->status.account_id, sd->status.char_id);
		return 1;
	}

	if( zeny > MAX_ZENY - sd->status.zeny )
		zeny = MAX_ZENY - sd->status.zeny;

	sd->status.zeny += zeny;
	clif_updatestatus(sd,SP_ZENY);

	if(!tsd) tsd = sd;
	log_zeny(sd, type, tsd, zeny);
	if( zeny > 0 && sd->state.showzeny ) {
		char output[255];
		sprintf(output, "Gained %dz.", zeny);
		clif_disp_onlyself(sd,output,strlen(output));
	}

	return 0;
}

/**
 * Attempts to remove Cash Points from player
 * @param sd: Player
 * @param price: Points player has to pay
 * @param points: Points player has
 * @param type: Log type
 * @return -2: Paying negative points, -1: Not enough points, otherwise success (cash+points)
 */
int pc_paycash(struct map_session_data *sd, int price, int points, e_log_pick_type type)
{
	int cash;
	nullpo_retr(-1,sd);

	points = cap_value(points,-MAX_ZENY,MAX_ZENY); //prevent command UB
	if( price < 0 || points < 0 )
	{
		ShowError("pc_paycash: Paying negative points (price=%d, points=%d, account_id=%d, char_id=%d).\n", price, points, sd->status.account_id, sd->status.char_id);
		return -2;
	}

	if( points > price )
	{
		ShowWarning("pc_paycash: More kafra points provided than needed (price=%d, points=%d, account_id=%d, char_id=%d).\n", price, points, sd->status.account_id, sd->status.char_id);
		points = price;
	}

	cash = price-points;

	if( sd->cashPoints < cash || sd->kafraPoints < points )
	{
		ShowError("pc_paycash: Not enough points (cash=%d, kafra=%d) to cover the price (cash=%d, kafra=%d) (account_id=%d, char_id=%d).\n", sd->cashPoints, sd->kafraPoints, cash, points, sd->status.account_id, sd->status.char_id);
		return -1;
	}

	pc_setaccountreg(sd, add_str("#CASHPOINTS"), sd->cashPoints-cash);
	if( cash ){
		log_cash( sd, type, LOG_CASH_TYPE_CASH, -cash );
	}
	pc_setaccountreg(sd, add_str("#KAFRAPOINTS"), sd->kafraPoints-points);
	if( points ){
		log_cash( sd, type, LOG_CASH_TYPE_KAFRA, -points );
	}

	if( battle_config.cashshop_show_points )
	{
		char output[CHAT_SIZE_MAX];

		sprintf(output, msg_txt(sd,504), points, cash, sd->kafraPoints, sd->cashPoints);
		clif_disp_onlyself(sd, output, strlen(output));
	}
	return cash+points;
}

/**
 * Attempts to give Cash Points to player
 * @param sd: Player
 * @param cash: Cash player gets
 * @param points: Points player has
 * @param type: Log type
 * @return -2: Error, -1: Giving negative cash/points, otherwise success (cash or points)
 */
int pc_getcash(struct map_session_data *sd, int cash, int points, e_log_pick_type type)
{
	char output[CHAT_SIZE_MAX];

	nullpo_retr(-1,sd);

	cash = cap_value(cash,-MAX_ZENY,MAX_ZENY); //prevent command UB
	points = cap_value(points,-MAX_ZENY,MAX_ZENY); //prevent command UB
	if( cash > 0 )
	{
		if( cash > MAX_ZENY-sd->cashPoints )
		{
			ShowWarning("pc_getcash: Cash point overflow (cash=%d, have cash=%d, account_id=%d, char_id=%d).\n", cash, sd->cashPoints, sd->status.account_id, sd->status.char_id);
			cash = MAX_ZENY-sd->cashPoints;
		}

		pc_setaccountreg(sd, add_str("#CASHPOINTS"), sd->cashPoints+cash);
		if( cash ){
			log_cash( sd, type, LOG_CASH_TYPE_CASH, cash );
		}

		if( battle_config.cashshop_show_points )
		{
			sprintf(output, msg_txt(sd,505), cash, sd->cashPoints);
			clif_disp_onlyself(sd, output, strlen(output));
		}
		return cash;
	}
	else if( cash < 0 )
	{
		ShowError("pc_getcash: Obtaining negative cash points (cash=%d, account_id=%d, char_id=%d).\n", cash, sd->status.account_id, sd->status.char_id);
		return -1;
	}

	if( points > 0 )
	{
		if( points > MAX_ZENY-sd->kafraPoints )
		{
			ShowWarning("pc_getcash: Kafra point overflow (points=%d, have points=%d, account_id=%d, char_id=%d).\n", points, sd->kafraPoints, sd->status.account_id, sd->status.char_id);
			points = MAX_ZENY-sd->kafraPoints;
		}

		pc_setaccountreg(sd, add_str("#KAFRAPOINTS"), sd->kafraPoints+points);
		if( points ){
			log_cash( sd, type, LOG_CASH_TYPE_KAFRA, points );
		}

		if( battle_config.cashshop_show_points )
		{
			sprintf(output, msg_txt(sd,506), points, sd->kafraPoints);
			clif_disp_onlyself(sd, output, strlen(output));
		}
		return points;
	}
	else if( points < 0 )
	{
		ShowError("pc_getcash: Obtaining negative kafra points (points=%d, account_id=%d, char_id=%d).\n", points, sd->status.account_id, sd->status.char_id);
		return -1;
	}
	return -2; //shouldn't happen but just in case
}

/**
 * Searching a specified itemid in inventory and return his stored index
 * @param sd Player
 * @param nameid Find this Item!
 * @return Stored index in inventory, or -1 if not found.
 **/
short pc_search_inventory(struct map_session_data *sd, unsigned short nameid) {
	short i;
	nullpo_retr(-1, sd);

	ARR_FIND( 0, MAX_INVENTORY, i, sd->inventory.u.items_inventory[i].nameid == nameid && (sd->inventory.u.items_inventory[i].amount > 0 || nameid == 0) );
	return ( i < MAX_INVENTORY ) ? i : -1;
}

/** Attempt to add a new item to player inventory
 * @param sd
 * @param item_data
 * @param amount
 * @param log_type
 * @return
 *   0 = success
 *   1 = invalid itemid not found or negative amount
 *   2 = overweight
 *   3 = ?
 *   4 = no free place found
 *   5 = max amount reached
 *   6 = ?
 *   7 = stack limitation
 */
char pc_additem(struct map_session_data *sd,struct item *item,int amount,e_log_pick_type log_type) {
	struct item_data *id;
	int16 i;
	unsigned int w;

	nullpo_retr(1, sd);
	nullpo_retr(1, item);

	if( item->nameid == 0 || amount <= 0 )
		return ADDITEM_INVALID;
	if( amount > MAX_AMOUNT )
		return ADDITEM_OVERAMOUNT;

	id = itemdb_search(item->nameid);

	if( id->stack.inventory && amount > id->stack.amount )
	{// item stack limitation
		return ADDITEM_STACKLIMIT;
	}

	w = id->weight*amount;
	if(sd->weight + w > sd->max_weight)
		return ADDITEM_OVERWEIGHT;

	i = MAX_INVENTORY;

	if (id->flag.guid && !item->unique_id)
		item->unique_id = pc_generate_unique_id(sd);

	// Stackable | Non Rental
	if( itemdb_isstackable2(id) && item->expire_time == 0 ) {
		for( i = 0; i < MAX_INVENTORY; i++ ) {
			if( sd->inventory.u.items_inventory[i].nameid == item->nameid &&
				sd->inventory.u.items_inventory[i].bound == item->bound &&
				sd->inventory.u.items_inventory[i].expire_time == 0 &&
				sd->inventory.u.items_inventory[i].unique_id == item->unique_id &&
				memcmp(&sd->inventory.u.items_inventory[i].card, &item->card, sizeof(item->card)) == 0 ) {
				if( amount > MAX_AMOUNT - sd->inventory.u.items_inventory[i].amount || ( id->stack.inventory && amount > id->stack.amount - sd->inventory.u.items_inventory[i].amount ) )
					return ADDITEM_OVERAMOUNT;
				sd->inventory.u.items_inventory[i].amount += amount;
				clif_additem(sd,i,amount,0);
				break;
			}
		}
	}

	if (i >= MAX_INVENTORY) {
		i = pc_search_inventory(sd,0);
		if( i < 0 )
			return ADDITEM_OVERITEM;

		memcpy(&sd->inventory.u.items_inventory[i], item, sizeof(sd->inventory.u.items_inventory[0]));
		// clear equip and favorite fields first, just in case
		if( item->equip )
			sd->inventory.u.items_inventory[i].equip = 0;
		if( item->favorite )
			sd->inventory.u.items_inventory[i].favorite = 0;

		sd->inventory.u.items_inventory[i].amount = amount;
		sd->inventory_data[i] = id;
		sd->last_addeditem_index = i;

		if (!itemdb_isstackable2(id) || id->flag.guid)
			sd->inventory.u.items_inventory[i].unique_id = item->unique_id ? item->unique_id : pc_generate_unique_id(sd);

		clif_additem(sd,i,amount,0);
	}

	log_pick_pc(sd, log_type, amount, &sd->inventory.u.items_inventory[i]);

	sd->weight += w;
	clif_updatestatus(sd,SP_WEIGHT);
	//Auto-equip
	if(id->flag.autoequip)
		pc_equipitem(sd, i, id->equip);

	/* rental item check */
	if( item->expire_time ) {
		if( time(NULL) > item->expire_time ) {
			clif_rental_expired(sd->fd, i, sd->inventory.u.items_inventory[i].nameid);
			pc_delitem(sd, i, sd->inventory.u.items_inventory[i].amount, 1, 0, LOG_TYPE_OTHER);
		} else {
			unsigned int seconds = (unsigned int)( item->expire_time - time(NULL) );
			clif_rental_time(sd->fd, sd->inventory.u.items_inventory[i].nameid, seconds);
			pc_inventory_rental_add(sd, seconds);
		}
	}

	return ADDITEM_SUCCESS;
}

/*==========================================
 * Remove an item at index n from inventory by amount.
 * @param sd
 * @param n Item index in inventory
 * @param amount
 * @param type &1: Don't notify deletion; &2 Don't notify weight change
 * @param reason Delete reason
 * @param log_type e_log_pick_type
 * @return 1 - invalid itemid or negative amount; 0 - Success
 *------------------------------------------*/
char pc_delitem(struct map_session_data *sd,int n,int amount,int type, short reason, e_log_pick_type log_type)
{
	nullpo_retr(1, sd);

	if(n < 0 || sd->inventory.u.items_inventory[n].nameid == 0 || amount <= 0 || sd->inventory.u.items_inventory[n].amount<amount || sd->inventory_data[n] == NULL)
		return 1;

	log_pick_pc(sd, log_type, -amount, &sd->inventory.u.items_inventory[n]);

	sd->inventory.u.items_inventory[n].amount -= amount;
	sd->weight -= sd->inventory_data[n]->weight*amount ;
	if( sd->inventory.u.items_inventory[n].amount <= 0 ){
		if(sd->inventory.u.items_inventory[n].equip)
			pc_unequipitem(sd,n,3);
		memset(&sd->inventory.u.items_inventory[n],0,sizeof(sd->inventory.u.items_inventory[0]));
		sd->inventory_data[n] = NULL;
	}
	if(!(type&1))
		clif_delitem(sd,n,amount,reason);
	if(!(type&2))
		clif_updatestatus(sd,SP_WEIGHT);

	return 0;
}

/*==========================================
 * Attempt to drop an item.
 * @param sd
 * @param n Item index in inventory
 * @param amount Amount of item
 * @return False = fail; True = success
 *------------------------------------------*/
bool pc_dropitem(struct map_session_data *sd,int n,int amount)
{
	nullpo_retr(1, sd);

	if(n < 0 || n >= MAX_INVENTORY)
		return false;

	if(amount <= 0)
		return false;

	if(sd->inventory.u.items_inventory[n].nameid <= 0 ||
		sd->inventory.u.items_inventory[n].amount <= 0 ||
		sd->inventory.u.items_inventory[n].amount < amount ||
		sd->state.trading || sd->state.vending ||
		!sd->inventory_data[n] //pc_delitem would fail on this case.
		)
		return false;

	if( map[sd->bl.m].flag.nodrop )
	{
		clif_displaymessage (sd->fd, msg_txt(sd,271));
		return false; //Can't drop items in nodrop mapflag maps.
	}

	if( !pc_candrop(sd,&sd->inventory.u.items_inventory[n]) )
	{
		clif_displaymessage (sd->fd, msg_txt(sd,263));
		return false;
	}

	if (!map_addflooritem(&sd->inventory.u.items_inventory[n], amount, sd->bl.m, sd->bl.x, sd->bl.y, 0, 0, 0, 2, 0))
		return false;

	pc_delitem(sd, n, amount, 1, 0, LOG_TYPE_PICKDROP_PLAYER);
	clif_dropitem(sd, n, amount);
	return true;
}

/*==========================================
 * Attempt to pick up an item.
 * @param sd
 * @param fitem Item that will be picked
 * @return False = fail; True = success
 *------------------------------------------*/
bool pc_takeitem(struct map_session_data *sd,struct flooritem_data *fitem)
{
	int flag = 0;
	unsigned int tick = gettick();
	struct party_data *p = NULL;

	nullpo_ret(sd);
	nullpo_ret(fitem);

	if (!check_distance_bl(&fitem->bl, &sd->bl, 2) && sd->ud.skill_id!=BS_GREED)
		return false;	// Distance is too far

	if (sd->sc.cant.pickup)
		return false;

	if (sd->status.party_id)
		p = party_search(sd->status.party_id);

	if (fitem->first_get_charid > 0 && fitem->first_get_charid != sd->status.char_id) {
		struct map_session_data *first_sd = map_charid2sd(fitem->first_get_charid);
		if (DIFF_TICK(tick,fitem->first_get_tick) < 0) {
			if (!(p && p->party.item&1 &&
				first_sd && first_sd->status.party_id == sd->status.party_id
				))
				return false;
		}
		else if (fitem->second_get_charid > 0 && fitem->second_get_charid != sd->status.char_id) {
			struct map_session_data *second_sd = map_charid2sd(fitem->second_get_charid);
			if (DIFF_TICK(tick, fitem->second_get_tick) < 0) {
				if (!(p && p->party.item&1 &&
					((first_sd && first_sd->status.party_id == sd->status.party_id) ||
					(second_sd && second_sd->status.party_id == sd->status.party_id))
					))
					return false;
			}
			else if (fitem->third_get_charid > 0 && fitem->third_get_charid != sd->status.char_id){
				struct map_session_data *third_sd = map_charid2sd(fitem->third_get_charid);
				if (DIFF_TICK(tick,fitem->third_get_tick) < 0) {
					if(!(p && p->party.item&1 &&
						((first_sd && first_sd->status.party_id == sd->status.party_id) ||
						(second_sd && second_sd->status.party_id == sd->status.party_id) ||
						(third_sd && third_sd->status.party_id == sd->status.party_id))
						))
						return false;
				}
			}
		}
	}

	//This function takes care of giving the item to whoever should have it, considering party-share options.
	if ((flag = party_share_loot(p,sd,&fitem->item, fitem->first_get_charid))) {
		clif_additem(sd,0,0,flag);
		return true;
	}

	//Display pickup animation.
	pc_stop_attack(sd);
	clif_takeitem(&sd->bl,&fitem->bl);

	if (fitem->mob_id &&
		(itemdb_search(fitem->item.nameid))->flag.broadcast &&
		(!p || !(p->party.item&2)) // Somehow, if party's pickup distribution is 'Even Share', no announcemet
		)
		intif_broadcast_obtain_special_item(sd, fitem->item.nameid, fitem->mob_id, ITEMOBTAIN_TYPE_MONSTER_ITEM);

	map_clearflooritem(&fitem->bl);
	return true;
}

/*==========================================
 * Check if item is usable.
 * Return:
 *	false = no
 *	true = yes
 *------------------------------------------*/
bool pc_isUseitem(struct map_session_data *sd,int n)
{
	struct item_data *item;
	unsigned short nameid;

	nullpo_ret(sd);

	item = sd->inventory_data[n];
	nameid = sd->inventory.u.items_inventory[n].nameid;

	if( item == NULL )
		return false;
	//Not consumable item
	if( item->type != IT_HEALING && item->type != IT_USABLE && item->type != IT_CASH )
		return false;
	if( !item->script ) //if it has no script, you can't really consume it!
		return false;
	if (pc_has_permission(sd,PC_PERM_ITEM_UNCONDITIONAL))
		return true;
	if(map[sd->bl.m].flag.noitemconsumption) //consumable but mapflag prevent it
		return false;
	//Prevent mass item usage. [Skotlex]
	if( DIFF_TICK(sd->canuseitem_tick,gettick()) > 0 ||
		(itemdb_iscashfood(nameid) && DIFF_TICK(sd->canusecashfood_tick,gettick()) > 0)
	)
		return false;

	if( (item->item_usage.flag&NOUSE_SITTING) && (pc_issit(sd) == 1) && (pc_get_group_level(sd) < item->item_usage.override) ) {
		clif_msg(sd,ITEM_NOUSE_SITTING);
		return false; // You cannot use this item while sitting.
	}

	if (sd->state.storage_flag && item->type != IT_CASH) {
		clif_colormes(sd->fd, color_table[COLOR_RED], msg_txt(sd,388));
		return false; // You cannot use this item while storage is open.
	}

	if (item->flag.dead_branch && (map[sd->bl.m].flag.nobranch || map_flag_gvg(sd->bl.m)))
		return false;

	switch( nameid ) {
		case ITEMID_ANODYNE:
			if( map_flag_gvg(sd->bl.m) )
				return false;
			break;
		case ITEMID_WING_OF_FLY:
		case ITEMID_GIANT_FLY_WING:
			if( map[sd->bl.m].flag.noteleport || map_flag_gvg(sd->bl.m) ) {
				clif_skill_teleportmessage(sd,0);
				return false;
			}
		case ITEMID_WING_OF_BUTTERFLY:
		case ITEMID_DUN_TELE_SCROLL1:
		case ITEMID_DUN_TELE_SCROLL2:
		case ITEMID_DUN_TELE_SCROLL3:
		case ITEMID_WOB_RUNE:
		case ITEMID_WOB_SCHWALTZ:
		case ITEMID_WOB_RACHEL:
		case ITEMID_WOB_LOCAL:
		case ITEMID_SIEGE_TELEPORT_SCROLL:
			if( sd->duel_group && !battle_config.duel_allow_teleport ) {
				clif_displaymessage(sd->fd, msg_txt(sd,663));
				return false;
			}
			if( nameid != ITEMID_WING_OF_FLY && nameid != ITEMID_GIANT_FLY_WING && map[sd->bl.m].flag.noreturn )
				return false;
			break;
		case ITEMID_BUBBLE_GUM:
		case ITEMID_COMP_BUBBLE_GUM:
			if( sd->sc.data[SC_ITEMBOOST] )
				return false;
			break;
		case ITEMID_BATTLE_MANUAL:
		case ITEMID_COMP_BATTLE_MANUAL:
		case ITEMID_THICK_BATTLE_MANUAL:
		case ITEMID_NOBLE_NAMEPLATE:
		case ITEMID_BATTLE_MANUAL25:
		case ITEMID_BATTLE_MANUAL100:
		case ITEMID_BATTLE_MANUAL300:
			if( sd->sc.data[SC_EXPBOOST] )
				return false;
			break;
		case ITEMID_JOB_MANUAL50:
			if( sd->sc.data[SC_JEXPBOOST] )
				return false;
			break;
		case ITEMID_MERCENARY_RED_POTION:
		case ITEMID_MERCENARY_BLUE_POTION:
		case ITEMID_M_CENTER_POTION:
		case ITEMID_M_AWAKENING_POTION:
		case ITEMID_M_BERSERK_POTION:
			if( sd->md == NULL || sd->md->db == NULL )
				return false;
			if( sd->md->sc.data[SC_BERSERK] )
				return false;
			if( nameid == ITEMID_M_AWAKENING_POTION && sd->md->db->lv < 40 )
				return false;
			if( nameid == ITEMID_M_BERSERK_POTION && sd->md->db->lv < 80 )
				return false;
			break;

		case ITEMID_NEURALIZER:
			if( !map[sd->bl.m].flag.reset )
				return false;
			break;
	}

	if( nameid >= ITEMID_BOW_MERCENARY_SCROLL1 && nameid <= ITEMID_SPEARMERCENARY_SCROLL10 && sd->md != NULL )
		return false; // Mercenary Scrolls

	/**
	 * Only Rune Knights may use runes
	 **/
	if( itemdb_is_rune(nameid) && (sd->class_&MAPID_THIRDMASK) != MAPID_RUNE_KNIGHT )
		return false;
	/**
	 * Only GCross may use poisons
	 **/
	else if( itemdb_is_poison(nameid) && (sd->class_&MAPID_THIRDMASK) != MAPID_GUILLOTINE_CROSS )
		return false;

	if( item->flag.group || item->type == IT_CASH) {	//safe check type cash disappear when overweight [Napster]
		if( pc_is90overweight(sd) ) {
			clif_msg(sd, ITEM_CANT_OBTAIN_WEIGHT);
			return false;
		}
		if( !pc_inventoryblank(sd) ) {
			clif_colormes(sd->fd, color_table[COLOR_RED], msg_txt(sd, 732)); //Item cannot be open when inventory is full
			return false;
		}
	}

	//Gender check
	if(item->sex != 2 && sd->status.sex != item->sex)
		return false;
	//Required level check
	if(item->elv && sd->status.base_level < (unsigned int)item->elv)
		return false;
	if(item->elvmax && sd->status.base_level > (unsigned int)item->elvmax)
		return false;

	//Not equipable by class. [Skotlex]
	if (!(
		(1ULL<<(sd->class_&MAPID_BASEMASK)) &
		(item->class_base[sd->class_&JOBL_2_1?1:(sd->class_&JOBL_2_2?2:0)])
	))
		return false;
	
	if (sd->sc.count && (
		sd->sc.data[SC_BERSERK] || sd->sc.data[SC_SATURDAYNIGHTFEVER] ||
		(sd->sc.data[SC_GRAVITATION] && sd->sc.data[SC_GRAVITATION]->val3 == BCT_SELF) ||
		sd->sc.data[SC_TRICKDEAD] ||
		sd->sc.data[SC_HIDING] ||
		sd->sc.data[SC__SHADOWFORM] ||
		sd->sc.data[SC__INVISIBILITY] ||
		sd->sc.data[SC__MANHOLE] ||
		sd->sc.data[SC_KAGEHUMI] ||
		(sd->sc.data[SC_NOCHAT] && sd->sc.data[SC_NOCHAT]->val1&MANNER_NOITEM) ||
		sd->sc.data[SC_HEAT_BARREL_AFTER] ||
		sd->sc.data[SC_KINGS_GRACE] ||
		sd->sc.data[SC_SUHIDE]))
		return false;
	
	if (!pc_isItemClass(sd,item))
		return false;

	//Dead Branch items
	if( item->flag.dead_branch )
		log_branch(sd);

	return true;
}

/*==========================================
 * Last checks to use an item.
 * Return:
 *	0 = fail
 *	1 = success
 *------------------------------------------*/
int pc_useitem(struct map_session_data *sd,int n)
{
	unsigned int tick = gettick();
	int amount;
	unsigned short nameid;
	struct script_code *script;
	struct item item;
	struct item_data *id;

	nullpo_ret(sd);

	if (sd->npc_id) {
		if (sd->progressbar.npc_id) {
			clif_progressbar_abort(sd);
			return 0; // First item use attempt cancels the progress bar
		}
#ifdef RENEWAL
		if (pc_hasprogress(sd, WIP_DISABLE_SKILLITEM)) {
			clif_msg(sd, WORK_IN_PROGRESS);
			return 0;
		}
#else
		if (!sd->npc_item_flag)
			return 0;
#endif
	}
	item = sd->inventory.u.items_inventory[n];
	id = sd->inventory_data[n];

	if (item.nameid == 0 || item.amount <= 0)
		return 0;

	if( !pc_isUseitem(sd,n) )
		return 0;

	// Store information for later use before it is lost (via pc_delitem) [Paradox924X]
	nameid = id->nameid;

	if (nameid != ITEMID_NAUTHIZ && sd->sc.opt1 > 0 && sd->sc.opt1 != OPT1_STONEWAIT && sd->sc.opt1 != OPT1_BURNING)
		return 0;

	/* Items with delayed consume are not meant to work while in mounts except reins of mount(12622) */
	if( id->flag.delay_consume ) {
		if( nameid != ITEMID_REINS_OF_MOUNT && &sd->sc && sd->sc.data[SC_ALL_RIDING] )
			return 0;
		else if( pc_issit(sd) )
			return 0;
	}
	//Since most delay-consume items involve using a "skill-type" target cursor,
	//perform a skill-use check before going through. [Skotlex]
	//resurrection was picked as testing skill, as a non-offensive, generic skill, it will do.
	//FIXME: Is this really needed here? It'll be checked in unit.c after all and this prevents skill items using when silenced [Inkfish]
	if( id->flag.delay_consume && ( sd->ud.skilltimer != INVALID_TIMER /*|| !status_check_skilluse(&sd->bl, &sd->bl, ALL_RESURRECTION, 0)*/ ) )
		return 0;

	if( id->delay > 0 && !pc_has_permission(sd,PC_PERM_ITEM_UNCONDITIONAL) && pc_itemcd_check(sd, id, tick, n))
		return 0;

	/* on restricted maps the item is consumed but the effect is not used */
	if (!pc_has_permission(sd,PC_PERM_ITEM_UNCONDITIONAL) && itemdb_isNoEquip(id,sd->bl.m)) {
		clif_msg(sd,ITEM_CANT_USE_AREA); // This item cannot be used within this area
		if( battle_config.allow_consume_restricted_item && !id->flag.delay_consume ) { //need confirmation for delayed consumption items
			clif_useitemack(sd,n,item.amount-1,true);
			pc_delitem(sd,n,1,1,0,LOG_TYPE_CONSUME);
		}
		return 0;/* regardless, effect is not run */
	}

	sd->itemid = item.nameid;
	sd->itemindex = n;
	if(sd->catch_target_class != -1) //Abort pet catching.
		sd->catch_target_class = -1;

	amount = item.amount;
	script = id->script;
	//Check if the item is to be consumed immediately [Skotlex]
	if (id->flag.delay_consume)
		clif_useitemack(sd, n, amount, true);
	else
	{
		if( item.expire_time == 0 && nameid != ITEMID_REINS_OF_MOUNT )
		{
			clif_useitemack(sd, n, amount - 1, true);
			pc_delitem(sd, n, 1, 1, 0, LOG_TYPE_CONSUME); // Rental Usable Items are not deleted until expiration
		}
		else
			clif_useitemack(sd, n, 0, false);
	}
	if(item.card[0]==CARD0_CREATE &&
		pc_famerank(MakeDWord(item.card[2],item.card[3]), MAPID_ALCHEMIST))
	{
	    potion_flag = 2; // Famous player's potions have 50% more efficiency
		 if (sd->sc.data[SC_SPIRIT] && sd->sc.data[SC_SPIRIT]->val2 == SL_ROGUE)
			 potion_flag = 3; //Even more effective potions.
	}

	//Update item use time.
	sd->canuseitem_tick = tick + battle_config.item_use_interval;
	if( itemdb_iscashfood(nameid) )
		sd->canusecashfood_tick = tick + battle_config.cashfood_use_interval;

	run_script(script,0,sd->bl.id,fake_nd->bl.id);
	potion_flag = 0;
	return 1;
}

/**
 * Add item on cart for given index.
 * @param sd
 * @param item
 * @param amount
 * @param log_type
 * @return 0 = success; 1 = fail; 2 = no slot
 */
unsigned char pc_cart_additem(struct map_session_data *sd,struct item *item,int amount,e_log_pick_type log_type)
{
	struct item_data *data;
	int i,w;

	nullpo_retr(1, sd);
	nullpo_retr(1, item);

	if(item->nameid == 0 || amount <= 0)
		return 1;
	data = itemdb_search(item->nameid);

	if( data->stack.cart && amount > data->stack.amount )
	{// item stack limitation
		return 1;
	}

	if( !itemdb_cancartstore(item, pc_get_group_level(sd)) || (item->bound > BOUND_ACCOUNT && !pc_can_give_bounded_items(sd)))
	{ // Check item trade restrictions	[Skotlex]
		clif_displaymessage (sd->fd, msg_txt(sd,264));
		return 1;
	}

	if( (w = data->weight*amount) + sd->cart_weight > sd->cart_weight_max )
		return 1;

	i = MAX_CART;
	if( itemdb_isstackable2(data) && !item->expire_time )
	{
		for (i = 0; i < MAX_CART; i++) {
			if (sd->cart.u.items_cart[i].nameid == item->nameid
				&& sd->cart.u.items_cart[i].bound == item->bound
				&& sd->cart.u.items_cart[i].unique_id == item->unique_id
				&& memcmp(sd->cart.u.items_cart[i].card, item->card, sizeof(item->card)) == 0
				)
				break;
		}
	}

	if( i < MAX_CART )
	{// item already in cart, stack it
		if( amount > MAX_AMOUNT - sd->cart.u.items_cart[i].amount || ( data->stack.cart && amount > data->stack.amount - sd->cart.u.items_cart[i].amount ) )
			return 2; // no slot

		sd->cart.u.items_cart[i].amount += amount;
		clif_cart_additem(sd,i,amount,0);
	}
	else
	{// item not stackable or not present, add it
		ARR_FIND( 0, MAX_CART, i, sd->cart.u.items_cart[i].nameid == 0 );
		if( i == MAX_CART )
			return 2; // no slot

		memcpy(&sd->cart.u.items_cart[i],item,sizeof(sd->cart.u.items_cart[0]));
		sd->cart.u.items_cart[i].id = 0;
		sd->cart.u.items_cart[i].amount = amount;
		sd->cart_num++;
		clif_cart_additem(sd,i,amount,0);
	}
	sd->cart.u.items_cart[i].favorite = 0; // clear
	log_pick_pc(sd, log_type, amount, &sd->cart.u.items_cart[i]);

	sd->cart_weight += w;
	clif_updatestatus(sd,SP_CARTINFO);

	return 0;
}

/*==========================================
 * Delete item on cart for given index.
 *------------------------------------------*/
void pc_cart_delitem(struct map_session_data *sd,int n,int amount,int type,e_log_pick_type log_type)
{
	nullpo_retv(sd);

	if(sd->cart.u.items_cart[n].nameid == 0 ||
		sd->cart.u.items_cart[n].amount < amount)
		return;

	log_pick_pc(sd, log_type, -amount, &sd->cart.u.items_cart[n]);

	sd->cart.u.items_cart[n].amount -= amount;
	sd->cart_weight -= itemdb_weight(sd->cart.u.items_cart[n].nameid) * amount;
	if(sd->cart.u.items_cart[n].amount <= 0) {
		memset(&sd->cart.u.items_cart[n],0,sizeof(sd->cart.u.items_cart[0]));
		sd->cart_num--;
	}
	if(!type) {
		clif_cart_delitem(sd,n,amount);
		clif_updatestatus(sd,SP_CARTINFO);
	}
}

/*==========================================
 * Transfer item from inventory to cart.
 *------------------------------------------*/
void pc_putitemtocart(struct map_session_data *sd,int idx,int amount)
{
	struct item *item_data;
	char flag;

	nullpo_retv(sd);

	if (idx < 0 || idx >= MAX_INVENTORY) //Invalid index check [Skotlex]
		return;

	item_data = &sd->inventory.u.items_inventory[idx];

	if( item_data->nameid == 0 || amount < 1 || item_data->amount < amount || sd->state.vending )
		return;

	if( (flag = pc_cart_additem(sd,item_data,amount,LOG_TYPE_NONE)) == 0 )
		pc_delitem(sd,idx,amount,0,5,LOG_TYPE_NONE);
	else {
		clif_dropitem(sd,idx,0);
		clif_cart_additem_ack(sd,(flag==1)?ADDITEM_TO_CART_FAIL_WEIGHT:ADDITEM_TO_CART_FAIL_COUNT);
	}
}

/*==========================================
 * Get number of item in cart.
 * Return:
        -1 = itemid not found or no amount found
        x = remaining itemid on cart after get
 *------------------------------------------*/
int pc_cartitem_amount(struct map_session_data* sd, int idx, int amount)
{
	struct item* item_data;

	nullpo_retr(-1, sd);

	item_data = &sd->cart.u.items_cart[idx];
	if( item_data->nameid == 0 || item_data->amount == 0 )
		return -1;

	return item_data->amount - amount;
}

/*==========================================
 * Retrieve an item at index idx from cart.
 *------------------------------------------*/
void pc_getitemfromcart(struct map_session_data *sd,int idx,int amount)
{
	struct item *item_data;
	unsigned char flag = 0;

	nullpo_retv(sd);

	if (idx < 0 || idx >= MAX_CART) //Invalid index check [Skotlex]
		return;

	item_data=&sd->cart.u.items_cart[idx];

	if(item_data->nameid == 0 || amount < 1 || item_data->amount < amount || sd->state.vending )
		return;
	if((flag = pc_additem(sd,item_data,amount,LOG_TYPE_NONE)) == 0)
		pc_cart_delitem(sd,idx,amount,0,LOG_TYPE_NONE);
	else {
		clif_dropitem(sd,idx,0);
		clif_additem(sd,0,0,flag);
	}
}

/*==========================================
 * Bound Item Check
 * Type:
 * 1 Account Bound
 * 2 Guild Bound
 * 3 Party Bound
 * 4 Character Bound
 *------------------------------------------*/
int pc_bound_chk(TBL_PC *sd,enum bound_type type,int *idxlist)
{
	int i = 0, j = 0;
	for(i = 0; i < MAX_INVENTORY; i++) {
		if(sd->inventory.u.items_inventory[i].nameid > 0 && sd->inventory.u.items_inventory[i].amount > 0 && sd->inventory.u.items_inventory[i].bound == type) {
			idxlist[j] = i;
			j++;
		}
	}
	return j;
}

/*==========================================
 *  Display item stolen msg to player sd
 *------------------------------------------*/
int pc_show_steal(struct block_list *bl,va_list ap)
{
	struct map_session_data *sd;
	int itemid;

	struct item_data *item=NULL;
	char output[100];

	sd=va_arg(ap,struct map_session_data *);
	itemid=va_arg(ap,int);

	if((item=itemdb_exists(itemid))==NULL)
		sprintf(output,"%s stole an Unknown Item (id: %i).",sd->status.name, itemid);
	else
		sprintf(output,"%s stole %s.",sd->status.name,item->jname);
	clif_displaymessage( ((struct map_session_data *)bl)->fd, output);

	return 0;
}
/*==========================================
 * Steal an item from bl (mob).
 * Return:
 *	0 = fail
 *	1 = succes
 *------------------------------------------*/
int pc_steal_item(struct map_session_data *sd,struct block_list *bl, uint16 skill_lv)
{
	int i,itemid;
	double rate;
	unsigned char flag = 0;
	struct status_data *sd_status, *md_status;
	struct mob_data *md;
	struct item tmp_item;

	if(!sd || !bl || bl->type!=BL_MOB)
		return 0;

	md = (TBL_MOB *)bl;

	if(md->state.steal_flag == UCHAR_MAX || ( md->sc.opt1 && md->sc.opt1 != OPT1_BURNING && md->sc.opt1 != OPT1_CRYSTALIZE ) ) //already stolen from / status change check
		return 0;

	sd_status= status_get_status_data(&sd->bl);
	md_status= status_get_status_data(bl);

	if (md->master_id || status_has_mode(md_status, MD_STATUS_IMMUNE) || status_get_race2(&md->bl) == RC2_TREASURE ||
		map[bl->m].flag.nomobloot || // check noloot map flag [Lorky]
		(battle_config.skill_steal_max_tries && //Reached limit of steal attempts. [Lupus]
			md->state.steal_flag++ >= battle_config.skill_steal_max_tries)
  	) { //Can't steal from
		md->state.steal_flag = UCHAR_MAX;
		return 0;
	}

	// base skill success chance (percentual)
	rate = (sd_status->dex - md_status->dex)/2 + skill_lv*6 + 4;
	rate += sd->bonus.add_steal_rate;

	if( rate < 1 )
		return 0;

	// Try dropping one item, in the order from first to last possible slot.
	// Droprate is affected by the skill success rate.
	for( i = 0; i < MAX_STEAL_DROP; i++ )
		if( md->db->dropitem[i].nameid > 0 && itemdb_exists(md->db->dropitem[i].nameid) && rnd() % 10000 < md->db->dropitem[i].p * rate/100. )
			break;
	if( i == MAX_STEAL_DROP )
		return 0;

	itemid = md->db->dropitem[i].nameid;
	memset(&tmp_item,0,sizeof(tmp_item));
	tmp_item.nameid = itemid;
	tmp_item.amount = 1;
	tmp_item.identify = itemdb_isidentified(itemid);
	flag = pc_additem(sd,&tmp_item,1,LOG_TYPE_PICKDROP_PLAYER);

	//TODO: Should we disable stealing when the item you stole couldn't be added to your inventory? Perhaps players will figure out a way to exploit this behaviour otherwise?
	md->state.steal_flag = UCHAR_MAX; //you can't steal from this mob any more

	if(flag) { //Failed to steal due to overweight
		clif_additem(sd,0,0,flag);
		return 0;
	}

	if(battle_config.show_steal_in_same_party)
		party_foreachsamemap(pc_show_steal,sd,AREA_SIZE,sd,tmp_item.nameid);

	//Logs items, Stolen from mobs [Lupus]
	log_pick_mob(md, LOG_TYPE_STEAL, -1, &tmp_item);

	//A Rare Steal Global Announce by Lupus
	if(md->db->dropitem[i].p<=battle_config.rare_drop_announce) {
		struct item_data *i_data;
		char message[128];
		i_data = itemdb_search(itemid);
		sprintf (message, msg_txt(sd,542), (sd->status.name != NULL)?sd->status.name :"GM", md->db->jname, i_data->jname, (float)md->db->dropitem[i].p/100);
		//MSG: "'%s' stole %s's %s (chance: %0.02f%%)"
		intif_broadcast(message, strlen(message) + 1, BC_DEFAULT);
	}
	return 1;
}

/*==========================================
 * Stole zeny from bl (mob)
 * return
 *	0 = fail
 *	1 = success
 *------------------------------------------*/
int pc_steal_coin(struct map_session_data *sd,struct block_list *target)
{
	int rate,skill;
	struct mob_data *md;
	if(!sd || !target || target->type != BL_MOB)
		return 0;

	md = (TBL_MOB*)target;

	if (md->state.steal_coin_flag || md->sc.data[SC_STONE] || md->sc.data[SC_FREEZE] || status_bl_has_mode(target,MD_STATUS_IMMUNE) || status_get_race2(&md->bl) == RC2_TREASURE)
		return 0;

	// FIXME: This formula is either custom or outdated.
	skill = pc_checkskill(sd,RG_STEALCOIN)*10;
	rate = skill + (sd->status.base_level - md->level)*3 + sd->battle_status.dex*2 + sd->battle_status.luk*2;
	if(rnd()%1000 < rate)
	{
		int amount = md->level*10 + rnd()%100;

		pc_getzeny(sd, amount, LOG_TYPE_STEAL, NULL);
		md->state.steal_coin_flag = 1;
		return 1;
	}
	return 0;
}

/*==========================================
 * Set's a player position.
 * @param sd
 * @param mapindex
 * @param x
 * @param y
 * @param clrtype
 * @return	SETPOS_OK			Success
 *			SETPOS_MAPINDEX		Invalid map index
 *			SETPOS_NO_MAPSERVER	Map not in this map-server, and failed to locate alternate map-server.
 *			SETPOS_AUTOTRADE	Player is in autotrade state
 *------------------------------------------*/
enum e_setpos pc_setpos(struct map_session_data* sd, unsigned short mapindex, int x, int y, clr_type clrtype)
{
	int16 m;

	nullpo_retr(SETPOS_OK,sd);

	if( !mapindex || !mapindex_id2name(mapindex) ) {
		ShowDebug("pc_setpos: Passed mapindex(%d) is invalid!\n", mapindex);
		return SETPOS_MAPINDEX;
	}

	if ( sd->state.autotrade && (sd->vender_id || sd->buyer_id) ) // Player with autotrade just causes clif glitch! @ FIXME
		return SETPOS_AUTOTRADE;

	if( battle_config.revive_onwarp && pc_isdead(sd) ) { //Revive dead people before warping them
		pc_setstand(sd, true);
		pc_setrestartvalue(sd,1);
	}

	m = map_mapindex2mapid(mapindex);

	sd->state.changemap = (sd->mapindex != mapindex);
	sd->state.warping = 1;
	sd->state.workinprogress = WIP_DISABLE_NONE;

	if(map[sd->bl.m].instance_id && sd->state.changemap && !map[m].instance_id) {
		bool instance_found = false;
		struct party_data *p = NULL;
		struct guild *g = NULL;

		if (sd->instance_id) {
			instance_delusers(sd->instance_id);
			instance_found = true;
		}
		if (!instance_found && sd->status.party_id && (p = party_search(sd->status.party_id)) != NULL && p->instance_id) {
			instance_delusers(p->instance_id);
			instance_found = true;
		}
		if (!instance_found && sd->status.guild_id && (g = guild_search(sd->status.guild_id)) != NULL && g->instance_id)
			instance_delusers(g->instance_id);
	}
	if( sd->state.changemap ) { // Misc map-changing settings
		int i;
		sd->state.pmap = sd->bl.m;
		if (sd->sc.count) { // Cancel some map related stuff.
			if (sd->sc.data[SC_JAILED])
				return SETPOS_MAPINDEX; //You may not get out!
			status_change_end(&sd->bl, SC_BOSSMAPINFO, INVALID_TIMER);
			status_change_end(&sd->bl, SC_WARM, INVALID_TIMER);
			status_change_end(&sd->bl, SC_SUN_COMFORT, INVALID_TIMER);
			status_change_end(&sd->bl, SC_MOON_COMFORT, INVALID_TIMER);
			status_change_end(&sd->bl, SC_STAR_COMFORT, INVALID_TIMER);
			status_change_end(&sd->bl, SC_MIRACLE, INVALID_TIMER);
			if (sd->sc.data[SC_KNOWLEDGE]) {
				struct status_change_entry *sce = sd->sc.data[SC_KNOWLEDGE];
				if (sce->timer != INVALID_TIMER)
					delete_timer(sce->timer, status_change_timer);
				sce->timer = add_timer(gettick() + skill_get_time(SG_KNOWLEDGE, sce->val1), status_change_timer, sd->bl.id, SC_KNOWLEDGE);
			}
			status_change_end(&sd->bl, SC_PROPERTYWALK, INVALID_TIMER);
			status_change_end(&sd->bl, SC_CLOAKING, INVALID_TIMER);
			status_change_end(&sd->bl, SC_CLOAKINGEXCEED, INVALID_TIMER);
		}
		for( i = 0; i < EQI_MAX; i++ ) {
			if( sd->equip_index[i] >= 0 )
				if( pc_isequip(sd,sd->equip_index[i]) )
					pc_unequipitem(sd,sd->equip_index[i],2);
		}
		if (battle_config.clear_unit_onwarp&BL_PC)
			skill_clear_unitgroup(&sd->bl);
		party_send_dot_remove(sd); //minimap dot fix [Kevin]
		guild_send_dot_remove(sd);
		bg_send_dot_remove(sd);
		if (sd->regen.state.gc)
			sd->regen.state.gc = 0;
		// make sure vending is allowed here
		if (sd->state.vending && map[m].flag.novending) {
			clif_displaymessage (sd->fd, msg_txt(sd,276)); // "You can't open a shop on this map"
			vending_closevending(sd);
		}

		channel_pcquit(sd,4); //quit map chan
	}

	if( m < 0 )
	{
		uint32 ip;
		uint16 port;
		//if can't find any map-servers, just abort setting position.
		if(!sd->mapindex || map_mapname2ipport(mapindex,&ip,&port))
			return SETPOS_NO_MAPSERVER;

		if (sd->npc_id)
			npc_event_dequeue(sd);
		npc_script_event(sd, NPCE_LOGOUT);
		//remove from map, THEN change x/y coordinates
		unit_remove_map_pc(sd,clrtype);
		sd->mapindex = mapindex;
		sd->bl.x=x;
		sd->bl.y=y;
		pc_clean_skilltree(sd);
		chrif_save(sd,2);
		chrif_changemapserver(sd, ip, (short)port);

		//Free session data from this map server [Kevin]
		unit_free_pc(sd);

		return SETPOS_OK;
	}

	if( x < 0 || x >= map[m].xs || y < 0 || y >= map[m].ys )
	{
		ShowError("pc_setpos: attempt to place player '%s' (%d:%d) on invalid coordinates (%s-%d,%d)\n", sd->status.name, sd->status.account_id, sd->status.char_id, mapindex_id2name(mapindex),x,y);
		x = y = 0; // make it random
	}

	if( x == 0 && y == 0 ) { // pick a random walkable cell
		int c=0;
		do {
			x = rnd()%(map[m].xs-2)+1;
			y = rnd()%(map[m].ys-2)+1;
			c++;
			
			if(c > (map[m].xs * map[m].ys)*3){ //force out
				ShowError("pc_setpos: couldn't found a valid coordinates for player '%s' (%d:%d) on (%s), preventing warp\n", sd->status.name, sd->status.account_id, sd->status.char_id, mapindex_id2name(mapindex));
				return SETPOS_OK; //preventing warp
				//break; //allow warp anyway
			}
		} while(map_getcell(m,x,y,CELL_CHKNOPASS) || (!battle_config.teleport_on_portal && npc_check_areanpc(1,m,x,y,1)));
	}

	if (sd->state.vending && map_getcell(m,x,y,CELL_CHKNOVENDING)) {
		clif_displaymessage (sd->fd, msg_txt(sd,204)); // "You can't open a shop on this cell."
		vending_closevending(sd);
	}

	if(sd->bl.prev != NULL){
		unit_remove_map_pc(sd,clrtype);
		clif_changemap(sd,m,x,y); // [MouseJstr]
	} else if(sd->state.active) //Tag player for rewarping after map-loading is done. [Skotlex]
		sd->state.rewarp = 1;

	sd->mapindex = mapindex;
	sd->bl.m = m;
	sd->bl.x = sd->ud.to_x = x;
	sd->bl.y = sd->ud.to_y = y;

	if( sd->status.guild_id > 0 && map[m].flag.gvg_castle )
	{	// Increased guild castle regen [Valaris]
		struct guild_castle *gc = guild_mapindex2gc(sd->mapindex);
		if(gc && gc->guild_id == sd->status.guild_id)
			sd->regen.state.gc = 1;
	}

	if( sd->status.pet_id > 0 && sd->pd && sd->pd->pet.intimate > 0 )
	{
		sd->pd->bl.m = m;
		sd->pd->bl.x = sd->pd->ud.to_x = x;
		sd->pd->bl.y = sd->pd->ud.to_y = y;
		sd->pd->ud.dir = sd->ud.dir;
	}

	if( hom_is_active(sd->hd) )
	{
		sd->hd->bl.m = m;
		sd->hd->bl.x = sd->hd->ud.to_x = x;
		sd->hd->bl.y = sd->hd->ud.to_y = y;
		sd->hd->ud.dir = sd->ud.dir;
	}

	if( sd->md )
	{
		sd->md->bl.m = m;
		sd->md->bl.x = sd->md->ud.to_x = x;
		sd->md->bl.y = sd->md->ud.to_y = y;
		sd->md->ud.dir = sd->ud.dir;
	}

	if( sd->ed ) {
		sd->ed->bl.m = m;
		sd->ed->bl.x = sd->ed->ud.to_x = x;
		sd->ed->bl.y = sd->ed->ud.to_y = y;
		sd->ed->ud.dir = sd->ud.dir;
	}

	pc_cell_basilica(sd);
	
	//check if we gonna be rewarped [lighta]
	if(npc_check_areanpc(1,m,x,y,0)){
		sd->count_rewarp++;
	}
	else 
		sd->count_rewarp = 0;
	
	return SETPOS_OK;
}

/*==========================================
 * Warp player sd to random location on current map.
 * May fail if no walkable cell found (1000 attempts).
 * Return:
 *	0 = Success
 *	1,2,3 = Fail
 *------------------------------------------*/
char pc_randomwarp(struct map_session_data *sd, clr_type type)
{
	int x,y,i=0;
	int16 m;

	nullpo_ret(sd);

	m=sd->bl.m;

	if (map[sd->bl.m].flag.noteleport) //Teleport forbidden
		return 3;

	do {
		x = rnd()%(map[m].xs-2)+1;
		y = rnd()%(map[m].ys-2)+1;
	} while((map_getcell(m,x,y,CELL_CHKNOPASS) || (!battle_config.teleport_on_portal && npc_check_areanpc(1,m,x,y,1))) && (i++) < 1000);

	if (i < 1000)
		return pc_setpos(sd,map[sd->bl.m].index,x,y,type);

	return 3;
}

/*==========================================
 * Records a memo point at sd's current position
 * pos - entry to replace, (-1: shift oldest entry out)
 *------------------------------------------*/
bool pc_memo(struct map_session_data* sd, int pos)
{
	int skill;

	nullpo_ret(sd);

	// check mapflags
	if( sd->bl.m >= 0 && (map[sd->bl.m].flag.nomemo || map[sd->bl.m].flag.nowarpto) && !pc_has_permission(sd, PC_PERM_WARP_ANYWHERE) ) {
		clif_skill_teleportmessage(sd, 1); // "Saved point cannot be memorized."
		return false;
	}

	// check inputs
	if( pos < -1 || pos >= MAX_MEMOPOINTS )
		return false; // invalid input

	// check required skill level
	skill = pc_checkskill(sd, AL_WARP);
	if( skill < 1 ) {
		clif_skill_memomessage(sd,2); // "You haven't learned Warp."
		return false;
	}
	if( skill < 2 || skill - 2 < pos ) {
		clif_skill_memomessage(sd,1); // "Skill Level is not high enough."
		return false;
	}

	if( pos == -1 )
	{
		uint8 i;
		// prevent memo-ing the same map multiple times
		ARR_FIND( 0, MAX_MEMOPOINTS, i, sd->status.memo_point[i].map == map_id2index(sd->bl.m) );
		memmove(&sd->status.memo_point[1], &sd->status.memo_point[0], (u8min(i,MAX_MEMOPOINTS-1))*sizeof(struct point));
		pos = 0;
	}

	if( map[sd->bl.m].instance_id ) {
		clif_displaymessage( sd->fd, msg_txt(sd,384) ); // You cannot create a memo in an instance.
		return false;
	}

	sd->status.memo_point[pos].map = map_id2index(sd->bl.m);
	sd->status.memo_point[pos].x = sd->bl.x;
	sd->status.memo_point[pos].y = sd->bl.y;

	clif_skill_memomessage(sd, 0);

	return true;
}

//
// Skills
//

/**
 * Get the skill current cooldown for player.
 * (get the db base cooldown for skill + player specific cooldown)
 * @param sd : player pointer
 * @param id : skill id
 * @param lv : skill lv
 * @return player skill cooldown
 */
int pc_get_skillcooldown(struct map_session_data *sd, uint16 skill_id, uint16 skill_lv) {
	uint8 i;
	uint16 idx = skill_get_index(skill_id);
	int cooldown = 0, cooldownlen = ARRAYLENGTH(sd->skillcooldown);
	
	if (!idx) return 0;
	if (skill_db[idx]->cooldown[skill_lv - 1])
		cooldown = skill_db[idx]->cooldown[skill_lv - 1];

	ARR_FIND(0, cooldownlen, i, sd->skillcooldown[i].id == skill_id);
	if (i < cooldownlen) {
		cooldown += sd->skillcooldown[i].val;
		cooldown = max(0,cooldown);
	}
	return cooldown;
}

/*==========================================
 * Return player sd skill_lv learned for given skill
 *------------------------------------------*/
uint8 pc_checkskill(struct map_session_data *sd, uint16 skill_id)
{
	uint16 idx = 0;
	if (sd == NULL)
		return 0;
	if ((idx = skill_get_index(skill_id)) == 0) {
		ShowError("pc_checkskill: Invalid skill id %d (char_id=%d).\n", skill_id, sd->status.char_id);
		return 0;
	}
	if (SKILL_CHK_GUILD(skill_id) ) {
		struct guild *g;

		if( sd->status.guild_id>0 && (g=sd->guild)!=NULL)
			return guild_checkskill(g,skill_id);
		return 0;
	}
	return (sd->status.skill[idx].id == skill_id) ? sd->status.skill[idx].lv : 0;
}

/**
 * Check if we still have the correct weapon to continue the skill (actually status)
 * If not ending it
 * @param sd
 * @return 0:error, 1:check done
 */
static void pc_checkallowskill(struct map_session_data *sd)
{
	const enum sc_type scw_list[] = {
		SC_TWOHANDQUICKEN,
		SC_ONEHAND,
		SC_AURABLADE,
		SC_PARRYING,
		SC_SPEARQUICKEN,
		SC_ADRENALINE,
		SC_ADRENALINE2,
		SC_DANCING,
		SC_GATLINGFEVER,
	};
	uint8 i;
	nullpo_retv(sd);

	if(!sd->sc.count)
		return;

	for (i = 0; i < ARRAYLENGTH(scw_list); i++)
	{	// Skills requiring specific weapon types
		if( scw_list[i] == SC_DANCING && !battle_config.dancing_weaponswitch_fix )
			continue;
		if(sd->sc.data[scw_list[i]] &&
			!pc_check_weapontype(sd,skill_get_weapontype(status_sc2skill(scw_list[i]))))
			status_change_end(&sd->bl, scw_list[i], INVALID_TIMER);
	}

	if(sd->sc.data[SC_SPURT] && sd->status.weapon)
		// Spurt requires bare hands (feet, in fact xD)
		status_change_end(&sd->bl, SC_SPURT, INVALID_TIMER);

	if(sd->status.shield <= 0) { // Skills requiring a shield
		const enum sc_type scs_list[] = {
			SC_AUTOGUARD,
			SC_DEFENDER,
			SC_REFLECTSHIELD,
			SC_REFLECTDAMAGE
		};
		for (i = 0; i < ARRAYLENGTH(scs_list); i++)
			if(sd->sc.data[scs_list[i]])
				status_change_end(&sd->bl, scs_list[i], INVALID_TIMER);
	}
}

/*==========================================
 * Return equipped index of item on player sd at pos
 * Return
 * -1 : Nothing equipped
 * idx : (this index could be used in inventory to found item_data)
 *------------------------------------------*/
short pc_checkequip(struct map_session_data *sd,int pos)
{
	uint8 i;

	nullpo_retr(-1, sd);

	for(i=0;i<EQI_MAX;i++){
		if(pos & equip_bitmask[i])
			return sd->equip_index[i];
	}

	return -1;
}

/*==========================================
 * Check if sd has nameid equipped somewhere
 * @sd : the player session
 * @nameid : id of the item to check
 * @min : : see pc.h enum equip_index from ? to @max
 * @max : see pc.h enum equip_index for @min to ?
 * -return true,false
 *------------------------------------------*/
bool pc_checkequip2(struct map_session_data *sd, unsigned short nameid, int min, int max)
{
	int i;

	for(i = min; i < max; i++) {
		if(equip_bitmask[i]) {
			int idx = sd->equip_index[i];

			if (sd->inventory.u.items_inventory[idx].nameid == nameid)
				return true;
		}
	}
	return false;
}

/*==========================================
 * Convert's from the client's lame Job ID system
 * to the map server's 'makes sense' system. [Skotlex]
 *------------------------------------------*/
int pc_jobid2mapid(unsigned short b_class)
{
	switch(b_class)
	{
	//Novice And 1-1 Jobs
		case JOB_NOVICE:                return MAPID_NOVICE;
		case JOB_SWORDMAN:              return MAPID_SWORDMAN;
		case JOB_MAGE:                  return MAPID_MAGE;
		case JOB_ARCHER:                return MAPID_ARCHER;
		case JOB_ACOLYTE:               return MAPID_ACOLYTE;
		case JOB_MERCHANT:              return MAPID_MERCHANT;
		case JOB_THIEF:                 return MAPID_THIEF;
		case JOB_TAEKWON:               return MAPID_TAEKWON;
		case JOB_WEDDING:               return MAPID_WEDDING;
		case JOB_GUNSLINGER:            return MAPID_GUNSLINGER;
		case JOB_NINJA:                 return MAPID_NINJA;
		case JOB_XMAS:                  return MAPID_XMAS;
		case JOB_SUMMER:                return MAPID_SUMMER;
		case JOB_HANBOK:                return MAPID_HANBOK;
		case JOB_GANGSI:                return MAPID_GANGSI;
		case JOB_OKTOBERFEST:           return MAPID_OKTOBERFEST;
	//2-1 Jobs
		case JOB_SUPER_NOVICE:          return MAPID_SUPER_NOVICE;
		case JOB_KNIGHT:                return MAPID_KNIGHT;
		case JOB_WIZARD:                return MAPID_WIZARD;
		case JOB_HUNTER:                return MAPID_HUNTER;
		case JOB_PRIEST:                return MAPID_PRIEST;
		case JOB_BLACKSMITH:            return MAPID_BLACKSMITH;
		case JOB_ASSASSIN:              return MAPID_ASSASSIN;
		case JOB_STAR_GLADIATOR:        return MAPID_STAR_GLADIATOR;
		case JOB_KAGEROU:
		case JOB_OBORO:                 return MAPID_KAGEROUOBORO;
		case JOB_REBELLION:             return MAPID_REBELLION;
		case JOB_DEATH_KNIGHT:          return MAPID_DEATH_KNIGHT;
	//2-2 Jobs
		case JOB_CRUSADER:              return MAPID_CRUSADER;
		case JOB_SAGE:                  return MAPID_SAGE;
		case JOB_BARD:
		case JOB_DANCER:                return MAPID_BARDDANCER;
		case JOB_MONK:                  return MAPID_MONK;
		case JOB_ALCHEMIST:             return MAPID_ALCHEMIST;
		case JOB_ROGUE:                 return MAPID_ROGUE;
		case JOB_SOUL_LINKER:           return MAPID_SOUL_LINKER;
		case JOB_DARK_COLLECTOR:        return MAPID_DARK_COLLECTOR;
	//Trans Novice And Trans 1-1 Jobs
		case JOB_NOVICE_HIGH:           return MAPID_NOVICE_HIGH;
		case JOB_SWORDMAN_HIGH:         return MAPID_SWORDMAN_HIGH;
		case JOB_MAGE_HIGH:             return MAPID_MAGE_HIGH;
		case JOB_ARCHER_HIGH:           return MAPID_ARCHER_HIGH;
		case JOB_ACOLYTE_HIGH:          return MAPID_ACOLYTE_HIGH;
		case JOB_MERCHANT_HIGH:         return MAPID_MERCHANT_HIGH;
		case JOB_THIEF_HIGH:            return MAPID_THIEF_HIGH;
	//Trans 2-1 Jobs
		case JOB_LORD_KNIGHT:           return MAPID_LORD_KNIGHT;
		case JOB_HIGH_WIZARD:           return MAPID_HIGH_WIZARD;
		case JOB_SNIPER:                return MAPID_SNIPER;
		case JOB_HIGH_PRIEST:           return MAPID_HIGH_PRIEST;
		case JOB_WHITESMITH:            return MAPID_WHITESMITH;
		case JOB_ASSASSIN_CROSS:        return MAPID_ASSASSIN_CROSS;
	//Trans 2-2 Jobs
		case JOB_PALADIN:               return MAPID_PALADIN;
		case JOB_PROFESSOR:             return MAPID_PROFESSOR;
		case JOB_CLOWN:
		case JOB_GYPSY:                 return MAPID_CLOWNGYPSY;
		case JOB_CHAMPION:              return MAPID_CHAMPION;
		case JOB_CREATOR:               return MAPID_CREATOR;
		case JOB_STALKER:               return MAPID_STALKER;
	//Baby Novice And Baby 1-1 Jobs
		case JOB_BABY:                  return MAPID_BABY;
		case JOB_BABY_SWORDMAN:         return MAPID_BABY_SWORDMAN;
		case JOB_BABY_MAGE:             return MAPID_BABY_MAGE;
		case JOB_BABY_ARCHER:           return MAPID_BABY_ARCHER;
		case JOB_BABY_ACOLYTE:          return MAPID_BABY_ACOLYTE;
		case JOB_BABY_MERCHANT:         return MAPID_BABY_MERCHANT;
		case JOB_BABY_THIEF:            return MAPID_BABY_THIEF;
	//Baby 2-1 Jobs
		case JOB_SUPER_BABY:            return MAPID_SUPER_BABY;
		case JOB_BABY_KNIGHT:           return MAPID_BABY_KNIGHT;
		case JOB_BABY_WIZARD:           return MAPID_BABY_WIZARD;
		case JOB_BABY_HUNTER:           return MAPID_BABY_HUNTER;
		case JOB_BABY_PRIEST:           return MAPID_BABY_PRIEST;
		case JOB_BABY_BLACKSMITH:       return MAPID_BABY_BLACKSMITH;
		case JOB_BABY_ASSASSIN:         return MAPID_BABY_ASSASSIN;
	//Baby 2-2 Jobs
		case JOB_BABY_CRUSADER:         return MAPID_BABY_CRUSADER;
		case JOB_BABY_SAGE:             return MAPID_BABY_SAGE;
		case JOB_BABY_BARD:
		case JOB_BABY_DANCER:           return MAPID_BABY_BARDDANCER;
		case JOB_BABY_MONK:             return MAPID_BABY_MONK;
		case JOB_BABY_ALCHEMIST:        return MAPID_BABY_ALCHEMIST;
		case JOB_BABY_ROGUE:            return MAPID_BABY_ROGUE;
	//3-1 Jobs
		case JOB_SUPER_NOVICE_E:        return MAPID_SUPER_NOVICE_E;
		case JOB_RUNE_KNIGHT:           return MAPID_RUNE_KNIGHT;
		case JOB_WARLOCK:               return MAPID_WARLOCK;
		case JOB_RANGER:                return MAPID_RANGER;
		case JOB_ARCH_BISHOP:           return MAPID_ARCH_BISHOP;
		case JOB_MECHANIC:              return MAPID_MECHANIC;
		case JOB_GUILLOTINE_CROSS:      return MAPID_GUILLOTINE_CROSS;
	//3-2 Jobs
		case JOB_ROYAL_GUARD:           return MAPID_ROYAL_GUARD;
		case JOB_SORCERER:              return MAPID_SORCERER;
		case JOB_MINSTREL:
		case JOB_WANDERER:              return MAPID_MINSTRELWANDERER;
		case JOB_SURA:                  return MAPID_SURA;
		case JOB_GENETIC:               return MAPID_GENETIC;
		case JOB_SHADOW_CHASER:         return MAPID_SHADOW_CHASER;
	//Trans 3-1 Jobs
		case JOB_RUNE_KNIGHT_T:         return MAPID_RUNE_KNIGHT_T;
		case JOB_WARLOCK_T:             return MAPID_WARLOCK_T;
		case JOB_RANGER_T:              return MAPID_RANGER_T;
		case JOB_ARCH_BISHOP_T:         return MAPID_ARCH_BISHOP_T;
		case JOB_MECHANIC_T:            return MAPID_MECHANIC_T;
		case JOB_GUILLOTINE_CROSS_T:    return MAPID_GUILLOTINE_CROSS_T;
	//Trans 3-2 Jobs
		case JOB_ROYAL_GUARD_T:         return MAPID_ROYAL_GUARD_T;
		case JOB_SORCERER_T:            return MAPID_SORCERER_T;
		case JOB_MINSTREL_T:
		case JOB_WANDERER_T:            return MAPID_MINSTRELWANDERER_T;
		case JOB_SURA_T:                return MAPID_SURA_T;
		case JOB_GENETIC_T:             return MAPID_GENETIC_T;
		case JOB_SHADOW_CHASER_T:       return MAPID_SHADOW_CHASER_T;
	//Baby 3-1 Jobs
		case JOB_SUPER_BABY_E:          return MAPID_SUPER_BABY_E;
		case JOB_BABY_RUNE:             return MAPID_BABY_RUNE;
		case JOB_BABY_WARLOCK:          return MAPID_BABY_WARLOCK;
		case JOB_BABY_RANGER:           return MAPID_BABY_RANGER;
		case JOB_BABY_BISHOP:           return MAPID_BABY_BISHOP;
		case JOB_BABY_MECHANIC:         return MAPID_BABY_MECHANIC;
		case JOB_BABY_CROSS:            return MAPID_BABY_CROSS;
	//Baby 3-2 Jobs
		case JOB_BABY_GUARD:            return MAPID_BABY_GUARD;
		case JOB_BABY_SORCERER:         return MAPID_BABY_SORCERER;
		case JOB_BABY_MINSTREL:
		case JOB_BABY_WANDERER:         return MAPID_BABY_MINSTRELWANDERER;
		case JOB_BABY_SURA:             return MAPID_BABY_SURA;
		case JOB_BABY_GENETIC:          return MAPID_BABY_GENETIC;
		case JOB_BABY_CHASER:           return MAPID_BABY_CHASER;
	//Doram Jobs
		case JOB_SUMMONER:              return MAPID_SUMMONER;
		default:
			return -1;
	}
}

//Reverts the map-style class id to the client-style one.
int pc_mapid2jobid(unsigned short class_, int sex)
{
	switch(class_) {
	//Novice And 1-1 Jobs
		case MAPID_NOVICE:                return JOB_NOVICE;
		case MAPID_SWORDMAN:              return JOB_SWORDMAN;
		case MAPID_MAGE:                  return JOB_MAGE;
		case MAPID_ARCHER:                return JOB_ARCHER;
		case MAPID_ACOLYTE:               return JOB_ACOLYTE;
		case MAPID_MERCHANT:              return JOB_MERCHANT;
		case MAPID_THIEF:                 return JOB_THIEF;
		case MAPID_TAEKWON:               return JOB_TAEKWON;
		case MAPID_WEDDING:               return JOB_WEDDING;
		case MAPID_GUNSLINGER:            return JOB_GUNSLINGER;
		case MAPID_NINJA:                 return JOB_NINJA;
		case MAPID_XMAS:                  return JOB_XMAS;
		case MAPID_SUMMER:                return JOB_SUMMER;
		case MAPID_HANBOK:                return JOB_HANBOK;
		case MAPID_GANGSI:                return JOB_GANGSI;
		case MAPID_OKTOBERFEST:           return JOB_OKTOBERFEST;
	//2-1 Jobs
		case MAPID_SUPER_NOVICE:          return JOB_SUPER_NOVICE;
		case MAPID_KNIGHT:                return JOB_KNIGHT;
		case MAPID_WIZARD:                return JOB_WIZARD;
		case MAPID_HUNTER:                return JOB_HUNTER;
		case MAPID_PRIEST:                return JOB_PRIEST;
		case MAPID_BLACKSMITH:            return JOB_BLACKSMITH;
		case MAPID_ASSASSIN:              return JOB_ASSASSIN;
		case MAPID_STAR_GLADIATOR:        return JOB_STAR_GLADIATOR;
		case MAPID_KAGEROUOBORO:          return sex?JOB_KAGEROU:JOB_OBORO;
		case MAPID_REBELLION:             return JOB_REBELLION;
		case MAPID_DEATH_KNIGHT:          return JOB_DEATH_KNIGHT;
	//2-2 Jobs
		case MAPID_CRUSADER:              return JOB_CRUSADER;
		case MAPID_SAGE:                  return JOB_SAGE;
		case MAPID_BARDDANCER:            return sex?JOB_BARD:JOB_DANCER;
		case MAPID_MONK:                  return JOB_MONK;
		case MAPID_ALCHEMIST:             return JOB_ALCHEMIST;
		case MAPID_ROGUE:                 return JOB_ROGUE;
		case MAPID_SOUL_LINKER:           return JOB_SOUL_LINKER;
		case MAPID_DARK_COLLECTOR:        return JOB_DARK_COLLECTOR;
	//Trans Novice And Trans 2-1 Jobs
		case MAPID_NOVICE_HIGH:           return JOB_NOVICE_HIGH;
		case MAPID_SWORDMAN_HIGH:         return JOB_SWORDMAN_HIGH;
		case MAPID_MAGE_HIGH:             return JOB_MAGE_HIGH;
		case MAPID_ARCHER_HIGH:           return JOB_ARCHER_HIGH;
		case MAPID_ACOLYTE_HIGH:          return JOB_ACOLYTE_HIGH;
		case MAPID_MERCHANT_HIGH:         return JOB_MERCHANT_HIGH;
		case MAPID_THIEF_HIGH:            return JOB_THIEF_HIGH;
	//Trans 2-1 Jobs
		case MAPID_LORD_KNIGHT:           return JOB_LORD_KNIGHT;
		case MAPID_HIGH_WIZARD:           return JOB_HIGH_WIZARD;
		case MAPID_SNIPER:                return JOB_SNIPER;
		case MAPID_HIGH_PRIEST:           return JOB_HIGH_PRIEST;
		case MAPID_WHITESMITH:            return JOB_WHITESMITH;
		case MAPID_ASSASSIN_CROSS:        return JOB_ASSASSIN_CROSS;
	//Trans 2-2 Jobs
		case MAPID_PALADIN:               return JOB_PALADIN;
		case MAPID_PROFESSOR:             return JOB_PROFESSOR;
		case MAPID_CLOWNGYPSY:            return sex?JOB_CLOWN:JOB_GYPSY;
		case MAPID_CHAMPION:              return JOB_CHAMPION;
		case MAPID_CREATOR:               return JOB_CREATOR;
		case MAPID_STALKER:               return JOB_STALKER;
	//Baby Novice And Baby 1-1 Jobs
		case MAPID_BABY:                  return JOB_BABY;
		case MAPID_BABY_SWORDMAN:         return JOB_BABY_SWORDMAN;
		case MAPID_BABY_MAGE:             return JOB_BABY_MAGE;
		case MAPID_BABY_ARCHER:           return JOB_BABY_ARCHER;
		case MAPID_BABY_ACOLYTE:          return JOB_BABY_ACOLYTE;
		case MAPID_BABY_MERCHANT:         return JOB_BABY_MERCHANT;
		case MAPID_BABY_THIEF:            return JOB_BABY_THIEF;
	//Baby 2-1 Jobs
		case MAPID_SUPER_BABY:            return JOB_SUPER_BABY;
		case MAPID_BABY_KNIGHT:           return JOB_BABY_KNIGHT;
		case MAPID_BABY_WIZARD:           return JOB_BABY_WIZARD;
		case MAPID_BABY_HUNTER:           return JOB_BABY_HUNTER;
		case MAPID_BABY_PRIEST:           return JOB_BABY_PRIEST;
		case MAPID_BABY_BLACKSMITH:       return JOB_BABY_BLACKSMITH;
		case MAPID_BABY_ASSASSIN:         return JOB_BABY_ASSASSIN;
	//Baby 2-2 Jobs
		case MAPID_BABY_CRUSADER:         return JOB_BABY_CRUSADER;
		case MAPID_BABY_SAGE:             return JOB_BABY_SAGE;
		case MAPID_BABY_BARDDANCER:       return sex?JOB_BABY_BARD:JOB_BABY_DANCER;
		case MAPID_BABY_MONK:             return JOB_BABY_MONK;
		case MAPID_BABY_ALCHEMIST:        return JOB_BABY_ALCHEMIST;
		case MAPID_BABY_ROGUE:            return JOB_BABY_ROGUE;
	//3-1 Jobs
		case MAPID_SUPER_NOVICE_E:        return JOB_SUPER_NOVICE_E;
		case MAPID_RUNE_KNIGHT:           return JOB_RUNE_KNIGHT;
		case MAPID_WARLOCK:               return JOB_WARLOCK;
		case MAPID_RANGER:                return JOB_RANGER;
		case MAPID_ARCH_BISHOP:           return JOB_ARCH_BISHOP;
		case MAPID_MECHANIC:              return JOB_MECHANIC;
		case MAPID_GUILLOTINE_CROSS:      return JOB_GUILLOTINE_CROSS;
	//3-2 Jobs
		case MAPID_ROYAL_GUARD:           return JOB_ROYAL_GUARD;
		case MAPID_SORCERER:              return JOB_SORCERER;
		case MAPID_MINSTRELWANDERER:      return sex?JOB_MINSTREL:JOB_WANDERER;
		case MAPID_SURA:                  return JOB_SURA;
		case MAPID_GENETIC:               return JOB_GENETIC;
		case MAPID_SHADOW_CHASER:         return JOB_SHADOW_CHASER;
	//Trans 3-1 Jobs
		case MAPID_RUNE_KNIGHT_T:         return JOB_RUNE_KNIGHT_T;
		case MAPID_WARLOCK_T:             return JOB_WARLOCK_T;
		case MAPID_RANGER_T:              return JOB_RANGER_T;
		case MAPID_ARCH_BISHOP_T:         return JOB_ARCH_BISHOP_T;
		case MAPID_MECHANIC_T:            return JOB_MECHANIC_T;
		case MAPID_GUILLOTINE_CROSS_T:    return JOB_GUILLOTINE_CROSS_T;
	//Trans 3-2 Jobs
		case MAPID_ROYAL_GUARD_T:         return JOB_ROYAL_GUARD_T;
		case MAPID_SORCERER_T:            return JOB_SORCERER_T;
		case MAPID_MINSTRELWANDERER_T:    return sex?JOB_MINSTREL_T:JOB_WANDERER_T;
		case MAPID_SURA_T:                return JOB_SURA_T;
		case MAPID_GENETIC_T:             return JOB_GENETIC_T;
		case MAPID_SHADOW_CHASER_T:       return JOB_SHADOW_CHASER_T;
	//Baby 3-1 Jobs
		case MAPID_SUPER_BABY_E:          return JOB_SUPER_BABY_E;
		case MAPID_BABY_RUNE:             return JOB_BABY_RUNE;
		case MAPID_BABY_WARLOCK:          return JOB_BABY_WARLOCK;
		case MAPID_BABY_RANGER:           return JOB_BABY_RANGER;
		case MAPID_BABY_BISHOP:           return JOB_BABY_BISHOP;
		case MAPID_BABY_MECHANIC:         return JOB_BABY_MECHANIC;
		case MAPID_BABY_CROSS:            return JOB_BABY_CROSS;
	//Baby 3-2 Jobs
		case MAPID_BABY_GUARD:            return JOB_BABY_GUARD;
		case MAPID_BABY_SORCERER:         return JOB_BABY_SORCERER;
		case MAPID_BABY_MINSTRELWANDERER: return sex?JOB_BABY_MINSTREL:JOB_BABY_WANDERER;
		case MAPID_BABY_SURA:             return JOB_BABY_SURA;
		case MAPID_BABY_GENETIC:          return JOB_BABY_GENETIC;
		case MAPID_BABY_CHASER:           return JOB_BABY_CHASER;
	//Doram Jobs
		case MAPID_SUMMONER:              return JOB_SUMMONER;
		default:
			return -1;
	}
}

/*====================================================
 * This function return the name of the job (by [Yor])
 *----------------------------------------------------*/
const char* job_name(int class_)
{
	switch (class_) {
	case JOB_NOVICE:
	case JOB_SWORDMAN:
	case JOB_MAGE:
	case JOB_ARCHER:
	case JOB_ACOLYTE:
	case JOB_MERCHANT:
	case JOB_THIEF:
		return msg_txt(NULL,550 - JOB_NOVICE+class_);

	case JOB_KNIGHT:
	case JOB_PRIEST:
	case JOB_WIZARD:
	case JOB_BLACKSMITH:
	case JOB_HUNTER:
	case JOB_ASSASSIN:
		return msg_txt(NULL,557 - JOB_KNIGHT+class_);

	case JOB_KNIGHT2:
		return msg_txt(NULL,557);

	case JOB_CRUSADER:
	case JOB_MONK:
	case JOB_SAGE:
	case JOB_ROGUE:
	case JOB_ALCHEMIST:
	case JOB_BARD:
	case JOB_DANCER:
		return msg_txt(NULL,563 - JOB_CRUSADER+class_);

	case JOB_CRUSADER2:
		return msg_txt(NULL,563);

	case JOB_WEDDING:
	case JOB_SUPER_NOVICE:
	case JOB_GUNSLINGER:
	case JOB_NINJA:
	case JOB_XMAS:
		return msg_txt(NULL,570 - JOB_WEDDING+class_);

	case JOB_SUMMER:
		return msg_txt(NULL,621);

	case JOB_HANBOK:
		return msg_txt(NULL,694);

	case JOB_OKTOBERFEST:
		return msg_txt(NULL,696);

	case JOB_NOVICE_HIGH:
	case JOB_SWORDMAN_HIGH:
	case JOB_MAGE_HIGH:
	case JOB_ARCHER_HIGH:
	case JOB_ACOLYTE_HIGH:
	case JOB_MERCHANT_HIGH:
	case JOB_THIEF_HIGH:
		return msg_txt(NULL,575 - JOB_NOVICE_HIGH+class_);

	case JOB_LORD_KNIGHT:
	case JOB_HIGH_PRIEST:
	case JOB_HIGH_WIZARD:
	case JOB_WHITESMITH:
	case JOB_SNIPER:
	case JOB_ASSASSIN_CROSS:
		return msg_txt(NULL,582 - JOB_LORD_KNIGHT+class_);

	case JOB_LORD_KNIGHT2:
		return msg_txt(NULL,582);

	case JOB_PALADIN:
	case JOB_CHAMPION:
	case JOB_PROFESSOR:
	case JOB_STALKER:
	case JOB_CREATOR:
	case JOB_CLOWN:
	case JOB_GYPSY:
		return msg_txt(NULL,588 - JOB_PALADIN + class_);

	case JOB_PALADIN2:
		return msg_txt(NULL,588);

	case JOB_BABY:
	case JOB_BABY_SWORDMAN:
	case JOB_BABY_MAGE:
	case JOB_BABY_ARCHER:
	case JOB_BABY_ACOLYTE:
	case JOB_BABY_MERCHANT:
	case JOB_BABY_THIEF:
		return msg_txt(NULL,595 - JOB_BABY + class_);

	case JOB_BABY_KNIGHT:
	case JOB_BABY_PRIEST:
	case JOB_BABY_WIZARD:
	case JOB_BABY_BLACKSMITH:
	case JOB_BABY_HUNTER:
	case JOB_BABY_ASSASSIN:
		return msg_txt(NULL,602 - JOB_BABY_KNIGHT + class_);

	case JOB_BABY_KNIGHT2:
		return msg_txt(NULL,602);

	case JOB_BABY_CRUSADER:
	case JOB_BABY_MONK:
	case JOB_BABY_SAGE:
	case JOB_BABY_ROGUE:
	case JOB_BABY_ALCHEMIST:
	case JOB_BABY_BARD:
	case JOB_BABY_DANCER:
		return msg_txt(NULL,608 - JOB_BABY_CRUSADER + class_);

	case JOB_BABY_CRUSADER2:
		return msg_txt(NULL,608);

	case JOB_SUPER_BABY:
		return msg_txt(NULL,615);

	case JOB_TAEKWON:
		return msg_txt(NULL,616);
	case JOB_STAR_GLADIATOR:
	case JOB_STAR_GLADIATOR2:
		return msg_txt(NULL,617);
	case JOB_SOUL_LINKER:
		return msg_txt(NULL,618);

	case JOB_GANGSI:
	case JOB_DEATH_KNIGHT:
	case JOB_DARK_COLLECTOR:
		return msg_txt(NULL,622 - JOB_GANGSI+class_);

	case JOB_RUNE_KNIGHT:
	case JOB_WARLOCK:
	case JOB_RANGER:
	case JOB_ARCH_BISHOP:
	case JOB_MECHANIC:
	case JOB_GUILLOTINE_CROSS:
		return msg_txt(NULL,625 - JOB_RUNE_KNIGHT+class_);

	case JOB_RUNE_KNIGHT_T:
	case JOB_WARLOCK_T:
	case JOB_RANGER_T:
	case JOB_ARCH_BISHOP_T:
	case JOB_MECHANIC_T:
	case JOB_GUILLOTINE_CROSS_T:
		return msg_txt(NULL,681 - JOB_RUNE_KNIGHT_T+class_);

	case JOB_ROYAL_GUARD:
	case JOB_SORCERER:
	case JOB_MINSTREL:
	case JOB_WANDERER:
	case JOB_SURA:
	case JOB_GENETIC:
	case JOB_SHADOW_CHASER:
		return msg_txt(NULL,631 - JOB_ROYAL_GUARD+class_);

	case JOB_ROYAL_GUARD_T:
	case JOB_SORCERER_T:
	case JOB_MINSTREL_T:
	case JOB_WANDERER_T:
	case JOB_SURA_T:
	case JOB_GENETIC_T:
	case JOB_SHADOW_CHASER_T:
		return msg_txt(NULL,687 - JOB_ROYAL_GUARD_T+class_);

	case JOB_RUNE_KNIGHT2:
	case JOB_RUNE_KNIGHT_T2:
		return msg_txt(NULL,625);

	case JOB_ROYAL_GUARD2:
	case JOB_ROYAL_GUARD_T2:
		return msg_txt(NULL,631);

	case JOB_RANGER2:
	case JOB_RANGER_T2:
		return msg_txt(NULL,627);

	case JOB_MECHANIC2:
	case JOB_MECHANIC_T2:
		return msg_txt(NULL,629);

	case JOB_BABY_RUNE:
	case JOB_BABY_WARLOCK:
	case JOB_BABY_RANGER:
	case JOB_BABY_BISHOP:
	case JOB_BABY_MECHANIC:
	case JOB_BABY_CROSS:
	case JOB_BABY_GUARD:
	case JOB_BABY_SORCERER:
	case JOB_BABY_MINSTREL:
	case JOB_BABY_WANDERER:
	case JOB_BABY_SURA:
	case JOB_BABY_GENETIC:
	case JOB_BABY_CHASER:
		return msg_txt(NULL,638 - JOB_BABY_RUNE+class_);

	case JOB_BABY_RUNE2:
		return msg_txt(NULL,638);

	case JOB_BABY_GUARD2:
		return msg_txt(NULL,644);

	case JOB_BABY_RANGER2:
		return msg_txt(NULL,640);

	case JOB_BABY_MECHANIC2:
		return msg_txt(NULL,642);

	case JOB_SUPER_NOVICE_E:
	case JOB_SUPER_BABY_E:
		return msg_txt(NULL,651 - JOB_SUPER_NOVICE_E+class_);

	case JOB_KAGEROU:
	case JOB_OBORO:
		return msg_txt(NULL,653 - JOB_KAGEROU+class_);

	case JOB_REBELLION:
		return msg_txt(NULL,695);

	case JOB_SUMMONER:
		return msg_txt(NULL,697);

	default:
		return msg_txt(NULL,655);
	}
}

/*====================================================
 * Timered function to make id follow a target.
 * @id = bl.id (player only atm)
 * target is define in sd->followtarget (bl.id)
 * used by pc_follow
 *----------------------------------------------------*/
int pc_follow_timer(int tid, unsigned int tick, int id, intptr_t data)
{
	struct map_session_data *sd;
	struct block_list *tbl;

	sd = map_id2sd(id);
	nullpo_ret(sd);

	if (sd->followtimer != tid){
		ShowError("pc_follow_timer %d != %d\n",sd->followtimer,tid);
		sd->followtimer = INVALID_TIMER;
		return 0;
	}

	sd->followtimer = INVALID_TIMER;
	tbl = map_id2bl(sd->followtarget);

	if (tbl == NULL || pc_isdead(sd) || status_isdead(tbl))
	{
		pc_stop_following(sd);
		return 0;
	}

	// either player or target is currently detached from map blocks (could be teleporting),
	// but still connected to this map, so we'll just increment the timer and check back later
	if (sd->bl.prev != NULL && tbl->prev != NULL &&
		sd->ud.skilltimer == INVALID_TIMER && sd->ud.attacktimer == INVALID_TIMER && sd->ud.walktimer == INVALID_TIMER)
	{
		if((sd->bl.m == tbl->m) && unit_can_reach_bl(&sd->bl,tbl, AREA_SIZE, 0, NULL, NULL)) {
			if (!check_distance_bl(&sd->bl, tbl, 5))
				unit_walktobl(&sd->bl, tbl, 5, 0);
		} else
			pc_setpos(sd, map_id2index(tbl->m), tbl->x, tbl->y, CLR_TELEPORT);
	}
	sd->followtimer = add_timer(
		tick + 1000,	// increase time a bit to loosen up map's load
		pc_follow_timer, sd->bl.id, 0);
	return 0;
}

int pc_stop_following (struct map_session_data *sd)
{
	nullpo_ret(sd);

	if (sd->followtimer != INVALID_TIMER) {
		delete_timer(sd->followtimer,pc_follow_timer);
		sd->followtimer = INVALID_TIMER;
	}
	sd->followtarget = -1;
	sd->ud.target_to = 0;

	unit_stop_walking(&sd->bl, 1);

	return 0;
}

int pc_follow(struct map_session_data *sd,int target_id)
{
	struct block_list *bl = map_id2bl(target_id);
	if (bl == NULL /*|| bl->type != BL_PC*/)
		return 1;
	if (sd->followtimer != INVALID_TIMER)
		pc_stop_following(sd);

	sd->followtarget = target_id;
	pc_follow_timer(INVALID_TIMER, gettick(), sd->bl.id, 0);

	return 0;
}

int pc_checkbaselevelup(struct map_session_data *sd) {
	unsigned int next = pc_nextbaseexp(sd);

	if (!next || sd->status.base_exp < next || pc_is_maxbaselv(sd))
		return 0;

	do {
		sd->status.base_exp -= next;
		//Kyoki pointed out that the max overcarry exp is the exp needed for the previous level -1. [Skotlex]
		if(!battle_config.multi_level_up && sd->status.base_exp > next-1)
			sd->status.base_exp = next-1;

		next = pc_gets_status_point(sd->status.base_level);
		sd->status.base_level++;
		sd->status.status_point += next;

		if( pc_is_maxbaselv(sd) ){
			sd->status.base_exp = u32min(sd->status.base_exp,MAX_LEVEL_BASE_EXP);
			break;
		}
	} while ((next=pc_nextbaseexp(sd)) > 0 && sd->status.base_exp >= next);

	if (battle_config.pet_lv_rate && sd->pd)	//<Skotlex> update pet's level
		status_calc_pet(sd->pd,SCO_NONE);

	clif_updatestatus(sd,SP_STATUSPOINT);
	clif_updatestatus(sd,SP_BASELEVEL);
	clif_updatestatus(sd,SP_BASEEXP);
	clif_updatestatus(sd,SP_NEXTBASEEXP);
	status_calc_pc(sd,SCO_FORCE);
	status_percent_heal(&sd->bl,100,100);

	if ((sd->class_&MAPID_UPPERMASK) == MAPID_SUPER_NOVICE) {
		sc_start(&sd->bl,&sd->bl,status_skill2sc(PR_KYRIE),100,1,skill_get_time(PR_KYRIE,1));
		sc_start(&sd->bl,&sd->bl,status_skill2sc(PR_IMPOSITIO),100,1,skill_get_time(PR_IMPOSITIO,1));
		sc_start(&sd->bl,&sd->bl,status_skill2sc(PR_MAGNIFICAT),100,1,skill_get_time(PR_MAGNIFICAT,1));
		sc_start(&sd->bl,&sd->bl,status_skill2sc(PR_GLORIA),100,1,skill_get_time(PR_GLORIA,1));
		sc_start(&sd->bl,&sd->bl,status_skill2sc(PR_SUFFRAGIUM),100,1,skill_get_time(PR_SUFFRAGIUM,1));
		if (sd->state.snovice_dead_flag)
			sd->state.snovice_dead_flag = 0; //Reenable steelbody resurrection on dead.
	} else if( (sd->class_&MAPID_BASEMASK) == MAPID_TAEKWON ) {
		sc_start(&sd->bl,&sd->bl,status_skill2sc(AL_INCAGI),100,10,600000);
		sc_start(&sd->bl,&sd->bl,status_skill2sc(AL_BLESSING),100,10,600000);
	}
	clif_misceffect(&sd->bl,0);
	npc_script_event(sd, NPCE_BASELVUP); //LORDALFA - LVLUPEVENT

	if(sd->status.party_id)
		party_send_levelup(sd);

	pc_baselevelchanged(sd);
	return 1;
}

void pc_baselevelchanged(struct map_session_data *sd) {
	uint8 i;
	for( i = 0; i < EQI_MAX; i++ ) {
		if( sd->equip_index[i] >= 0 ) {
			if( sd->inventory_data[ sd->equip_index[i] ]->elvmax && sd->status.base_level > (unsigned int)sd->inventory_data[ sd->equip_index[i] ]->elvmax )
				pc_unequipitem(sd, sd->equip_index[i], 3);
		}
	}
	pc_show_questinfo(sd);
}

int pc_checkjoblevelup(struct map_session_data *sd)
{
	unsigned int next = pc_nextjobexp(sd);

	nullpo_ret(sd);
	if(!next || sd->status.job_exp < next || pc_is_maxjoblv(sd))
		return 0;

	do {
		sd->status.job_exp -= next;
		//Kyoki pointed out that the max overcarry exp is the exp needed for the previous level -1. [Skotlex]
		if(!battle_config.multi_level_up && sd->status.job_exp > next-1)
			sd->status.job_exp = next-1;

		sd->status.job_level ++;
		sd->status.skill_point ++;

		if( pc_is_maxjoblv(sd) ){
			sd->status.job_exp = u32min(sd->status.job_exp,MAX_LEVEL_JOB_EXP);
			break;
		}
	} while ((next=pc_nextjobexp(sd)) > 0 && sd->status.job_exp >= next);

	clif_updatestatus(sd,SP_JOBLEVEL);
	clif_updatestatus(sd,SP_JOBEXP);
	clif_updatestatus(sd,SP_NEXTJOBEXP);
	clif_updatestatus(sd,SP_SKILLPOINT);
	status_calc_pc(sd,SCO_FORCE);
	clif_misceffect(&sd->bl,1);
	if (pc_checkskill(sd, SG_DEVIL) && pc_is_maxbaselv(sd))
		clif_status_change(&sd->bl,SI_DEVIL, 1, 0, 0, 0, 1); //Permanent blind effect from SG_DEVIL.

	npc_script_event(sd, NPCE_JOBLVUP);
	return 1;
}

/** Alters experiences calculation based on self bonuses that do not get even shared to the party.
* @param sd Player
* @param base_exp Base EXP before peronal bonuses
* @param job_exp Job EXP before peronal bonuses
* @param src Block list that affecting the exp calculation
*/
static void pc_calcexp(struct map_session_data *sd, unsigned int *base_exp, unsigned int *job_exp, struct block_list *src)
{
	int bonus = 0, vip_bonus_base = 0, vip_bonus_job = 0;

	if (src) {
		struct status_data *status = status_get_status_data(src);

		if( sd->expaddrace[status->race] )
			bonus += sd->expaddrace[status->race];
		if( sd->expaddrace[RC_ALL] )
			bonus += sd->expaddrace[RC_ALL];
		if( sd->expaddclass[status->class_] )
			bonus += sd->expaddclass[status->class_];
		if( sd->expaddclass[CLASS_ALL] )
			bonus += sd->expaddclass[CLASS_ALL];

		if (battle_config.pk_mode &&
			(int)(status_get_lv(src) - sd->status.base_level) >= 20)
			bonus += 15; // pk_mode additional exp if monster >20 levels [Valaris]

		if (src && src->type == BL_MOB && pc_isvip(sd)) { // EXP bonus for VIP player
			vip_bonus_base = battle_config.vip_base_exp_increase;
			vip_bonus_job = battle_config.vip_job_exp_increase;
		}
	}

	// Give EXPBOOST for quests even if src is NULL.
	if (&sd->sc && sd->sc.data[SC_EXPBOOST]) {
		bonus += sd->sc.data[SC_EXPBOOST]->val1;
		if (battle_config.vip_bm_increase && pc_isvip(sd)) // Increase Battle Manual EXP rate for VIP
			bonus += (sd->sc.data[SC_EXPBOOST]->val1 / battle_config.vip_bm_increase);
	}

	if (*base_exp) {
		unsigned int exp = (unsigned int)(*base_exp + (double)*base_exp * (bonus + vip_bonus_base)/100.);
		*base_exp =  cap_value(exp, 1, UINT_MAX);
	}

	// Give JEXPBOOST for quests even if src is NULL.
	if (&sd->sc && sd->sc.data[SC_JEXPBOOST])
		bonus += sd->sc.data[SC_JEXPBOOST]->val1;

	if (*job_exp) {
		unsigned int exp = (unsigned int)(*job_exp + (double)*job_exp * (bonus + vip_bonus_job)/100.);
		*job_exp = cap_value(exp, 1, UINT_MAX);
	}

	return;
}

/**
 * Show EXP gained by player in percentage by @showexp
 * @param sd Player
 * @param base_exp Base EXP gained/loss
 * @param next_base_exp Base EXP needed for next base level
 * @param job_exp Job EXP gained/loss
 * @param next_job_exp Job EXP needed for next job level
 * @param lost True:EXP penalty, lose EXP
 **/
void pc_gainexp_disp(struct map_session_data *sd, unsigned int base_exp, unsigned int next_base_exp, unsigned int job_exp, unsigned int next_job_exp, bool lost) {
	char output[CHAT_SIZE_MAX];

	nullpo_retv(sd);

	sprintf(output, msg_txt(sd,743), // Experience %s Base:%ld (%0.2f%%) Job:%ld (%0.2f%%)
		(lost) ? msg_txt(sd,742) : msg_txt(sd,741),
		(long)base_exp * (lost ? -1 : 1), (base_exp / (float)next_base_exp * 100 * (lost ? -1 : 1)),
		(long)job_exp * (lost ? -1 : 1), (job_exp / (float)next_job_exp * 100 * (lost ? -1 : 1)));
	clif_disp_onlyself(sd, output, strlen(output));
}

/**
 * Give Base or Job EXP to player, then calculate remaining exp for next lvl
 * @param sd Player
 * @param src EXP source
 * @param base_exp Base EXP gained
 * @param base_exp Job EXP gained
 * @param exp_flag 1: Quest EXP; 2: Param Exp (Ignore Guild EXP tax, EXP adjustments)
 * @return
 **/
void pc_gainexp(struct map_session_data *sd, struct block_list *src, unsigned int base_exp, unsigned int job_exp, uint8 exp_flag)
{
	unsigned int nextb = 0, nextj = 0;
	uint8 flag = 0; ///< 1: Base EXP given, 2: Job EXP given, 4: Max Base level, 8: Max Job Level

	nullpo_retv(sd);

	if(sd->bl.prev == NULL || pc_isdead(sd))
		return;

	if (!(exp_flag&2)) {

		if (!battle_config.pvp_exp && map[sd->bl.m].flag.pvp)  // [MouseJstr]
			return; // no exp on pvp maps
	
		if (sd->status.guild_id>0)
			base_exp -= guild_payexp(sd,base_exp);
	}

	flag = ((base_exp) ? 1 : 0) |
		((job_exp) ? 2 : 0) |
		((pc_is_maxbaselv(sd)) ? 4 : 0) |
		((pc_is_maxjoblv(sd)) ? 8 : 0);

	if (!(exp_flag&2))
		pc_calcexp(sd, &base_exp, &job_exp, src);

	nextb = pc_nextbaseexp(sd);
	nextj = pc_nextjobexp(sd);

	if (flag&4){
		if( sd->status.base_exp >= MAX_LEVEL_BASE_EXP )
			base_exp = 0;
		else if( sd->status.base_exp + base_exp >= MAX_LEVEL_BASE_EXP )
			base_exp = MAX_LEVEL_BASE_EXP - sd->status.base_exp;
	}
	if (flag&8){
		if( sd->status.job_exp >= MAX_LEVEL_JOB_EXP )
			job_exp = 0;
		else if( sd->status.job_exp + job_exp >= MAX_LEVEL_JOB_EXP )
			job_exp = MAX_LEVEL_JOB_EXP - sd->status.job_exp;
	}

	if (!(exp_flag&2) && battle_config.max_exp_gain_rate && (base_exp || job_exp)) {
		//Note that this value should never be greater than the original
		//therefore no overflow checks are needed. [Skotlex]
		if (nextb > 0) {
			float nextbp = (float) base_exp / (float) nextb;
			if (nextbp > battle_config.max_exp_gain_rate/1000.)
				base_exp = (unsigned int)(battle_config.max_exp_gain_rate/1000.*nextb);
		}
		if (nextj > 0) {
			float nextjp = (float) job_exp / (float) nextj;
			if (nextjp > battle_config.max_exp_gain_rate/1000.)
				job_exp = (unsigned int)(battle_config.max_exp_gain_rate/1000.*nextj);
		}
	}

	// Give EXP for Base Level
	if (base_exp) {
		if ((uint64)sd->status.base_exp + base_exp > UINT32_MAX)
			sd->status.base_exp = UINT32_MAX;
		else
			sd->status.base_exp += base_exp;
		if (!pc_checkbaselevelup(sd))
			clif_updatestatus(sd,SP_BASEEXP);
	}

	// Give EXP for Job Level
	if (job_exp) {
		if ((uint64)sd->status.job_exp + job_exp > UINT32_MAX)
			sd->status.job_exp = UINT32_MAX;
		else
			sd->status.job_exp += job_exp;
		if (!pc_checkjoblevelup(sd))
			clif_updatestatus(sd,SP_JOBEXP);
	}

	if (flag&1)
		clif_displayexp(sd, (flag&4) ? 0 : base_exp, SP_BASEEXP, exp_flag&1, false);
	if (flag&2)
		clif_displayexp(sd, (flag&8) ? 0 : job_exp,  SP_JOBEXP, exp_flag&1, false);

	if (sd->state.showexp && (base_exp || job_exp))
		pc_gainexp_disp(sd, base_exp, nextb, job_exp, nextj, false);
}

/**
 * Lost Base/Job EXP from a player
 * @param sd Player
 * @param base_exp Base EXP lost
 * @param job_exp Job EXP lost
 **/
void pc_lostexp(struct map_session_data *sd, unsigned int base_exp, unsigned int job_exp) {

	nullpo_retv(sd);

	if (base_exp) {
		base_exp = u32min(sd->status.base_exp, base_exp);
		sd->status.base_exp -= base_exp;
		clif_displayexp(sd, base_exp, SP_BASEEXP, false, true);
		clif_updatestatus(sd, SP_BASEEXP);
	}

	if (job_exp) {
		job_exp = u32min(sd->status.job_exp, job_exp);
		sd->status.job_exp -= job_exp;
		clif_displayexp(sd, job_exp, SP_JOBEXP, false, true);
		clif_updatestatus(sd, SP_JOBEXP);
	}

	if (sd->state.showexp && (base_exp || job_exp))
		pc_gainexp_disp(sd, base_exp, pc_nextbaseexp(sd), job_exp, pc_nextjobexp(sd), true);
}

/**
 * Returns max base level for this character's class.
 * @param class_: Player's class
 * @return Max Base Level
 */
static unsigned int pc_class_maxbaselv(unsigned short class_) {
	return job_info[pc_class2idx(class_)].max_level[0];
}

/**
 * Returns max base level for this character.
 * @param sd Player
 * @return Max Base Level
 **/
unsigned int pc_maxbaselv(struct map_session_data *sd){
	return pc_class_maxbaselv(sd->status.class_);
}

/**
 * Returns max job level for this character's class.
 * @param class_: Player's class
 * @return Max Job Level
 */
static unsigned int pc_class_maxjoblv(unsigned short class_) {
	return job_info[pc_class2idx(class_)].max_level[1];
}

/**
 * Returns max job level for this character.
 * @param sd Player
 * @return Max Job Level
 **/
unsigned int pc_maxjoblv(struct map_session_data *sd){
	return pc_class_maxjoblv(sd->status.class_);
}

/**
 * Check if player is reached max base level
 * @param sd
 * @return True if reached max level
 **/
bool pc_is_maxbaselv(struct map_session_data *sd) {
	nullpo_retr(false, sd);
	return (sd->status.base_level >= pc_maxbaselv(sd));
}

/**
 * Check if player is reached max base level
 * @param sd
 * @return True if reached max level
 **/
bool pc_is_maxjoblv(struct map_session_data *sd) {
	nullpo_retr(false, sd);
	return (sd->status.job_level >= pc_maxjoblv(sd));
}

/**
 * Base exp needed for player to level up.
 * @param sd
 * @return Base EXP needed for next base level
 **/
unsigned int pc_nextbaseexp(struct map_session_data *sd){
	nullpo_ret(sd);
	if (sd->status.base_level == 0) // Is this something that possible?
		return 0;
	if (pc_is_maxbaselv(sd))
		return MAX_LEVEL_BASE_EXP; // On max level, player's base EXP limit is 99,999,999
	return job_info[pc_class2idx(sd->status.class_)].exp_table[0][sd->status.base_level-1];
}

/**
 * Job exp needed for player to level up.
 * @param sd
 * @return Job EXP needed for next job level
 **/
unsigned int pc_nextjobexp(struct map_session_data *sd){
	nullpo_ret(sd);
	if (sd->status.job_level == 0) // Is this something that possible?
		return 0;
	if (pc_is_maxjoblv(sd))
		return MAX_LEVEL_JOB_EXP; // On max level, player's job EXP limit is 999,999,999
	return job_info[pc_class2idx(sd->status.class_)].exp_table[1][sd->status.job_level-1];
}

/// Returns the value of the specified stat.
static int pc_getstat(struct map_session_data* sd, int type)
{
	nullpo_retr(-1, sd);

	switch( type ) {
	case SP_STR: return sd->status.str;
	case SP_AGI: return sd->status.agi;
	case SP_VIT: return sd->status.vit;
	case SP_INT: return sd->status.int_;
	case SP_DEX: return sd->status.dex;
	case SP_LUK: return sd->status.luk;
	default:
		return -1;
	}
}

/// Sets the specified stat to the specified value.
/// Returns the new value.
static int pc_setstat(struct map_session_data* sd, int type, int val)
{
	nullpo_retr(-1, sd);

	switch( type ) {
	case SP_STR: sd->status.str = val; break;
	case SP_AGI: sd->status.agi = val; break;
	case SP_VIT: sd->status.vit = val; break;
	case SP_INT: sd->status.int_ = val; break;
	case SP_DEX: sd->status.dex = val; break;
	case SP_LUK: sd->status.luk = val; break;
	default:
		return -1;
	}

	return val;
}

// Calculates the number of status points PC gets when leveling up (from level to level+1)
int pc_gets_status_point(int level)
{
	if (battle_config.use_statpoint_table) //Use values from "db/statpoint.txt"
		return (statp[level+1] - statp[level]);
	else //Default increase
		return ((level+15) / 5);
}

#ifdef RENEWAL_STAT
/// Renewal status point cost formula
#define PC_STATUS_POINT_COST(low) (((low) < 100) ? (2 + ((low) - 1) / 10) : (16 + 4 * (((low) - 100) / 5)))
#else
/// Pre-Renewal status point cost formula
#define PC_STATUS_POINT_COST(low) (( 1 + ((low) + 9) / 10 ))
#endif

/// Returns the number of stat points needed to change the specified stat by val.
/// If val is negative, returns the number of stat points that would be needed to
/// raise the specified stat from (current value - val) to current value.
int pc_need_status_point(struct map_session_data* sd, int type, int val)
{
	int low, high, sp = 0, max = 0;

	if ( val == 0 )
		return 0;

	low = pc_getstat(sd,type);
	max = pc_maxparameter(sd,(enum e_params)(type-SP_STR));

	if ( low >= max && val > 0 )
		return 0; // Official servers show '0' when max is reached

	high = low + val;

	if ( val < 0 )
		swap(low, high);

	for ( ; low < high; low++ )
		sp += PC_STATUS_POINT_COST(low);

	return sp;
}

/**
 * Returns the value the specified stat can be increased by with the current
 * amount of available status points for the current character's class.
 *
 * @param sd   The target character.
 * @param type Stat to verify.
 * @return Maximum value the stat could grow by.
 */
int pc_maxparameterincrease(struct map_session_data* sd, int type)
{
	int base, final_val, status_points, max_param;

	nullpo_ret(sd);

	base = final_val = pc_getstat(sd, type);
	status_points = sd->status.status_point;
	max_param = pc_maxparameter(sd, (enum e_params)(type-SP_STR));

	while (final_val <= max_param && status_points >= 0) {
		status_points -= PC_STATUS_POINT_COST(final_val);
		final_val++;
	}
	final_val--;

	return (final_val > base ? final_val-base : 0);
}

/**
 * Raises a stat by the specified amount.
 *
 * Obeys max_parameter limits.
 * Subtracts status points according to the cost of the increased stat points.
 *
 * @param sd       The target character.
 * @param type     The stat to change (see enum _sp)
 * @param increase The stat increase (strictly positive) amount.
 * @retval true  if the stat was increased by any amount.
 * @retval false if there were no changes.
 */
bool pc_statusup(struct map_session_data* sd, int type, int increase)
{
	int max_increase = 0, current = 0, needed_points = 0, final_value = 0;

	nullpo_ret(sd);

	// check conditions
	if (type < SP_STR || type > SP_LUK || increase <= 0) {
		clif_statusupack(sd, type, 0, 0);
		return false;
	}

	// check limits
	current = pc_getstat(sd, type);
	max_increase = pc_maxparameterincrease(sd, type);
	increase = cap_value(increase, 0, max_increase); // cap to the maximum status points available
	if (increase <= 0 || current + increase > pc_maxparameter(sd, (enum e_params)(type-SP_STR))) {
		clif_statusupack(sd, type, 0, 0);
		return false;
	}

	// check status points
	needed_points = pc_need_status_point(sd, type, increase);
	if (needed_points < 0 || needed_points > sd->status.status_point) { // Sanity check
		clif_statusupack(sd, type, 0, 0);
		return false;
	}

	// set new values
	final_value = pc_setstat(sd, type, current + increase);
	sd->status.status_point -= needed_points;

	status_calc_pc(sd,SCO_NONE);

	// update increase cost indicator
	clif_updatestatus(sd, SP_USTR + type-SP_STR);

	// update statpoint count
	clif_updatestatus(sd, SP_STATUSPOINT);

	// update stat value
	clif_statusupack(sd, type, 1, final_value); // required
	if( final_value > 255 )
		clif_updatestatus(sd, type); // send after the 'ack' to override the truncated value

	return true;
}

/**
 * Raises a stat by the specified amount.
 *
 * Obeys max_parameter limits.
 * Does not subtract status points for the cost of the modified stat points.
 *
 * @param sd   The target character.
 * @param type The stat to change (see enum _sp)
 * @param val  The stat increase (or decrease) amount.
 * @return the stat increase amount.
 * @retval 0 if no changes were made.
 */
int pc_statusup2(struct map_session_data* sd, int type, int val)
{
	int max, need;
	nullpo_ret(sd);

	if( type < SP_STR || type > SP_LUK )
	{
		clif_statusupack(sd,type,0,0);
		return 0;
	}

	need = pc_need_status_point(sd,type,1);
	max = pc_maxparameter(sd,(enum e_params)(type-SP_STR)); // set new value

	val = pc_setstat(sd, type, cap_value(pc_getstat(sd,type) + val, 1, max));

	status_calc_pc(sd,SCO_NONE);

	// update increase cost indicator
	if( need != pc_need_status_point(sd,type,1) )
		clif_updatestatus(sd, SP_USTR + type-SP_STR);

	// update stat value
	clif_statusupack(sd,type,1,val); // required
	if( val > 255 )
		clif_updatestatus(sd,type); // send after the 'ack' to override the truncated value

	return val;
}

/*==========================================
 * Update skill_lv for player sd
 * Skill point allocation
 *------------------------------------------*/
void pc_skillup(struct map_session_data *sd,uint16 skill_id)
{
	uint16 idx = skill_get_index(skill_id);

	nullpo_retv(sd);

	if (!idx) {
		if (skill_id)
			ShowError("pc_skillup: Player attempts to level up invalid skill '%d'\n", skill_id);
		return;
	}

	// Level up guild skill
	if (SKILL_CHK_GUILD(skill_id)) {
		guild_skillup(sd, skill_id);
		return;
	}
	// Level up homunculus skill
	else if (sd->hd && SKILL_CHK_HOMUN(skill_id)) {
		hom_skillup(sd->hd, skill_id);
		return;
	}
	else {
		if( sd->status.skill_point > 0 &&
			sd->status.skill[idx].id &&
			sd->status.skill[idx].flag == SKILL_FLAG_PERMANENT && //Don't allow raising while you have granted skills. [Skotlex]
			sd->status.skill[idx].lv < skill_tree_get_max(skill_id, sd->status.class_) )
		{
			int lv, range, upgradable;
			sd->status.skill[idx].lv++;
			sd->status.skill_point--;
			if( !skill_get_inf(skill_id) )
				status_calc_pc(sd,SCO_NONE); // Only recalculate for passive skills.
			else if( sd->status.skill_point == 0 && pc_is_taekwon_ranker(sd) )
				pc_calc_skilltree(sd); // Required to grant all TK Ranker skills.
			else
				pc_check_skilltree(sd); // Check if a new skill can Lvlup

			lv = sd->status.skill[idx].lv;
			range = skill_get_range2(&sd->bl, skill_id, lv, false);
			upgradable = (lv < skill_tree_get_max(sd->status.skill[idx].id, sd->status.class_)) ? 1 : 0;
			clif_skillup(sd,skill_id,lv,range,upgradable);
			clif_updatestatus(sd,SP_SKILLPOINT);
			if( skill_id == GN_REMODELING_CART ) /* cart weight info was updated by status_calc_pc */
				clif_updatestatus(sd,SP_CARTINFO);
			if (!pc_has_permission(sd, PC_PERM_ALL_SKILL)) // may skill everything at any time anyways, and this would cause a huge slowdown
				clif_skillinfoblock(sd);
		}
		//else
		//	ShowDebug("Skill Level up failed. ID:%d idx:%d (CID=%d. AID=%d)\n", skill_id, idx, sd->status.char_id, sd->status.account_id);
	}
}

/*==========================================
 * /allskill
 *------------------------------------------*/
int pc_allskillup(struct map_session_data *sd)
{
	int i;

	nullpo_ret(sd);

	for (i = 0; i < MAX_SKILL; i++) {
		if (sd->status.skill[i].flag != SKILL_FLAG_PERMANENT && sd->status.skill[i].flag != SKILL_FLAG_PERM_GRANTED && sd->status.skill[i].flag != SKILL_FLAG_PLAGIARIZED) {
			sd->status.skill[i].lv = (sd->status.skill[i].flag == SKILL_FLAG_TEMPORARY) ? 0 : sd->status.skill[i].flag - SKILL_FLAG_REPLACED_LV_0;
			sd->status.skill[i].flag = SKILL_FLAG_PERMANENT;
			if (sd->status.skill[i].lv == 0)
				sd->status.skill[i].id = 0;
		}
	}

	if (!pc_grant_allskills(sd, true)) {
		uint16 sk_id;
		for (i = 0; i < MAX_SKILL_TREE && (sk_id = skill_tree[pc_class2idx(sd->status.class_)][i].skill_id) > 0;i++){
			int inf2 = 0;
			uint16 sk_idx = 0;
			if (!sk_id || !(sk_idx = skill_get_index(sk_id)))
				continue;
			inf2 = skill_get_inf2(sk_id);
			if (
				(inf2&INF2_QUEST_SKILL && !battle_config.quest_skill_learn) ||
				(inf2&(INF2_WEDDING_SKILL|INF2_SPIRIT_SKILL)) ||
				sk_id == SG_DEVIL
			)
				continue; //Cannot be learned normally.

			sd->status.skill[sk_idx].id = sk_id;
			sd->status.skill[sk_idx].lv = skill_tree_get_max(sk_id, sd->status.class_);	// celest
		}
	}
	status_calc_pc(sd,SCO_NONE);
	//Required because if you could level up all skills previously,
	//the update will not be sent as only the lv variable changes.
	clif_skillinfoblock(sd);
	return 0;
}

/*==========================================
 * /resetlvl
 *------------------------------------------*/
int pc_resetlvl(struct map_session_data* sd,int type)
{
	int  i;

	nullpo_ret(sd);

	if (type != 3) //Also reset skills
		pc_resetskill(sd, 0);

	if(type == 1){
		sd->status.skill_point=0;
		sd->status.base_level=1;
		sd->status.job_level=1;
		sd->status.base_exp=0;
		sd->status.job_exp=0;
		if(sd->sc.option !=0)
			sd->sc.option = 0;

		sd->status.str=1;
		sd->status.agi=1;
		sd->status.vit=1;
		sd->status.int_=1;
		sd->status.dex=1;
		sd->status.luk=1;
		if(sd->status.class_ == JOB_NOVICE_HIGH) {
			sd->status.status_point=100;	// not 88 [celest]
			// give platinum skills upon changing
			pc_skill(sd,NV_FIRSTAID,1,ADDSKILL_PERMANENT);
			pc_skill(sd,NV_TRICKDEAD,1,ADDSKILL_PERMANENT);
		}
	}

	if(type == 2){
		sd->status.skill_point=0;
		sd->status.base_level=1;
		sd->status.job_level=1;
		sd->status.base_exp=0;
		sd->status.job_exp=0;
	}
	if(type == 3){
		sd->status.base_level=1;
		sd->status.base_exp=0;
	}
	if(type == 4){
		sd->status.job_level=1;
		sd->status.job_exp=0;
	}

	clif_updatestatus(sd,SP_STATUSPOINT);
	clif_updatestatus(sd,SP_STR);
	clif_updatestatus(sd,SP_AGI);
	clif_updatestatus(sd,SP_VIT);
	clif_updatestatus(sd,SP_INT);
	clif_updatestatus(sd,SP_DEX);
	clif_updatestatus(sd,SP_LUK);
	clif_updatestatus(sd,SP_BASELEVEL);
	clif_updatestatus(sd,SP_JOBLEVEL);
	clif_updatestatus(sd,SP_STATUSPOINT);
	clif_updatestatus(sd,SP_BASEEXP);
	clif_updatestatus(sd,SP_JOBEXP);
	clif_updatestatus(sd,SP_NEXTBASEEXP);
	clif_updatestatus(sd,SP_NEXTJOBEXP);
	clif_updatestatus(sd,SP_SKILLPOINT);

	clif_updatestatus(sd,SP_USTR);	// Updates needed stat points - Valaris
	clif_updatestatus(sd,SP_UAGI);
	clif_updatestatus(sd,SP_UVIT);
	clif_updatestatus(sd,SP_UINT);
	clif_updatestatus(sd,SP_UDEX);
	clif_updatestatus(sd,SP_ULUK);	// End Addition

	for(i=0;i<EQI_MAX;i++) { // unequip items that can't be equipped by base 1 [Valaris]
		if(sd->equip_index[i] >= 0)
			if(pc_isequip(sd,sd->equip_index[i]))
				pc_unequipitem(sd,sd->equip_index[i],2);
	}

	if ((type == 1 || type == 2 || type == 3) && sd->status.party_id)
		party_send_levelup(sd);

	status_calc_pc(sd, SCO_FORCE);
	clif_skillinfoblock(sd);

	return 0;
}
/*==========================================
 * /resetstate
 *------------------------------------------*/
int pc_resetstate(struct map_session_data* sd)
{
	nullpo_ret(sd);

	if (battle_config.use_statpoint_table)
	{	// New statpoint table used here - Dexity
		if (sd->status.base_level > MAX_LEVEL)
		{	//statp[] goes out of bounds, can't reset!
			ShowError("pc_resetstate: Can't reset stats of %d:%d, the base level (%d) is greater than the max level supported (%d)\n",
				sd->status.account_id, sd->status.char_id, sd->status.base_level, MAX_LEVEL);
			return 0;
		}

		sd->status.status_point = statp[sd->status.base_level] + ( sd->class_&JOBL_UPPER ? 52 : 0 ); // extra 52+48=100 stat points
	}
	else
	{
		int add=0;
		add += pc_need_status_point(sd, SP_STR, 1-pc_getstat(sd, SP_STR));
		add += pc_need_status_point(sd, SP_AGI, 1-pc_getstat(sd, SP_AGI));
		add += pc_need_status_point(sd, SP_VIT, 1-pc_getstat(sd, SP_VIT));
		add += pc_need_status_point(sd, SP_INT, 1-pc_getstat(sd, SP_INT));
		add += pc_need_status_point(sd, SP_DEX, 1-pc_getstat(sd, SP_DEX));
		add += pc_need_status_point(sd, SP_LUK, 1-pc_getstat(sd, SP_LUK));

		sd->status.status_point+=add;
	}

	pc_setstat(sd, SP_STR, 1);
	pc_setstat(sd, SP_AGI, 1);
	pc_setstat(sd, SP_VIT, 1);
	pc_setstat(sd, SP_INT, 1);
	pc_setstat(sd, SP_DEX, 1);
	pc_setstat(sd, SP_LUK, 1);

	clif_updatestatus(sd,SP_STR);
	clif_updatestatus(sd,SP_AGI);
	clif_updatestatus(sd,SP_VIT);
	clif_updatestatus(sd,SP_INT);
	clif_updatestatus(sd,SP_DEX);
	clif_updatestatus(sd,SP_LUK);

	clif_updatestatus(sd,SP_USTR);	// Updates needed stat points - Valaris
	clif_updatestatus(sd,SP_UAGI);
	clif_updatestatus(sd,SP_UVIT);
	clif_updatestatus(sd,SP_UINT);
	clif_updatestatus(sd,SP_UDEX);
	clif_updatestatus(sd,SP_ULUK);	// End Addition

	clif_updatestatus(sd,SP_STATUSPOINT);

	if( sd->mission_mobid ) { //bugreport:2200
		sd->mission_mobid = 0;
		sd->mission_count = 0;
		pc_setglobalreg(sd, add_str("TK_MISSION_ID"), 0);
	}

	status_calc_pc(sd, SCO_NONE);

	return 1;
}

/*==========================================
 * /resetskill
 * if flag&1, perform block resync and status_calc call.
 * if flag&2, just count total amount of skill points used by player, do not really reset.
 * if flag&4, just reset the skills if the player class is a bard/dancer type (for changesex.)
 *------------------------------------------*/
int pc_resetskill(struct map_session_data* sd, int flag)
{
	int i, skill_point=0;
	nullpo_ret(sd);

	if( flag&4 && (sd->class_&MAPID_UPPERMASK) != MAPID_BARDDANCER )
		return 0;

	if( !(flag&2) ) { //Remove stuff lost when resetting skills.
		/**
		 * It has been confirmed on official servers that when you reset skills with a ranked Taekwon your skills are not reset (because you have all of them anyway)
		 **/
		if( pc_is_taekwon_ranker(sd) )
			return 0;

		if( pc_checkskill(sd, SG_DEVIL) && pc_is_maxjoblv(sd) )
			clif_status_load(&sd->bl, SI_DEVIL, 0); //Remove perma blindness due to skill-reset. [Skotlex]
		i = sd->sc.option;
		if( i&OPTION_RIDING && pc_checkskill(sd, KN_RIDING) )
			i &= ~OPTION_RIDING;
		if( i&OPTION_FALCON && pc_checkskill(sd, HT_FALCON) )
			i &= ~OPTION_FALCON;
		if( i&OPTION_DRAGON && pc_checkskill(sd, RK_DRAGONTRAINING) )
			i &= ~OPTION_DRAGON;
		if( i&OPTION_WUG && pc_checkskill(sd, RA_WUGMASTERY) )
			i &= ~OPTION_WUG;
		if( i&OPTION_WUGRIDER && pc_checkskill(sd, RA_WUGRIDER) )
			i &= ~OPTION_WUGRIDER;
		if( i&OPTION_MADOGEAR && ( sd->class_&MAPID_THIRDMASK ) == MAPID_MECHANIC )
			i &= ~OPTION_MADOGEAR;
#ifndef NEW_CARTS
		if( i&OPTION_CART && pc_checkskill(sd, MC_PUSHCART) )
			i &= ~OPTION_CART;
#else
		if( sd->sc.data[SC_PUSH_CART] )
			pc_setcart(sd, 0);
#endif
		if( i != sd->sc.option )
			pc_setoption(sd, i);

		if( hom_is_active(sd->hd) && pc_checkskill(sd, AM_CALLHOMUN) )
			hom_vaporize(sd, HOM_ST_ACTIVE);

		if (sd->sc.data[SC_SPRITEMABLE] && pc_checkskill(sd, SU_SPRITEMABLE))
			status_change_end(&sd->bl, SC_SPRITEMABLE, INVALID_TIMER);
	}

	for( i = 1; i < MAX_SKILL; i++ )
	{
		uint8 lv = sd->status.skill[i].lv;
		int inf2;
		uint16 skill_id = skill_idx2id(i);
		if (lv == 0 || skill_id == 0)
			continue;

		inf2 = skill_get_inf2(skill_id);

		if( inf2&(INF2_WEDDING_SKILL|INF2_SPIRIT_SKILL) ) //Avoid reseting wedding/linker skills.
			continue;

		// Don't reset trick dead if not a novice/baby
		if( skill_id == NV_TRICKDEAD && (sd->class_&MAPID_UPPERMASK) != MAPID_NOVICE )
		{
			sd->status.skill[i].lv = 0;
			sd->status.skill[i].flag = SKILL_FLAG_PERMANENT;
			continue;
		}

		// do not reset basic skill
		if (skill_id == NV_BASIC && (sd->class_&MAPID_UPPERMASK) != MAPID_NOVICE )
			continue;

		if( sd->status.skill[i].flag == SKILL_FLAG_PERM_GRANTED )
			continue;

		if( flag&4 && !skill_ischangesex(skill_id) )
			continue;

		if( inf2&INF2_QUEST_SKILL && !battle_config.quest_skill_learn )
		{ //Only handle quest skills in a special way when you can't learn them manually
			if( battle_config.quest_skill_reset && !(flag&2) )
			{	//Wipe them
				sd->status.skill[i].lv = 0;
				sd->status.skill[i].flag = SKILL_FLAG_PERMANENT;
			}
			continue;
		}
		if( sd->status.skill[i].flag == SKILL_FLAG_PERMANENT )
			skill_point += lv;
		else
		if( sd->status.skill[i].flag >= SKILL_FLAG_REPLACED_LV_0 )
			skill_point += (sd->status.skill[i].flag - SKILL_FLAG_REPLACED_LV_0);

		if( !(flag&2) )
		{// reset
			sd->status.skill[i].lv = 0;
			sd->status.skill[i].flag = SKILL_FLAG_PERMANENT;
		}
	}

	if( flag&2 || !skill_point ) return skill_point;

	sd->status.skill_point += skill_point;

	if (flag&1) {
		clif_updatestatus(sd,SP_SKILLPOINT);
		clif_skillinfoblock(sd);
		status_calc_pc(sd, SCO_FORCE);
	}

	return skill_point;
}

/*==========================================
 * /resetfeel [Komurka]
 *------------------------------------------*/
int pc_resetfeel(struct map_session_data* sd)
{
	int i;
	nullpo_ret(sd);

	for (i=0; i<MAX_PC_FEELHATE; i++)
	{
		sd->feel_map[i].m = -1;
		sd->feel_map[i].index = 0;
		pc_setglobalreg(sd, add_str(sg_info[i].feel_var), 0);
	}

	return 0;
}

int pc_resethate(struct map_session_data* sd)
{
	int i;
	nullpo_ret(sd);

	for (i=0; i<3; i++)
	{
		sd->hate_mob[i] = -1;
		pc_setglobalreg(sd, add_str(sg_info[i].hate_var), 0);
	}
	return 0;
}

int pc_skillatk_bonus(struct map_session_data *sd, uint16 skill_id)
{
	int i, bonus = 0;
	nullpo_ret(sd);

	skill_id = skill_dummy2skill_id(skill_id);

	ARR_FIND(0, ARRAYLENGTH(sd->skillatk), i, sd->skillatk[i].id == skill_id);
	if( i < ARRAYLENGTH(sd->skillatk) )
		bonus = sd->skillatk[i].val;

	return bonus;
}

int pc_sub_skillatk_bonus(struct map_session_data *sd, uint16 skill_id)
{
	int i, bonus = 0;
	nullpo_ret(sd);

	skill_id = skill_dummy2skill_id(skill_id);

	ARR_FIND(0, ARRAYLENGTH(sd->subskill), i, sd->subskill[i].id == skill_id);
	if( i < ARRAYLENGTH(sd->subskill) )
		bonus = sd->subskill[i].val;

	return bonus;
}

int pc_skillheal_bonus(struct map_session_data *sd, uint16 skill_id) {
	int i, bonus = sd->bonus.add_heal_rate;

	skill_id = skill_dummy2skill_id(skill_id);

	if( bonus ) {
		switch( skill_id ) {
			case AL_HEAL:           if( !(battle_config.skill_add_heal_rate&1) ) bonus = 0; break;
			case PR_SANCTUARY:      if( !(battle_config.skill_add_heal_rate&2) ) bonus = 0; break;
			case AM_POTIONPITCHER:  if( !(battle_config.skill_add_heal_rate&4) ) bonus = 0; break;
			case CR_SLIMPITCHER:    if( !(battle_config.skill_add_heal_rate&8) ) bonus = 0; break;
			case BA_APPLEIDUN:      if( !(battle_config.skill_add_heal_rate&16)) bonus = 0; break;
		}
	}

	ARR_FIND(0, ARRAYLENGTH(sd->skillheal), i, sd->skillheal[i].id == skill_id);

	if( i < ARRAYLENGTH(sd->skillheal) )
		bonus += sd->skillheal[i].val;

	return bonus;
}

int pc_skillheal2_bonus(struct map_session_data *sd, uint16 skill_id) {
	int i, bonus = sd->bonus.add_heal2_rate;

	skill_id = skill_dummy2skill_id(skill_id);

	ARR_FIND(0, ARRAYLENGTH(sd->skillheal2), i, sd->skillheal2[i].id == skill_id);

	if( i < ARRAYLENGTH(sd->skillheal2) )
		bonus += sd->skillheal2[i].val;

	return bonus;
}

void pc_respawn(struct map_session_data* sd, clr_type clrtype)
{
	if( !pc_isdead(sd) )
		return; // not applicable
	if( sd->bg_id && bg_member_respawn(sd) )
		return; // member revived by battleground

	pc_setstand(sd, true);
	pc_setrestartvalue(sd,3);
	if( pc_setpos(sd, sd->status.save_point.map, sd->status.save_point.x, sd->status.save_point.y, clrtype) != SETPOS_OK )
		clif_resurrection(&sd->bl, 1); //If warping fails, send a normal stand up packet.
}

static int pc_respawn_timer(int tid, unsigned int tick, int id, intptr_t data)
{
	struct map_session_data *sd = map_id2sd(id);
	if( sd != NULL )
	{
		sd->pvp_point=0;
		pc_respawn(sd,CLR_OUTSIGHT);
	}

	return 0;
}

/*==========================================
 * Invoked when a player has received damage
 *------------------------------------------*/
void pc_damage(struct map_session_data *sd,struct block_list *src,unsigned int hp, unsigned int sp)
{
	if (sp) clif_updatestatus(sd,SP_SP);
	if (hp) clif_updatestatus(sd,SP_HP);
	else return;

	if (!src)
		return;

	if( pc_issit(sd) ) {
		pc_setstand(sd, true);
		skill_sit(sd,0);
	}

	if (sd->progressbar.npc_id)
		clif_progressbar_abort(sd);

	if( sd->status.pet_id > 0 && sd->pd && battle_config.pet_damage_support )
		pet_target_check(sd->pd,src,1);

	if( sd->status.ele_id > 0 )
		elemental_set_target(sd,src);

	sd->canlog_tick = gettick();
}

int pc_close_npc_timer(int tid, unsigned int tick, int id, intptr_t data)
{
	TBL_PC *sd = map_id2sd(id);
	if(sd) pc_close_npc(sd,data);
	return 0;
}
/*
 *  Method to properly close npc for player and clear anything related
 * @flag == 1 : produce close button
 * @flag == 2 : directly close it
 */
void pc_close_npc(struct map_session_data *sd,int flag)
{
	nullpo_retv(sd);

	if (sd->npc_id || sd->npc_shopid) {
		if (sd->state.using_fake_npc) {
			clif_clearunit_single(sd->npc_id, CLR_OUTSIGHT, sd->fd);
			sd->state.using_fake_npc = 0;
		}

		if (sd->st) {
			if(sd->st->state == RUN){ //wait ending code execution
				add_timer(gettick()+500,pc_close_npc_timer,sd->bl.id,flag);
				return;
			}
			sd->st->state = ((flag==1 && sd->st->mes_active)?CLOSE:END);
			sd->st->mes_active = 0;
		}
		sd->state.menu_or_input = 0;
		sd->npc_menu = 0;
		sd->npc_shopid = 0;
#ifdef SECURE_NPCTIMEOUT
		sd->npc_idle_timer = INVALID_TIMER;
#endif
		clif_scriptclose(sd,sd->npc_id);
		clif_scriptclear(sd,sd->npc_id); // [Ind/Hercules]
		if(sd->st && sd->st->state == END ) {// free attached scripts that are waiting
			script_free_state(sd->st);
			sd->st = NULL;
			sd->npc_id = 0;
		}
	}
}

/*==========================================
 * Invoked when a player has negative current hp
 *------------------------------------------*/
int pc_dead(struct map_session_data *sd,struct block_list *src)
{
	int i=0,k=0;
	unsigned int tick = gettick();

	// Activate Steel body if a super novice dies at 99+% exp [celest]
	// Super Novices have no kill or die functions attached when saved by their angel
	if (!sd->state.snovice_dead_flag && (sd->class_&MAPID_UPPERMASK) == MAPID_SUPER_NOVICE) {
		unsigned int exp = pc_nextbaseexp(sd);

		if( exp && get_percentage(sd->status.base_exp,exp) >= 99 ) {
			sd->state.snovice_dead_flag = 1;
			pc_setrestartvalue(sd,1);
			status_percent_heal(&sd->bl, 100, 100);
			clif_resurrection(&sd->bl, 1);
			if(battle_config.pc_invincible_time)
				pc_setinvincibletimer(sd, battle_config.pc_invincible_time);
			sc_start(&sd->bl,&sd->bl,status_skill2sc(MO_STEELBODY),100,5,skill_get_time(MO_STEELBODY,5));
			if(map_flag_gvg(sd->bl.m))
				pc_respawn_timer(INVALID_TIMER, gettick(), sd->bl.id, 0);
			return 0;
		}
	}

	for(k = 0; k < MAX_DEVOTION; k++) {
		if (sd->devotion[k]){
			struct map_session_data *devsd = map_id2sd(sd->devotion[k]);
			if (devsd)
				status_change_end(&devsd->bl, SC_DEVOTION, INVALID_TIMER);
			sd->devotion[k] = 0;
		}
	}
	if(sd->shadowform_id) { //if we were target of shadowform
		status_change_end(map_id2bl(sd->shadowform_id), SC__SHADOWFORM, INVALID_TIMER);
		sd->shadowform_id = 0; //should be remove on status end anyway
	}

	if(sd->status.pet_id > 0 && sd->pd) {
		struct pet_data *pd = sd->pd;
		if( !map[sd->bl.m].flag.noexppenalty ) {
			pet_set_intimate(pd, pd->pet.intimate - pd->petDB->die);
			if( pd->pet.intimate < 0 )
				pd->pet.intimate = 0;
			clif_send_petdata(sd,sd->pd,1,pd->pet.intimate);
		}
		if( sd->pd->target_id ) // Unlock all targets...
			pet_unlocktarget(sd->pd);
	}

	if (sd->status.hom_id > 0) {
		if(battle_config.homunculus_auto_vapor && sd->hd)
			hom_vaporize(sd, HOM_ST_ACTIVE);
	}

	if( sd->md )
		mercenary_delete(sd->md, 3); // Your mercenary soldier has ran away.

	if( sd->ed )
		elemental_delete(sd->ed);

	// Leave duel if you die [LuzZza]
	if(battle_config.duel_autoleave_when_die) {
		if(sd->duel_group > 0)
			duel_leave(sd->duel_group, sd);
		if(sd->duel_invite > 0)
			duel_reject(sd->duel_invite, sd);
	}

	pc_close_npc(sd,2); //close npc if we were using one

	/* e.g. not killed thru pc_damage */
	if( pc_issit(sd) ) {
		clif_status_load(&sd->bl,SI_SIT,0);
	}

	pc_setdead(sd);

	pc_setglobalreg(sd, add_str("PC_DIE_COUNTER"), sd->die_counter+1);
	pc_setparam(sd, SP_KILLERRID, src?src->id:0);

	//Reset menu skills/item skills
	if ((sd->skillitem) != 0)
		sd->skillitem = sd->skillitemlv = 0;
	if ((sd->menuskill_id) != 0)
		sd->menuskill_id = sd->menuskill_val = 0;
	//Reset ticks.
	sd->hp_loss.tick = sd->sp_loss.tick = sd->hp_regen.tick = sd->sp_regen.tick = 0;

	if ( sd->spiritball !=0 )
		pc_delspiritball(sd,sd->spiritball,0);

	if (sd->spiritcharm_type != CHARM_TYPE_NONE && sd->spiritcharm > 0)
		pc_delspiritcharm(sd,sd->spiritcharm,sd->spiritcharm_type);

	if (src)
	switch (src->type) {
		case BL_MOB:
		{
			struct mob_data *md=(struct mob_data *)src;
			if(md->target_id==sd->bl.id)
				mob_unlocktarget(md,tick);
			if(battle_config.mobs_level_up && md->status.hp &&
				(unsigned int)md->level < pc_maxbaselv(sd) &&
				!md->guardian_data && !md->special_state.ai// Guardians/summons should not level. [Skotlex]
			) { 	// monster level up [Valaris]
				clif_misceffect(&md->bl,0);
				md->level++;
				status_calc_mob(md, SCO_NONE);
				status_percent_heal(src,10,0);

				if( battle_config.show_mob_info&4 )
				{// update name with new level
					clif_name_area(&md->bl);
				}
			}
			src = battle_get_master(src); // Maybe Player Summon
		}
			break;
		case BL_PET: //Pass on to master...
		case BL_HOM:
		case BL_MER:
			src = battle_get_master(src);
			break;
	}

	if (src && src->type == BL_PC) {
		struct map_session_data *ssd = (struct map_session_data *)src;
		pc_setparam(ssd, SP_KILLEDRID, sd->bl.id);
		npc_script_event(ssd, NPCE_KILLPC);

		if (battle_config.pk_mode&2) {
			ssd->status.manner -= 5;
			if(ssd->status.manner < 0)
				sc_start(&sd->bl,src,SC_NOCHAT,100,0,0);
#if 0
			// PK/Karma system code (not enabled yet) [celest]
			// originally from Kade Online, so i don't know if any of these is correct ^^;
			// note: karma is measured REVERSE, so more karma = more 'evil' / less honourable,
			// karma going down = more 'good' / more honourable.
			// The Karma System way...

			if (sd->status.karma > ssd->status.karma) {	// If player killed was more evil
				sd->status.karma--;
				ssd->status.karma--;
			}
			else if (sd->status.karma < ssd->status.karma)	// If player killed was more good
				ssd->status.karma++;


			// or the PK System way...

			if (sd->status.karma > 0)	// player killed is dishonourable?
				ssd->status.karma--; // honour points earned
			sd->status.karma++;	// honour points lost

			// To-do: Receive exp on certain occasions
#endif
		}
	}

	if(battle_config.bone_drop==2
		|| (battle_config.bone_drop==1 && map[sd->bl.m].flag.pvp))
	{
		struct item item_tmp;
		memset(&item_tmp,0,sizeof(item_tmp));
		item_tmp.nameid=ITEMID_SKULL_;
		item_tmp.identify=1;
		item_tmp.card[0]=CARD0_CREATE;
		item_tmp.card[1]=0;
		item_tmp.card[2]=GetWord(sd->status.char_id,0); // CharId
		item_tmp.card[3]=GetWord(sd->status.char_id,1);
		map_addflooritem(&item_tmp,1,sd->bl.m,sd->bl.x,sd->bl.y,0,0,0,0,0);
	}

	//Remove bonus_script when dead
	pc_bonus_script_clear(sd,BSF_REM_ON_DEAD);

	// changed penalty options, added death by player if pk_mode [Valaris]
	if(battle_config.death_penalty_type
		&& (sd->class_&MAPID_UPPERMASK) != MAPID_NOVICE	// only novices will receive no penalty
		&& !map[sd->bl.m].flag.noexppenalty && !map_flag_gvg(sd->bl.m)
		&& !sd->sc.data[SC_BABY] && !sd->sc.data[SC_LIFEINSURANCE])
	{
		uint32 base_penalty = 0;
		uint32 job_penalty = 0;
		uint32 zeny_penalty = 0;

		if (pc_isvip(sd)) { // EXP penalty for VIP
			base_penalty = battle_config.vip_exp_penalty_base;
			job_penalty = battle_config.vip_exp_penalty_job;
			zeny_penalty = battle_config.vip_zeny_penalty;
		} else {
			base_penalty = battle_config.death_penalty_base;
			job_penalty = battle_config.death_penalty_job;
			zeny_penalty = battle_config.zeny_penalty;
		}

		if ((battle_config.death_penalty_maxlv&1 || !pc_is_maxbaselv(sd)) && base_penalty > 0) {
			switch (battle_config.death_penalty_type) {
				case 1: base_penalty = (uint32) ( pc_nextbaseexp(sd) * ( base_penalty / 10000. ) ); break;
				case 2: base_penalty = (uint32) ( sd->status.base_exp * ( base_penalty / 10000. ) ); break;
			}
			if (base_penalty){ //recheck after altering to speedup
				if (battle_config.pk_mode && src && src->type==BL_PC)
					base_penalty *= 2;
				base_penalty = u32min(sd->status.base_exp, base_penalty);
			}
		}
		else 
			base_penalty = 0;

		if ((battle_config.death_penalty_maxlv&2 || !pc_is_maxjoblv(sd)) && job_penalty > 0) {
			switch (battle_config.death_penalty_type) {
				case 1: job_penalty = (uint32) ( pc_nextjobexp(sd) * ( job_penalty / 10000. ) ); break;
				case 2: job_penalty = (uint32) ( sd->status.job_exp * ( job_penalty /10000. ) ); break;
			}
			if (job_penalty) {
				if (battle_config.pk_mode && src && src->type==BL_PC)
					job_penalty *= 2;
				job_penalty = u32min(sd->status.job_exp, job_penalty);
			}
		}
		else
			job_penalty = 0;

		if (base_penalty || job_penalty)
			pc_lostexp(sd, base_penalty, job_penalty);

		if( zeny_penalty > 0 && !map[sd->bl.m].flag.nozenypenalty) {
			zeny_penalty = (uint32)( sd->status.zeny * ( zeny_penalty / 10000. ) );
			if(zeny_penalty)
				pc_payzeny(sd, zeny_penalty, LOG_TYPE_PICKDROP_PLAYER, NULL);
		}
	}

	if(map[sd->bl.m].flag.pvp_nightmaredrop) { // Moved this outside so it works when PVP isn't enabled and during pk mode [Ancyker]
		int j;
		for(j=0;j<MAX_DROP_PER_MAP;j++){
			int id = map[sd->bl.m].drop_list[j].drop_id;
			int type = map[sd->bl.m].drop_list[j].drop_type;
			int per = map[sd->bl.m].drop_list[j].drop_per;
			if(id == 0)
				continue;
			if(id == -1){
				int eq_num=0,eq_n[MAX_INVENTORY];
				memset(eq_n,0,sizeof(eq_n));
				for(i=0;i<MAX_INVENTORY;i++) {
					if( (type == 1 && !sd->inventory.u.items_inventory[i].equip)
						|| (type == 2 && sd->inventory.u.items_inventory[i].equip)
						||  type == 3)
					{
						int l;
						ARR_FIND( 0, MAX_INVENTORY, l, eq_n[l] <= 0 );
						if( l < MAX_INVENTORY )
							eq_n[l] = i;

						eq_num++;
					}
				}
				if(eq_num > 0){
					int n = eq_n[rnd()%eq_num];
					if(rnd()%10000 < per) {
						if(sd->inventory.u.items_inventory[n].equip)
							pc_unequipitem(sd,n,3);
						pc_dropitem(sd,n,1);
					}
				}
			}
			else if(id > 0) {
				for(i=0;i<MAX_INVENTORY;i++){
					if(sd->inventory.u.items_inventory[i].nameid == id
						&& rnd()%10000 < per
						&& ((type == 1 && !sd->inventory.u.items_inventory[i].equip)
							|| (type == 2 && sd->inventory.u.items_inventory[i].equip)
							|| type == 3) ){
						if(sd->inventory.u.items_inventory[i].equip)
							pc_unequipitem(sd,i,3);
						pc_dropitem(sd,i,1);
						break;
					}
				}
			}
		}
	}
	// pvp
	// disable certain pvp functions on pk_mode [Valaris]
	if( map[sd->bl.m].flag.pvp && !battle_config.pk_mode && !map[sd->bl.m].flag.pvp_nocalcrank ) {
		sd->pvp_point -= 5;
		sd->pvp_lost++;
		if( src && src->type == BL_PC ) {
			struct map_session_data *ssd = (struct map_session_data *)src;
			ssd->pvp_point++;
			ssd->pvp_won++;
		}
		if( sd->pvp_point < 0 ) {
			add_timer(tick+1000, pc_respawn_timer,sd->bl.id,0);
			return 1|8;
		}
	}
	//GvG
	if( map_flag_gvg(sd->bl.m) ) {
		add_timer(tick+1000, pc_respawn_timer, sd->bl.id, 0);
		return 1|8;
	}
	else if( sd->bg_id ) {
		struct battleground_data *bg = bg_team_search(sd->bg_id);
		if( bg && bg->mapindex > 0 ) { // Respawn by BG
			add_timer(tick+1000, pc_respawn_timer, sd->bl.id, 0);
			return 1|8;
		}
	}

	//Reset "can log out" tick.
	if( battle_config.prevent_logout )
		sd->canlog_tick = gettick() - battle_config.prevent_logout;
	return 1;
}

void pc_revive(struct map_session_data *sd,unsigned int hp, unsigned int sp) {
	if(hp) clif_updatestatus(sd,SP_HP);
	if(sp) clif_updatestatus(sd,SP_SP);

	pc_setstand(sd, true);
	if(battle_config.pc_invincible_time > 0)
		pc_setinvincibletimer(sd, battle_config.pc_invincible_time);

	if( sd->state.gmaster_flag ) {
		guild_guildaura_refresh(sd,GD_LEADERSHIP,guild_checkskill(sd->guild,GD_LEADERSHIP));
		guild_guildaura_refresh(sd,GD_GLORYWOUNDS,guild_checkskill(sd->guild,GD_GLORYWOUNDS));
		guild_guildaura_refresh(sd,GD_SOULCOLD,guild_checkskill(sd->guild,GD_SOULCOLD));
		guild_guildaura_refresh(sd,GD_HAWKEYES,guild_checkskill(sd->guild,GD_HAWKEYES));
	}
}
// script
//
/*==========================================
 * script reading pc status registry
 *------------------------------------------*/
int pc_readparam(struct map_session_data* sd,int type)
{
	int val = 0;

	nullpo_ret(sd);

	switch(type) {
		case SP_SKILLPOINT:      val = sd->status.skill_point; break;
		case SP_STATUSPOINT:     val = sd->status.status_point; break;
		case SP_ZENY:            val = sd->status.zeny; break;
		case SP_BASELEVEL:       val = sd->status.base_level; break;
		case SP_JOBLEVEL:        val = sd->status.job_level; break;
		case SP_CLASS:           val = sd->status.class_; break;
		case SP_BASEJOB:         val = pc_mapid2jobid(sd->class_&MAPID_UPPERMASK, sd->status.sex); break; //Base job, extracting upper type.
		case SP_UPPER:           val = sd->class_&JOBL_UPPER?1:(sd->class_&JOBL_BABY?2:0); break;
		case SP_BASECLASS:       val = pc_mapid2jobid(sd->class_&MAPID_BASEMASK, sd->status.sex); break; //Extract base class tree. [Skotlex]
		case SP_SEX:             val = sd->status.sex; break;
		case SP_WEIGHT:          val = sd->weight; break;
		case SP_MAXWEIGHT:       val = sd->max_weight; break;
		case SP_BASEEXP:         val = sd->status.base_exp; break;
		case SP_JOBEXP:          val = sd->status.job_exp; break;
		case SP_NEXTBASEEXP:     val = pc_nextbaseexp(sd); break;
		case SP_NEXTJOBEXP:      val = pc_nextjobexp(sd); break;
		case SP_HP:              val = sd->battle_status.hp; break;
		case SP_MAXHP:           val = sd->battle_status.max_hp; break;
		case SP_SP:              val = sd->battle_status.sp; break;
		case SP_MAXSP:           val = sd->battle_status.max_sp; break;
		case SP_STR:             val = sd->status.str; break;
		case SP_AGI:             val = sd->status.agi; break;
		case SP_VIT:             val = sd->status.vit; break;
		case SP_INT:             val = sd->status.int_; break;
		case SP_DEX:             val = sd->status.dex; break;
		case SP_LUK:             val = sd->status.luk; break;
		case SP_KARMA:           val = sd->status.karma; break;
		case SP_MANNER:          val = sd->status.manner; break;
		case SP_FAME:            val = sd->status.fame; break;
		case SP_KILLERRID:       val = sd->killerrid; break;
		case SP_KILLEDRID:       val = sd->killedrid; break;
		case SP_SITTING:         val = pc_issit(sd)?1:0; break;
		case SP_CHARMOVE:		 val = sd->status.character_moves; break;
		case SP_CHARRENAME:		 val = sd->status.rename; break;
		case SP_CHARFONT:		 val = sd->status.font; break;
		case SP_BANK_VAULT:      val = sd->bank_vault; break;
		case SP_ROULETTE_BRONZE: val = sd->roulette_point.bronze; break;
		case SP_ROULETTE_SILVER: val = sd->roulette_point.silver; break;
		case SP_ROULETTE_GOLD:   val = sd->roulette_point.gold; break;
		case SP_CRITICAL:        val = sd->battle_status.cri/10; break;
		case SP_ASPD:            val = (2000-sd->battle_status.amotion)/10; break;
		case SP_BASE_ATK:	     val = sd->battle_status.batk; break;
		case SP_DEF1:		     val = sd->battle_status.def; break;
		case SP_DEF2:		     val = sd->battle_status.def2; break;
		case SP_MDEF1:		     val = sd->battle_status.mdef; break;
		case SP_MDEF2:		     val = sd->battle_status.mdef2; break;
		case SP_HIT:		     val = sd->battle_status.hit; break;
		case SP_FLEE1:		     val = sd->battle_status.flee; break;
		case SP_FLEE2:		     val = sd->battle_status.flee2; break;
		case SP_DEFELE:		     val = sd->battle_status.def_ele; break;
		case SP_MAXHPRATE:	     val = sd->hprate; break;
		case SP_MAXSPRATE:	     val = sd->sprate; break;
		case SP_SPRATE:		     val = sd->dsprate; break;
		case SP_SPEED_RATE:	     val = sd->bonus.speed_rate; break;
		case SP_SPEED_ADDRATE:   val = sd->bonus.speed_add_rate; break;
		case SP_ASPD_RATE:
#ifndef RENEWAL_ASPD
			val = sd->battle_status.aspd_rate;
#else
			val = sd->battle_status.aspd_rate2;
#endif
			break;
		case SP_HP_RECOV_RATE:   val = sd->hprecov_rate; break;
		case SP_SP_RECOV_RATE:   val = sd->sprecov_rate; break;
		case SP_CRITICAL_DEF:    val = sd->bonus.critical_def; break;
		case SP_NEAR_ATK_DEF:    val = sd->bonus.near_attack_def_rate; break;
		case SP_LONG_ATK_DEF:    val = sd->bonus.long_attack_def_rate; break;
		case SP_DOUBLE_RATE:     val = sd->bonus.double_rate; break;
		case SP_DOUBLE_ADD_RATE: val = sd->bonus.double_add_rate; break;
		case SP_MATK_RATE:       val = sd->matk_rate; break;
		case SP_ATK_RATE:        val = sd->bonus.atk_rate; break;
		case SP_MAGIC_ATK_DEF:   val = sd->bonus.magic_def_rate; break;
		case SP_MISC_ATK_DEF:    val = sd->bonus.misc_def_rate; break;
		case SP_PERFECT_HIT_RATE:val = sd->bonus.perfect_hit; break;
		case SP_PERFECT_HIT_ADD_RATE: val = sd->bonus.perfect_hit_add; break;
		case SP_CRITICAL_RATE:   val = sd->critical_rate; break;
		case SP_HIT_RATE:        val = sd->hit_rate; break;
		case SP_FLEE_RATE:       val = sd->flee_rate; break;
		case SP_FLEE2_RATE:      val = sd->flee2_rate; break;
		case SP_DEF_RATE:        val = sd->def_rate; break;
		case SP_DEF2_RATE:       val = sd->def2_rate; break;
		case SP_MDEF_RATE:       val = sd->mdef_rate; break;
		case SP_MDEF2_RATE:      val = sd->mdef2_rate; break;
		case SP_RESTART_FULL_RECOVER: val = sd->special_state.restart_full_recover?1:0; break;
		case SP_NO_CASTCANCEL:   val = sd->special_state.no_castcancel?1:0; break;
		case SP_NO_CASTCANCEL2:  val = sd->special_state.no_castcancel2?1:0; break;
		case SP_NO_SIZEFIX:      val = sd->special_state.no_sizefix?1:0; break;
		case SP_NO_MAGIC_DAMAGE: val = sd->special_state.no_magic_damage; break;
		case SP_NO_WEAPON_DAMAGE:val = sd->special_state.no_weapon_damage; break;
		case SP_NO_MISC_DAMAGE:  val = sd->special_state.no_misc_damage; break;
		case SP_NO_GEMSTONE:     val = sd->special_state.no_gemstone?1:0; break;
		case SP_INTRAVISION:     val = sd->special_state.intravision?1:0; break;
		case SP_NO_KNOCKBACK:    val = sd->special_state.no_knockback?1:0; break;
		case SP_SPLASH_RANGE:    val = sd->bonus.splash_range; break;
		case SP_SPLASH_ADD_RANGE:val = sd->bonus.splash_add_range; break;
		case SP_SHORT_WEAPON_DAMAGE_RETURN: val = sd->bonus.short_weapon_damage_return; break;
		case SP_LONG_WEAPON_DAMAGE_RETURN: val = sd->bonus.long_weapon_damage_return; break;
		case SP_MAGIC_DAMAGE_RETURN: val = sd->bonus.magic_damage_return; break;
		case SP_PERFECT_HIDE:    val = sd->special_state.perfect_hiding?1:0; break;
		case SP_UNBREAKABLE:     val = sd->bonus.unbreakable; break;
		case SP_UNBREAKABLE_WEAPON: val = (sd->bonus.unbreakable_equip&EQP_WEAPON)?1:0; break;
		case SP_UNBREAKABLE_ARMOR: val = (sd->bonus.unbreakable_equip&EQP_ARMOR)?1:0; break;
		case SP_UNBREAKABLE_HELM: val = (sd->bonus.unbreakable_equip&EQP_HELM)?1:0; break;
		case SP_UNBREAKABLE_SHIELD: val = (sd->bonus.unbreakable_equip&EQP_SHIELD)?1:0; break;
		case SP_UNBREAKABLE_GARMENT: val = (sd->bonus.unbreakable_equip&EQP_GARMENT)?1:0; break;
		case SP_UNBREAKABLE_SHOES: val = (sd->bonus.unbreakable_equip&EQP_SHOES)?1:0; break;
		case SP_CLASSCHANGE:     val = sd->bonus.classchange; break;
		case SP_LONG_ATK_RATE:   val = sd->bonus.long_attack_atk_rate; break;
		case SP_BREAK_WEAPON_RATE: val = sd->bonus.break_weapon_rate; break;
		case SP_BREAK_ARMOR_RATE: val = sd->bonus.break_armor_rate; break;
		case SP_ADD_STEAL_RATE:  val = sd->bonus.add_steal_rate; break;
		case SP_DELAYRATE:       val = sd->delayrate; break;
		case SP_CRIT_ATK_RATE:   val = sd->bonus.crit_atk_rate; break;
		case SP_UNSTRIPABLE_WEAPON: val = (sd->bonus.unstripable_equip&EQP_WEAPON)?1:0; break;
		case SP_UNSTRIPABLE:
		case SP_UNSTRIPABLE_ARMOR:
			val = (sd->bonus.unstripable_equip&EQP_ARMOR)?1:0;
			break;
		case SP_UNSTRIPABLE_HELM: val = (sd->bonus.unstripable_equip&EQP_HELM)?1:0; break;
		case SP_UNSTRIPABLE_SHIELD: val = (sd->bonus.unstripable_equip&EQP_SHIELD)?1:0; break;
		case SP_SP_GAIN_VALUE:   val = sd->bonus.sp_gain_value; break;
		case SP_HP_GAIN_VALUE:   val = sd->bonus.hp_gain_value; break;
		case SP_MAGIC_SP_GAIN_VALUE: val = sd->bonus.magic_sp_gain_value; break;
		case SP_MAGIC_HP_GAIN_VALUE: val = sd->bonus.magic_hp_gain_value; break;
		case SP_ADD_HEAL_RATE:   val = sd->bonus.add_heal_rate; break;
		case SP_ADD_HEAL2_RATE:  val = sd->bonus.add_heal2_rate; break;
		case SP_ADD_ITEM_HEAL_RATE: val = sd->bonus.itemhealrate2; break;
		case SP_EMATK:           val = sd->bonus.ematk; break;
		case SP_FIXCASTRATE:     val = sd->bonus.fixcastrate; break;
		case SP_ADD_FIXEDCAST:   val = sd->bonus.add_fixcast; break;
		case SP_ADD_VARIABLECAST:  val = sd->bonus.add_varcast; break;
		case SP_CASTRATE:
		case SP_VARCASTRATE:
#ifdef RENEWAL_CAST
			val = sd->bonus.varcastrate; break;
#else
			val = sd->castrate; break;
#endif
		default:
			ShowError("pc_readparam: Attempt to read unknown parameter '%d'.\n", type);
			return -1;
	}

	return val;
}

/*==========================================
 * script set pc status registry
 *------------------------------------------*/
bool pc_setparam(struct map_session_data *sd,int type,int val)
{
	nullpo_retr(false,sd);

	switch(type){
	case SP_BASELEVEL:
		if ((unsigned int)val > pc_maxbaselv(sd)) //Capping to max
			val = pc_maxbaselv(sd);
		if ((unsigned int)val > sd->status.base_level) {
			int i = 0;
			int stat=0;
			for (i = 0; i < (int)((unsigned int)val - sd->status.base_level); i++)
				stat += pc_gets_status_point(sd->status.base_level + i);
			sd->status.status_point += stat;
		}
		sd->status.base_level = (unsigned int)val;
		sd->status.base_exp = 0;
		// clif_updatestatus(sd, SP_BASELEVEL);  // Gets updated at the bottom
		clif_updatestatus(sd, SP_NEXTBASEEXP);
		clif_updatestatus(sd, SP_STATUSPOINT);
		clif_updatestatus(sd, SP_BASEEXP);
		status_calc_pc(sd, SCO_FORCE);
		if(sd->status.party_id)
			party_send_levelup(sd);
		break;
	case SP_JOBLEVEL:
		if ((unsigned int)val >= sd->status.job_level) {
			if ((unsigned int)val > pc_maxjoblv(sd)) val = pc_maxjoblv(sd);
			sd->status.skill_point += val - sd->status.job_level;
			clif_updatestatus(sd, SP_SKILLPOINT);
		}
		sd->status.job_level = (unsigned int)val;
		sd->status.job_exp = 0;
		// clif_updatestatus(sd, SP_JOBLEVEL);  // Gets updated at the bottom
		clif_updatestatus(sd, SP_NEXTJOBEXP);
		clif_updatestatus(sd, SP_JOBEXP);
		status_calc_pc(sd, SCO_FORCE);
		break;
	case SP_SKILLPOINT:
		sd->status.skill_point = val;
		break;
	case SP_STATUSPOINT:
		sd->status.status_point = val;
		break;
	case SP_ZENY:
		if( val < 0 )
			return false;// can't set negative zeny
		log_zeny(sd, LOG_TYPE_SCRIPT, sd, -(sd->status.zeny - cap_value(val, 0, MAX_ZENY)));
		sd->status.zeny = cap_value(val, 0, MAX_ZENY);
		break;
	case SP_BASEEXP:
		{
			val = cap_value(val, 0, INT_MAX);
			if ((unsigned int)val < sd->status.base_exp) // Lost
				pc_lostexp(sd, sd->status.base_exp - val, 0);
			else // Gained
				pc_gainexp(sd, NULL, val - sd->status.base_exp, 0, 2);
		}
		return true;
	case SP_JOBEXP:
		{
			val = cap_value(val, 0, INT_MAX);
			if ((unsigned int)val < sd->status.job_exp) // Lost
				pc_lostexp(sd, 0, sd->status.job_exp - val);
			else // Gained
				pc_gainexp(sd, NULL, 0, val - sd->status.job_exp, 2);
		}
		return true;
	case SP_SEX:
		sd->status.sex = val ? SEX_MALE : SEX_FEMALE;
		break;
	case SP_WEIGHT:
		sd->weight = val;
		break;
	case SP_MAXWEIGHT:
		sd->max_weight = val;
		break;
	case SP_HP:
		sd->battle_status.hp = cap_value(val, 1, (int)sd->battle_status.max_hp);
		break;
	case SP_MAXHP:
		sd->battle_status.max_hp = cap_value(val, 1, battle_config.max_hp);

		if( sd->battle_status.max_hp < sd->battle_status.hp )
		{
			sd->battle_status.hp = sd->battle_status.max_hp;
			clif_updatestatus(sd, SP_HP);
		}
		break;
	case SP_SP:
		sd->battle_status.sp = cap_value(val, 0, (int)sd->battle_status.max_sp);
		break;
	case SP_MAXSP:
		sd->battle_status.max_sp = cap_value(val, 1, battle_config.max_sp);

		if( sd->battle_status.max_sp < sd->battle_status.sp )
		{
			sd->battle_status.sp = sd->battle_status.max_sp;
			clif_updatestatus(sd, SP_SP);
		}
		break;
	case SP_STR:
		sd->status.str = cap_value(val, 1, pc_maxparameter(sd,PARAM_STR));
		break;
	case SP_AGI:
		sd->status.agi = cap_value(val, 1, pc_maxparameter(sd,PARAM_AGI));
		break;
	case SP_VIT:
		sd->status.vit = cap_value(val, 1, pc_maxparameter(sd,PARAM_VIT));
		break;
	case SP_INT:
		sd->status.int_ = cap_value(val, 1, pc_maxparameter(sd,PARAM_INT));
		break;
	case SP_DEX:
		sd->status.dex = cap_value(val, 1, pc_maxparameter(sd,PARAM_DEX));
		break;
	case SP_LUK:
		sd->status.luk = cap_value(val, 1, pc_maxparameter(sd,PARAM_LUK));
		break;
	case SP_KARMA:
		sd->status.karma = val;
		break;
	case SP_MANNER:
		sd->status.manner = val;
		if( val < 0 )
			sc_start(NULL, &sd->bl, SC_NOCHAT, 100, 0, 0);
		else {
			status_change_end(&sd->bl, SC_NOCHAT, INVALID_TIMER);
			clif_manner_message(sd, 5);
		}
		return true; // status_change_start/status_change_end already sends packets warning the client
	case SP_FAME:
		sd->status.fame = val;
		break;
	case SP_KILLERRID:
		sd->killerrid = val;
		return true;
	case SP_KILLEDRID:
		sd->killedrid = val;
		return true;
	case SP_CHARMOVE:
		sd->status.character_moves = val;
		return true;
	case SP_CHARRENAME:	
		sd->status.rename = val;
		return true;
	case SP_CHARFONT:
		sd->status.font = val;
		clif_font(sd);
		return true;
	case SP_BANK_VAULT:
		if (val < 0)
			return false;
		log_zeny(sd, LOG_TYPE_BANK, sd, -(sd->bank_vault - cap_value(val, 0, MAX_BANK_ZENY)));
		sd->bank_vault = cap_value(val, 0, MAX_BANK_ZENY);
		pc_setreg2(sd, BANK_VAULT_VAR, sd->bank_vault);
		return true;
	case SP_ROULETTE_BRONZE:
		sd->roulette_point.bronze = val;
		pc_setreg2(sd, ROULETTE_BRONZE_VAR, sd->roulette_point.bronze);
		return true;
	case SP_ROULETTE_SILVER:
		sd->roulette_point.silver = val;
		pc_setreg2(sd, ROULETTE_SILVER_VAR, sd->roulette_point.silver);
		return true;
	case SP_ROULETTE_GOLD:
		sd->roulette_point.gold = val;
		pc_setreg2(sd, ROULETTE_GOLD_VAR, sd->roulette_point.gold);
		return true;
	default:
		ShowError("pc_setparam: Attempted to set unknown parameter '%d'.\n", type);
		return false;
	}
	clif_updatestatus(sd,type);

	return true;
}

/*==========================================
 * HP/SP Healing. If flag is passed, the heal type is through clif_heal, otherwise update status.
 *------------------------------------------*/
void pc_heal(struct map_session_data *sd,unsigned int hp,unsigned int sp, int type)
{
	if (type) {
		if (hp)
			clif_heal(sd->fd,SP_HP,hp);
		if (sp)
			clif_heal(sd->fd,SP_SP,sp);
	} else {
		if(hp)
			clif_updatestatus(sd,SP_HP);
		if(sp)
			clif_updatestatus(sd,SP_SP);
	}
	return;
}

/*==========================================
 * HP/SP Recovery
 * Heal player hp and/or sp linearly.
 * Calculate bonus by status.
 *------------------------------------------*/
int pc_itemheal(struct map_session_data *sd,int itemid, int hp,int sp)
{
	int bonus, tmp, penalty = 0;

	if(hp) {
		int i;
		bonus = 100 + (sd->battle_status.vit<<1)
			+ pc_checkskill(sd,SM_RECOVERY)*10
			+ pc_checkskill(sd,AM_LEARNINGPOTION)*5;
		// A potion produced by an Alchemist in the Fame Top 10 gets +50% effect [DracoRPG]
		if (potion_flag > 1)
			bonus += bonus*(potion_flag-1)*50/100;
		//All item bonuses.
		bonus += sd->bonus.itemhealrate2;
		//Item Group bonuses
		bonus += bonus*pc_get_itemgroup_bonus(sd, itemid)/100;
		//Individual item bonuses.
		for(i = 0; i < ARRAYLENGTH(sd->itemhealrate) && sd->itemhealrate[i].nameid; i++)
		{
			if (sd->itemhealrate[i].nameid == itemid) {
				bonus += bonus*sd->itemhealrate[i].rate/100;
				break;
			}
		}

		tmp = hp * bonus / 100;  // overflow check
		if(bonus != 100 && tmp > hp)
			hp = tmp;

		// Recovery Potion
		if( sd->sc.data[SC_INCHEALRATE] )
			hp += (int)(hp * sd->sc.data[SC_INCHEALRATE]->val1/100.);
		// 2014 Halloween Event : Pumpkin Bonus
		if(sd->sc.data[SC_MTF_PUMPKIN] && itemid == ITEMID_PUMPKIN)
			hp += (int)(hp * sd->sc.data[SC_MTF_PUMPKIN]->val1 / 100.);
	}
	if(sp) {
		bonus = 100 + (sd->battle_status.int_<<1)
			+ pc_checkskill(sd,MG_SRECOVERY)*10
			+ pc_checkskill(sd,AM_LEARNINGPOTION)*5;
		if (potion_flag > 1)
			bonus += bonus*(potion_flag-1)*50/100;

		tmp = sp * bonus / 100;
		if(bonus != 100 && tmp > sp)
			sp = tmp;
	}
	if (sd->sc.count) {
		// Critical Wound and Death Hurt stack
		if (sd->sc.data[SC_CRITICALWOUND])
			penalty += sd->sc.data[SC_CRITICALWOUND]->val2;

		if (sd->sc.data[SC_DEATHHURT])
			penalty += 20;

		if (sd->sc.data[SC_NORECOVER_STATE])
			penalty = 100;

		if (penalty > 0) {
			hp -= hp * penalty / 100;
			sp -= sp * penalty / 100;
		}

		if (sd->sc.data[SC_VITALITYACTIVATION]) {
			hp += hp / 2; // 1.5 times
			sp -= sp / 2;
		}

		if (sd->sc.data[SC_WATER_INSIGNIA] && sd->sc.data[SC_WATER_INSIGNIA]->val1 == 2) {
			hp += hp / 10;
			sp += sp / 10;
		}
#ifdef RENEWAL
		if (sd->sc.data[SC_EXTREMITYFIST2])
			sp = 0;
#endif
		if (sd->sc.data[SC_BITESCAR])
			hp = 0;
	}

	return status_heal(&sd->bl, hp, sp, 1);
}

/*==========================================
 * HP/SP Recovery
 * Heal player hp nad/or sp by rate
 *------------------------------------------*/
int pc_percentheal(struct map_session_data *sd,int hp,int sp)
{
	nullpo_ret(sd);

	if (hp > 100) hp = 100;
	else if (hp <-100) hp = -100;

	if (sp > 100) sp = 100;
	else if (sp <-100) sp = -100;

	if(hp >= 0 && sp >= 0) //Heal
		return status_percent_heal(&sd->bl, hp, sp);

	if(hp <= 0 && sp <= 0) //Damage (negative rates indicate % of max rather than current), and only kill target IF the specified amount is 100%
		return status_percent_damage(NULL, &sd->bl, hp, sp, hp==-100);

	//Crossed signs
	if(hp) {
		if(hp > 0)
			status_percent_heal(&sd->bl, hp, 0);
		else
			status_percent_damage(NULL, &sd->bl, hp, 0, hp==-100);
	}

	if(sp) {
		if(sp > 0)
			status_percent_heal(&sd->bl, 0, sp);
		else
			status_percent_damage(NULL, &sd->bl, 0, sp, false);
	}
	return 0;
}

static int jobchange_killclone(struct block_list *bl, va_list ap)
{
	struct mob_data *md;
		int flag;
	md = (struct mob_data *)bl;
	nullpo_ret(md);
	flag = va_arg(ap, int);

	if (md->master_id && md->special_state.clone && md->master_id == flag)
		status_kill(&md->bl);
	return 1;
}

/**
 * Called when player changes job
 * Rewrote to make it tidider [Celest]
 * @param sd
 * @param job JOB ID. See enum e_job
 * @param upper 1 - JOBL_UPPER; 2 - JOBL_BABY
 * @return True if success, false if failed
 **/
bool pc_jobchange(struct map_session_data *sd,int job, char upper)
{
	int i, fame_flag = 0;
	int b_class;

	nullpo_retr(false,sd);

	if (job < 0)
		return false;

	//Normalize job.
	b_class = pc_jobid2mapid(job);
	if (b_class == -1)
		return false;
	switch (upper) {
		case 1:
			b_class|= JOBL_UPPER;
			break;
		case 2:
			b_class|= JOBL_BABY;
			break;
	}
	//This will automatically adjust bard/dancer classes to the correct gender
	//That is, if you try to jobchange into dancer, it will turn you to bard.
	job = pc_mapid2jobid(b_class, sd->status.sex);
	if (job == -1)
		return false;

	if ((unsigned short)b_class == sd->class_)
		return false; //Nothing to change.

	// changing from 1st to 2nd job
	if ((b_class&JOBL_2) && !(sd->class_&JOBL_2) && (sd->class_&MAPID_UPPERMASK) != MAPID_SUPER_NOVICE) {
		sd->change_level_2nd = sd->status.job_level;
		pc_setglobalreg(sd, add_str("jobchange_level"), sd->change_level_2nd);
	}
	// changing from 2nd to 3rd job
	else if((b_class&JOBL_THIRD) && !(sd->class_&JOBL_THIRD)) {
		sd->change_level_3rd = sd->status.job_level;
		pc_setglobalreg(sd, add_str("jobchange_level_3rd"), sd->change_level_3rd);
	}

	if(sd->cloneskill_idx > 0) {
		if( sd->status.skill[sd->cloneskill_idx].flag == SKILL_FLAG_PLAGIARIZED ) {
			sd->status.skill[sd->cloneskill_idx].id = 0;
			sd->status.skill[sd->cloneskill_idx].lv = 0;
			sd->status.skill[sd->cloneskill_idx].flag = SKILL_FLAG_PERMANENT;
			clif_deleteskill(sd,pc_readglobalreg(sd, add_str(SKILL_VAR_PLAGIARISM)));
		}
		sd->cloneskill_idx = 0;
		pc_setglobalreg(sd, add_str(SKILL_VAR_PLAGIARISM), 0);
		pc_setglobalreg(sd, add_str(SKILL_VAR_PLAGIARISM_LV), 0);
	}

	if(sd->reproduceskill_idx > 0) {
		if( sd->status.skill[sd->reproduceskill_idx].flag == SKILL_FLAG_PLAGIARIZED ) {
			sd->status.skill[sd->reproduceskill_idx].id = 0;
			sd->status.skill[sd->reproduceskill_idx].lv = 0;
			sd->status.skill[sd->reproduceskill_idx].flag = SKILL_FLAG_PERMANENT;
			clif_deleteskill(sd,pc_readglobalreg(sd, add_str(SKILL_VAR_REPRODUCE)));
		}
		sd->reproduceskill_idx = 0;
		pc_setglobalreg(sd, add_str(SKILL_VAR_REPRODUCE), 0);
		pc_setglobalreg(sd, add_str(SKILL_VAR_REPRODUCE_LV), 0);
	}

	// Give or reduce transcendent status points
	if( (b_class&JOBL_UPPER) && !(sd->class_&JOBL_UPPER) ){ // Change from a non t class to a t class -> give points
		sd->status.status_point += battle_config.transcendent_status_points;
		clif_updatestatus(sd,SP_STATUSPOINT);
	}else if( !(b_class&JOBL_UPPER) && (sd->class_&JOBL_UPPER) ){ // Change from a t class to a non t class -> remove points
		if( sd->status.status_point < battle_config.transcendent_status_points ){
			// The player already used his bonus points, so we have to reset his status points
			pc_resetstate(sd);
		}
		sd->status.status_point -= battle_config.transcendent_status_points;
		clif_updatestatus(sd,SP_STATUSPOINT);
	}

	if ( (b_class&MAPID_UPPERMASK) != (sd->class_&MAPID_UPPERMASK) ) { //Things to remove when changing class tree.
		const int class_ = pc_class2idx(sd->status.class_);
		uint16 skill_id;
		for(i = 0; i < MAX_SKILL_TREE && (skill_id = skill_tree[class_][i].skill_id) > 0; i++) {
			//Remove status specific to your current tree skills.
			enum sc_type sc = status_skill2sc(skill_id);
			if (sc > SC_COMMON_MAX && sd->sc.data[sc])
				status_change_end(&sd->bl, sc, INVALID_TIMER);
		}
	}

	if( (sd->class_&MAPID_UPPERMASK) == MAPID_STAR_GLADIATOR && (b_class&MAPID_UPPERMASK) != MAPID_STAR_GLADIATOR) {
		/* going off star glad lineage, reset feel to not store no-longer-used vars in the database */
		pc_resetfeel(sd);
	}

	// Reset body style to 0 before changing job to avoid
	// errors since not every job has a alternate outfit.
	sd->status.body = 0;
	clif_changelook(&sd->bl,LOOK_BODY2,0);

	sd->status.class_ = job;
	fame_flag = pc_famerank(sd->status.char_id,sd->class_&MAPID_UPPERMASK);
	sd->class_ = (unsigned short)b_class;
	sd->status.job_level=1;
	sd->status.job_exp=0;

	if (sd->status.base_level > pc_maxbaselv(sd)) {
		sd->status.base_level = pc_maxbaselv(sd);
		sd->status.base_exp=0;
		pc_resetstate(sd);
		clif_updatestatus(sd,SP_STATUSPOINT);
		clif_updatestatus(sd,SP_BASELEVEL);
		clif_updatestatus(sd,SP_BASEEXP);
		clif_updatestatus(sd,SP_NEXTBASEEXP);
	}

	clif_updatestatus(sd,SP_JOBLEVEL);
	clif_updatestatus(sd,SP_JOBEXP);
	clif_updatestatus(sd,SP_NEXTJOBEXP);

	for(i=0;i<EQI_MAX;i++) {
		if(sd->equip_index[i] >= 0)
			if(pc_isequip(sd,sd->equip_index[i]))
				pc_unequipitem(sd,sd->equip_index[i],2);	// unequip invalid item for class
	}

	//Change look, if disguised, you need to undisguise
	//to correctly calculate new job sprite without
	if (sd->disguise)
		pc_disguise(sd, 0);

	status_set_viewdata(&sd->bl, job);
	clif_changelook(&sd->bl,LOOK_BASE,sd->vd.class_); // move sprite update to prevent client crashes with incompatible equipment [Valaris]
#if PACKETVER >= 20151001
	clif_changelook(&sd->bl, LOOK_HAIR, sd->vd.hair_style); // Update player's head (only matters when switching to or from Doram)
#endif
	if(sd->vd.cloth_color)
		clif_changelook(&sd->bl,LOOK_CLOTHES_COLOR,sd->vd.cloth_color);
	/*
	if(sd->vd.body_style)
		clif_changelook(&sd->bl,LOOK_BODY2,sd->vd.body_style);
	*/
	//Update skill tree.
	pc_calc_skilltree(sd);
	clif_skillinfoblock(sd);

	if (sd->ed)
		elemental_delete(sd->ed);
	if (sd->state.vending)
		vending_closevending(sd);
	if (sd->state.buyingstore)
		buyingstore_close(sd);

	map_foreachinmap(jobchange_killclone, sd->bl.m, BL_MOB, sd->bl.id);

	//Remove peco/cart/falcon
	i = sd->sc.option;
	if( i&OPTION_RIDING && !pc_checkskill(sd, KN_RIDING) )
		i&=~OPTION_RIDING;
	if( i&OPTION_FALCON && !pc_checkskill(sd, HT_FALCON) )
		i&=~OPTION_FALCON;
	if( i&OPTION_DRAGON && !pc_checkskill(sd,RK_DRAGONTRAINING) )
		i&=~OPTION_DRAGON;
	if( i&OPTION_WUGRIDER && !pc_checkskill(sd,RA_WUGMASTERY) )
		i&=~OPTION_WUGRIDER;
	if( i&OPTION_WUG && !pc_checkskill(sd,RA_WUGMASTERY) )
		i&=~OPTION_WUG;
	if( i&OPTION_MADOGEAR ) //You do not need a skill for this.
		i&=~OPTION_MADOGEAR;
#ifndef NEW_CARTS
	if( i&OPTION_CART && !pc_checkskill(sd, MC_PUSHCART) )
		i&=~OPTION_CART;
#else
	if( sd->sc.data[SC_PUSH_CART] && !pc_checkskill(sd, MC_PUSHCART) )
		pc_setcart(sd, 0);
#endif
	if(i != sd->sc.option)
		pc_setoption(sd, i);

	if(hom_is_active(sd->hd) && !pc_checkskill(sd, AM_CALLHOMUN))
		hom_vaporize(sd, HOM_ST_ACTIVE);

	if (sd->sc.data[SC_SPRITEMABLE] && !pc_checkskill(sd, SU_SPRITEMABLE))
		status_change_end(&sd->bl, SC_SPRITEMABLE, INVALID_TIMER);

	if(sd->status.manner < 0)
		clif_changestatus(sd,SP_MANNER,sd->status.manner);

	status_calc_pc(sd,SCO_FORCE);
	pc_checkallowskill(sd);
	pc_equiplookall(sd);
	pc_show_questinfo(sd);

	//if you were previously famous, not anymore.
	if (fame_flag) {
		chrif_save(sd,0);
		chrif_buildfamelist();
	} else if (sd->status.fame > 0) {
		//It may be that now they are famous?
 		switch (sd->class_&MAPID_UPPERMASK) {
			case MAPID_BLACKSMITH:
			case MAPID_ALCHEMIST:
			case MAPID_TAEKWON:
				chrif_save(sd,0);
				chrif_buildfamelist();
			break;
		}
	}

	return true;
}

/*==========================================
 * Tell client player sd has change equipement
 *------------------------------------------*/
void pc_equiplookall(struct map_session_data *sd)
{
	nullpo_retv(sd);

	clif_changelook(&sd->bl,LOOK_WEAPON,0);
	clif_changelook(&sd->bl,LOOK_SHOES,0);
	clif_changelook(&sd->bl,LOOK_HEAD_BOTTOM,sd->status.head_bottom);
	clif_changelook(&sd->bl,LOOK_HEAD_TOP,sd->status.head_top);
	clif_changelook(&sd->bl,LOOK_HEAD_MID,sd->status.head_mid);
	clif_changelook(&sd->bl,LOOK_ROBE, sd->status.robe);
}

/*==========================================
 * Tell client player sd has change look (hair,equip...)
 *------------------------------------------*/
void pc_changelook(struct map_session_data *sd,int type,int val) {
	nullpo_retv(sd);

	switch(type) {
	case LOOK_HAIR:	//Use the battle_config limits! [Skotlex]
		val = cap_value(val, MIN_HAIR_STYLE, MAX_HAIR_STYLE);

		if (sd->status.hair != val) {
			sd->status.hair = val;
			if (sd->status.guild_id) //Update Guild Window. [Skotlex]
				intif_guild_change_memberinfo(sd->status.guild_id, sd->status.account_id, sd->status.char_id,
				GMI_HAIR, &sd->status.hair, sizeof(sd->status.hair));
		}
		break;
	case LOOK_WEAPON:
		sd->status.weapon = val;
		break;
	case LOOK_HEAD_BOTTOM:
		sd->status.head_bottom = val;
		sd->setlook_head_bottom = val;
		break;
	case LOOK_HEAD_TOP:
		sd->status.head_top = val;
		sd->setlook_head_top = val;
		break;
	case LOOK_HEAD_MID:
		sd->status.head_mid = val;
		sd->setlook_head_mid = val;
		break;
	case LOOK_HAIR_COLOR:	//Use the battle_config limits! [Skotlex]
		val = cap_value(val, MIN_HAIR_COLOR, MAX_HAIR_COLOR);

		if (sd->status.hair_color != val) {
			sd->status.hair_color = val;
			if (sd->status.guild_id) //Update Guild Window. [Skotlex]
				intif_guild_change_memberinfo(sd->status.guild_id, sd->status.account_id, sd->status.char_id,
				GMI_HAIR_COLOR, &sd->status.hair_color, sizeof(sd->status.hair_color));
		}
		break;
	case LOOK_CLOTHES_COLOR:	//Use the battle_config limits! [Skotlex]
		val = cap_value(val, MIN_CLOTH_COLOR, MAX_CLOTH_COLOR);

		sd->status.clothes_color = val;
		break;
	case LOOK_SHIELD:
		sd->status.shield = val;
		break;
	case LOOK_SHOES:
		break;
	case LOOK_ROBE:
		sd->status.robe = val;
		sd->setlook_robe = val;
		break;
	case LOOK_BODY2:
		val = cap_value(val, MIN_BODY_STYLE, MAX_BODY_STYLE);

		sd->status.body = val;
		break;
	}
	clif_changelook(&sd->bl, type, val);
}

/*==========================================
 * Give an option (type) to player (sd) and display it to client
 *------------------------------------------*/
void pc_setoption(struct map_session_data *sd,int type)
{
	int p_type, new_look=0;
	nullpo_retv(sd);
	p_type = sd->sc.option;

	//Option has to be changed client-side before the class sprite or it won't always work (eg: Wedding sprite) [Skotlex]
	sd->sc.option=type;
	clif_changeoption(&sd->bl);

	if( (type&OPTION_RIDING && !(p_type&OPTION_RIDING)) || (type&OPTION_DRAGON && !(p_type&OPTION_DRAGON) && pc_checkskill(sd,RK_DRAGONTRAINING) > 0) )
	{ // Mounting
		clif_status_load(&sd->bl,SI_RIDING,1);
		status_calc_pc(sd,SCO_NONE);
	}
	else if( (!(type&OPTION_RIDING) && p_type&OPTION_RIDING) || (!(type&OPTION_DRAGON) && p_type&OPTION_DRAGON && pc_checkskill(sd,RK_DRAGONTRAINING) > 0) )
	{ // Dismount
		clif_status_load(&sd->bl,SI_RIDING,0);
		status_calc_pc(sd,SCO_NONE);
	}

#ifndef NEW_CARTS
	if( type&OPTION_CART && !( p_type&OPTION_CART ) ) { //Cart On
		clif_cartlist(sd);
		clif_updatestatus(sd, SP_CARTINFO);
		if(pc_checkskill(sd, MC_PUSHCART) < 10)
			status_calc_pc(sd,SCO_NONE); //Apply speed penalty.
	} else if( !( type&OPTION_CART ) && p_type&OPTION_CART ){ //Cart Off
		clif_clearcart(sd->fd);
		if(pc_checkskill(sd, MC_PUSHCART) < 10)
			status_calc_pc(sd,SCO_NONE); //Remove speed penalty.
	}
#endif

	if (type&OPTION_FALCON && !(p_type&OPTION_FALCON)) //Falcon ON
		clif_status_load(&sd->bl,SI_FALCON,1);
	else if (!(type&OPTION_FALCON) && p_type&OPTION_FALCON) //Falcon OFF
		clif_status_load(&sd->bl,SI_FALCON,0);

	if( (sd->class_&MAPID_THIRDMASK) == MAPID_RANGER ) {
		if( type&OPTION_WUGRIDER && !(p_type&OPTION_WUGRIDER) ) { // Mounting
			clif_status_load(&sd->bl,SI_WUGRIDER,1);
			status_calc_pc(sd,SCO_NONE);
		} else if( !(type&OPTION_WUGRIDER) && p_type&OPTION_WUGRIDER ) { // Dismount
			clif_status_load(&sd->bl,SI_WUGRIDER,0);
			status_calc_pc(sd,SCO_NONE);
		}
	}
	if( (sd->class_&MAPID_THIRDMASK) == MAPID_MECHANIC ) {
		if( type&OPTION_MADOGEAR && !(p_type&OPTION_MADOGEAR) ) {
			status_calc_pc(sd,SCO_NONE);
			status_change_end(&sd->bl,SC_MAXIMIZEPOWER,INVALID_TIMER);
			status_change_end(&sd->bl,SC_OVERTHRUST,INVALID_TIMER);
			status_change_end(&sd->bl,SC_WEAPONPERFECTION,INVALID_TIMER);
			status_change_end(&sd->bl,SC_ADRENALINE,INVALID_TIMER);
			status_change_end(&sd->bl,SC_CARTBOOST,INVALID_TIMER);
			status_change_end(&sd->bl,SC_MELTDOWN,INVALID_TIMER);
			status_change_end(&sd->bl,SC_MAXOVERTHRUST,INVALID_TIMER);
			pc_bonus_script_clear(sd,BSF_REM_ON_MADOGEAR);
		} else if( !(type&OPTION_MADOGEAR) && p_type&OPTION_MADOGEAR ) {
			status_calc_pc(sd,SCO_NONE);
			status_change_end(&sd->bl,SC_SHAPESHIFT,INVALID_TIMER);
			status_change_end(&sd->bl,SC_HOVERING,INVALID_TIMER);
			status_change_end(&sd->bl,SC_ACCELERATION,INVALID_TIMER);
			status_change_end(&sd->bl,SC_OVERHEAT_LIMITPOINT,INVALID_TIMER);
			status_change_end(&sd->bl,SC_OVERHEAT,INVALID_TIMER);
			pc_bonus_script_clear(sd,BSF_REM_ON_MADOGEAR);
		}
	}

	if (type&OPTION_FLYING && !(p_type&OPTION_FLYING))
		new_look = JOB_STAR_GLADIATOR2;
	else if (!(type&OPTION_FLYING) && p_type&OPTION_FLYING)
		new_look = -1;

	if (sd->disguise || !new_look)
		return; //Disguises break sprite changes

	if (new_look < 0) { //Restore normal look.
		status_set_viewdata(&sd->bl, sd->status.class_);
		new_look = sd->vd.class_;
	}

	pc_stop_attack(sd); //Stop attacking on new view change (to prevent wedding/santa attacks.
	clif_changelook(&sd->bl,LOOK_BASE,new_look);
	if (sd->vd.cloth_color)
		clif_changelook(&sd->bl,LOOK_CLOTHES_COLOR,sd->vd.cloth_color);
	if( sd->vd.body_style )
		clif_changelook(&sd->bl,LOOK_BODY2,sd->vd.body_style);
	clif_skillinfoblock(sd); // Skill list needs to be updated after base change.
}

/**
 * Give player a cart
 * @param sd Player
 * @param type 0:Remove cart, 1 ~ MAX_CARTS: Cart type
 **/
bool pc_setcart(struct map_session_data *sd,int type) {
#ifndef NEW_CARTS
	int cart[6] = {0x0000,OPTION_CART1,OPTION_CART2,OPTION_CART3,OPTION_CART4,OPTION_CART5};
	int option;
#endif
	nullpo_retr(false,sd);

	if( type < 0 || type > MAX_CARTS )
		return false;// Never trust the values sent by the client! [Skotlex]

	if( pc_checkskill(sd,MC_PUSHCART) <= 0 && type != 0 )
		return false;// Push cart is required

#ifdef NEW_CARTS

	switch( type ) {
		case 0:
			if( !sd->sc.data[SC_PUSH_CART] )
				return 0;
			status_change_end(&sd->bl,SC_PUSH_CART,INVALID_TIMER);
			clif_clearcart(sd->fd);
			break;
		default:/* everything else is an allowed ID so we can move on */
			if( !sd->sc.data[SC_PUSH_CART] ) /* first time, so fill cart data */
				clif_cartlist(sd);
			clif_updatestatus(sd, SP_CARTINFO);
			sc_start(&sd->bl, &sd->bl, SC_PUSH_CART, 100, type, 0);
			break;
	}

	if(pc_checkskill(sd, MC_PUSHCART) < 10)
		status_calc_pc(sd,SCO_NONE); //Recalc speed penalty.
#else
	// Update option
	option = sd->sc.option;
	option &= ~OPTION_CART;// clear cart bits
	option |= cart[type]; // set cart
	pc_setoption(sd, option);
#endif

	return true;
}

/*==========================================
 * Give player a falcon
 *------------------------------------------*/
void pc_setfalcon(TBL_PC* sd, int flag)
{
	if( flag ){
		if( pc_checkskill(sd,HT_FALCON)>0 )	// add falcon if he have the skill
			pc_setoption(sd,sd->sc.option|OPTION_FALCON);
	} else if( pc_isfalcon(sd) ){
		pc_setoption(sd,sd->sc.option&~OPTION_FALCON); // remove falcon
	}
}

/*==========================================
 *  Set player riding
 *------------------------------------------*/
void pc_setriding(TBL_PC* sd, int flag)
{
	if( &sd->sc && sd->sc.data[SC_ALL_RIDING] )
		return;

	if( flag ){
		if( pc_checkskill(sd,KN_RIDING) > 0 ) // add peco
			pc_setoption(sd, sd->sc.option|OPTION_RIDING);
	} else if( pc_isriding(sd) ){
			pc_setoption(sd, sd->sc.option&~OPTION_RIDING);
	}
}

/*==========================================
 * Give player a mado
 *------------------------------------------*/
void pc_setmadogear(TBL_PC* sd, int flag)
{
	if( flag ){
		if( pc_checkskill(sd,NC_MADOLICENCE) > 0 )
			pc_setoption(sd, sd->sc.option|OPTION_MADOGEAR);
	} else if( pc_ismadogear(sd) ){
			pc_setoption(sd, sd->sc.option&~OPTION_MADOGEAR);
	}
}

/*==========================================
 * Check if player can drop an item
 *------------------------------------------*/
bool pc_candrop(struct map_session_data *sd, struct item *item)
{
	if( item && (item->expire_time || (item->bound && !pc_can_give_bounded_items(sd))) )
		return false;
	if( !pc_can_give_items(sd) || sd->sc.cant.drop) //check if this GM level can drop items
		return false;
	return (itemdb_isdropable(item, pc_get_group_level(sd)));
}

/**
 * Determines whether a player can attack based on status changes
 *  Why not use status_check_skilluse?
 *  "src MAY be null to indicate we shouldn't check it, this is a ground-based skill attack."
 *  Even ground-based attacks should be blocked by these statuses
 * Called from unit_attack and unit_attack_timer_sub
 * @retval true Can attack
 **/
bool pc_can_attack( struct map_session_data *sd, int target_id ) {
	nullpo_retr(false, sd);

	if (!&sd->sc)
		return true;

	if( sd->sc.data[SC_BASILICA] ||
		sd->sc.data[SC__SHADOWFORM] ||
		sd->sc.data[SC__MANHOLE] ||
		sd->sc.data[SC_CURSEDCIRCLE_ATKER] ||
		sd->sc.data[SC_CURSEDCIRCLE_TARGET] ||
		sd->sc.data[SC_CRYSTALIZE] ||
		sd->sc.data[SC_ALL_RIDING] || // The client doesn't let you, this is to make cheat-safe
		sd->sc.data[SC_TRICKDEAD] ||
		(sd->sc.data[SC_VOICEOFSIREN] && sd->sc.data[SC_VOICEOFSIREN]->val2 == target_id) ||
		sd->sc.data[SC_BLADESTOP] ||
		sd->sc.data[SC_DEEPSLEEP] ||
		(sd->sc.data[SC_GRAVITATION] && sd->sc.data[SC_GRAVITATION]->val3 == BCT_SELF) ||
		sd->sc.data[SC_KINGS_GRACE] )
			return false;

	return true;
}

/*==========================================
 * Read '@type' variables (temporary numeric char reg)
 *------------------------------------------*/
int pc_readreg(struct map_session_data* sd, int64 reg)
{
	return i64db_iget(sd->regs.vars, reg);
}

/*==========================================
 * Set '@type' variables (temporary numeric char reg)
 *------------------------------------------*/
bool pc_setreg(struct map_session_data* sd, int64 reg, int val)
{
	unsigned int index = script_getvaridx(reg);

	nullpo_retr(false, sd);

	if( val ) {
		i64db_iput(sd->regs.vars, reg, val);
		if( index )
			script_array_update(&sd->regs, reg, false);
	} else {
		i64db_remove(sd->regs.vars, reg);
		if( index )
			script_array_update(&sd->regs, reg, true);
	}

	return true;
}

/*==========================================
 * Read '@type$' variables (temporary string char reg)
 *------------------------------------------*/
char* pc_readregstr(struct map_session_data* sd, int64 reg)
{
	struct script_reg_str *p = NULL;

	p = (struct script_reg_str *)i64db_get(sd->regs.vars, reg);

	return p ? p->value : NULL;
}

/*==========================================
 * Set '@type$' variables (temporary string char reg)
 *------------------------------------------*/
bool pc_setregstr(struct map_session_data* sd, int64 reg, const char* str)
{
	struct script_reg_str *p = NULL;
	unsigned int index = script_getvaridx(reg);
	DBData prev;

	nullpo_retr(false, sd);

	if( str[0] ) {
		p = ers_alloc(str_reg_ers, struct script_reg_str);

		p->value = aStrdup(str);
		p->flag.type = 1;

		if (sd->regs.vars->put(sd->regs.vars, db_i642key(reg), db_ptr2data(p), &prev)) {
			p = (struct script_reg_str *)db_data2ptr(&prev);
			if( p->value )
				aFree(p->value);
			ers_free(str_reg_ers, p);
		} else {
			if( index )
				script_array_update(&sd->regs, reg, false);
		}
	} else {
		if (sd->regs.vars->remove(sd->regs.vars, db_i642key(reg), &prev)) {
			p = (struct script_reg_str *)db_data2ptr(&prev);
			if( p->value )
				aFree(p->value);
			ers_free(str_reg_ers, p);
			if( index )
				script_array_update(&sd->regs, reg, true);
		}
	}

	return true;
}

/**
 * Serves the following variable types:
 * - 'type' (permanent numeric char reg)
 * - '#type' (permanent numeric account reg)
 * - '##type' (permanent numeric account reg2)
 **/
int pc_readregistry(struct map_session_data *sd, int64 reg)
{
	struct script_reg_num *p = NULL;

	if (!sd->vars_ok) {
		ShowError("pc_readregistry: Trying to read reg %s before it's been loaded!\n", get_str(script_getvarid(reg)));
		//This really shouldn't happen, so it's possible the data was lost somewhere, we should request it again.
		//intif->request_registry(sd,type==3?4:type);
		set_eof(sd->fd);
		return 0;
	}

	p = (struct script_reg_num *)i64db_get(sd->regs.vars, reg);

	return p ? p->value : 0;
}

/**
 * Serves the following variable types:
 * - 'type$' (permanent str char reg)
 * - '#type$' (permanent str account reg)
 * - '##type$' (permanent str account reg2)
 **/
char* pc_readregistry_str(struct map_session_data *sd, int64 reg)
{
	struct script_reg_str *p = NULL;

	if (!sd->vars_ok) {
		ShowError("pc_readregistry_str: Trying to read reg %s before it's been loaded!\n", get_str(script_getvarid(reg)));
		//This really shouldn't happen, so it's possible the data was lost somewhere, we should request it again.
		//intif->request_registry(sd,type==3?4:type);
		set_eof(sd->fd);
		return NULL;
	}

	p = (struct script_reg_str *)i64db_get(sd->regs.vars, reg);

	return p ? p->value : NULL;
}

/**
 * Serves the following variable types:
 * - 'type' (permanent numeric char reg)
 * - '#type' (permanent numeric account reg)
 * - '##type' (permanent numeric account reg2)
 **/
int pc_setregistry(struct map_session_data *sd, int64 reg, int val)
{
	struct script_reg_num *p = NULL;
	const char *regname = get_str(script_getvarid(reg));
	unsigned int index = script_getvaridx(reg);

	// These should be stored elsewhere e.g. char ones in char table, the cash ones in account_data table!
	switch( regname[0] ) {
		default: //Char reg
			if( !strcmp(regname,"PC_DIE_COUNTER") && sd->die_counter != val ) {
				int i = (!sd->die_counter && (sd->class_&MAPID_UPPERMASK) == MAPID_SUPER_NOVICE);
				sd->die_counter = val;
				if( i )
					status_calc_pc(sd,SCO_NONE); // Lost the bonus.
			} else if( !strcmp(regname,"COOK_MASTERY") && sd->cook_mastery != val ) {
				val = cap_value(val, 0, 1999);
				sd->cook_mastery = val;
			}
			break;
		case '#':
			if( !strcmp(regname,"#CASHPOINTS") && sd->cashPoints != val ) {
				val = cap_value(val, 0, MAX_ZENY);
				sd->cashPoints = val;
			} else if( !strcmp(regname,"#KAFRAPOINTS") && sd->kafraPoints != val ) {
				val = cap_value(val, 0, MAX_ZENY);
				sd->kafraPoints = val;
			}
			break;
	}
	
	if ( !reg_load && !sd->vars_ok ) {
		ShowError("pc_setregistry : refusing to set %s until vars are received.\n", regname);
		return 0;
	}

	if ((p = (struct script_reg_num *)i64db_get(sd->regs.vars, reg))) {
		if( val ) {
			if( !p->value && index ) /* its a entry that was deleted, so we reset array */
				script_array_update(&sd->regs, reg, false);
			p->value = val;
		} else {
			p->value = 0;
			if( index )
				script_array_update(&sd->regs, reg, true);
		}
		if (!reg_load)
			p->flag.update = 1;/* either way, it will require either delete or replace */
	} else if( val ) {
		DBData prev;

		if( index )
			script_array_update(&sd->regs, reg, false);

		p = ers_alloc(num_reg_ers, struct script_reg_num);

		p->value = val;
		if (!reg_load)
			p->flag.update = 1;

		if (sd->regs.vars->put(sd->regs.vars, db_i642key(reg), db_ptr2data(p), &prev)) {
			p = (struct script_reg_num *)db_data2ptr(&prev);
			ers_free(num_reg_ers, p);
		}
	}

	if (!reg_load && p)
		sd->vars_dirty = true;

	return 1;
}

/**
 * Serves the following variable types:
 * - 'type$' (permanent str char reg)
 * - '#type$' (permanent str account reg)
 * - '##type$' (permanent str account reg2)
 **/
int pc_setregistry_str(struct map_session_data *sd, int64 reg, const char *val)
{
	struct script_reg_str *p = NULL;
	const char *regname = get_str(script_getvarid(reg));
	unsigned int index = script_getvaridx(reg);

	if (!reg_load && !sd->vars_ok) {
		ShowError("pc_setregistry_str : refusing to set %s until vars are received.\n", regname);
		return 0;
	}

	if( (p = (struct script_reg_str *)i64db_get(sd->regs.vars, reg) ) ) {
		if( val[0] ) {
			if( p->value )
				aFree(p->value);
			else if ( index ) // an entry that was deleted, so we reset
				script_array_update(&sd->regs, reg, false);
			p->value = aStrdup(val);
		} else {
			if (p->value)
				aFree(p->value);
			p->value = NULL;
			if( index )
				script_array_update(&sd->regs, reg, true);
		}
		if( !reg_load )
			p->flag.update = 1; // either way, it will require either delete or replace
	} else if( val[0] ) {
		DBData prev;

		if( index )
			script_array_update(&sd->regs, reg, false);

		p = ers_alloc(str_reg_ers, struct script_reg_str);

		p->value = aStrdup(val);
		if( !reg_load )
			p->flag.update = 1;
		p->flag.type = 1;

		if( sd->regs.vars->put(sd->regs.vars, db_i642key(reg), db_ptr2data(p), &prev) ) {
			p = (struct script_reg_str *)db_data2ptr(&prev);
			if( p->value )
				aFree(p->value);
			ers_free(str_reg_ers, p);
		}
	}

	if( !reg_load && p )
		sd->vars_dirty = true;

	return 1;
}

/**
 * Set value of player variable
 * @param sd Player
 * @param reg Variable name
 * @param value
 * @return True if success, false if failed.
 **/
bool pc_setreg2(struct map_session_data *sd, const char *reg, int val) {
	char prefix = reg[0];

	nullpo_retr(false, sd);

	if (reg[strlen(reg)-1] == '$') {
		ShowError("pc_setreg2: Invalid variable scope '%s'\n", reg);
		return false;
	}

	val = cap_value(val, INT_MIN, INT_MAX);

	switch (prefix) {
		case '.':
		case '\'':
		case '$':
			ShowError("pc_setreg2: Invalid variable scope '%s'\n", reg);
			return false;
		case '@':
			return pc_setreg(sd, add_str(reg), val);
		case '#':
			return (reg[1] == '#') ? pc_setaccountreg2(sd, add_str(reg), val) : pc_setaccountreg(sd, add_str(reg), val);
		default:
			return pc_setglobalreg(sd, add_str(reg), val);
	}

	return false;
}

/**
 * Get value of player variable
 * @param sd Player
 * @param reg Variable name
 * @return Variable value or 0 if failed.
 **/
int pc_readreg2(struct map_session_data *sd, const char *reg) {
	char prefix = reg[0];

	nullpo_ret(sd);

	if (reg[strlen(reg)-1] == '$') {
		ShowError("pc_readreg2: Invalid variable scope '%s'\n", reg);
		return 0;
	}

	switch (prefix) {
		case '.':
		case '\'':
		case '$':
			ShowError("pc_readreg2: Invalid variable scope '%s'\n", reg);
			return 0;
		case '@':
			return pc_readreg(sd, add_str(reg));
		case '#':
			return (reg[1] == '#') ? pc_readaccountreg2(sd, add_str(reg)) : pc_readaccountreg(sd, add_str(reg));
		default:
			return pc_readglobalreg(sd, add_str(reg));
	}

	return 0;
}

/*==========================================
 * Exec eventtimer for player sd (retrieved from map_session (id))
 *------------------------------------------*/
static int pc_eventtimer(int tid, unsigned int tick, int id, intptr_t data)
{
	struct map_session_data *sd=map_id2sd(id);
	char *p = (char *)data;
	int i;
	if(sd==NULL)
		return 0;

	ARR_FIND( 0, MAX_EVENTTIMER, i, sd->eventtimer[i] == tid );
	if( i < MAX_EVENTTIMER )
	{
		sd->eventtimer[i] = INVALID_TIMER;
		sd->eventcount--;
		npc_event(sd,p,0);
	}
	else
		ShowError("pc_eventtimer: no such event timer\n");

	if (p) aFree(p);
	return 0;
}

/*==========================================
 * Add eventtimer for player sd ?
 *------------------------------------------*/
bool pc_addeventtimer(struct map_session_data *sd,int tick,const char *name)
{
	int i;
	nullpo_retr(false,sd);

	ARR_FIND( 0, MAX_EVENTTIMER, i, sd->eventtimer[i] == INVALID_TIMER );
	if( i == MAX_EVENTTIMER )
		return false;

	sd->eventtimer[i] = add_timer(gettick()+tick, pc_eventtimer, sd->bl.id, (intptr_t)aStrdup(name));
	sd->eventcount++;

	return true;
}

/*==========================================
 * Del eventtimer for player sd ?
 *------------------------------------------*/
bool pc_deleventtimer(struct map_session_data *sd,const char *name)
{
	char* p = NULL;
	int i;

	nullpo_retr(false,sd);
	if (sd->eventcount == 0)
		return false;

	// find the named event timer
	ARR_FIND( 0, MAX_EVENTTIMER, i,
		sd->eventtimer[i] != INVALID_TIMER &&
		(p = (char *)(get_timer(sd->eventtimer[i])->data)) != NULL &&
		strcmp(p, name) == 0
	);
	if( i == MAX_EVENTTIMER )
		return false; // not found

	delete_timer(sd->eventtimer[i],pc_eventtimer);
	sd->eventtimer[i] = INVALID_TIMER;
	if(sd->eventcount > 0)
		sd->eventcount--;
	aFree(p);

	return true;
}

/*==========================================
 * Update eventtimer count for player sd
 *------------------------------------------*/
void pc_addeventtimercount(struct map_session_data *sd,const char *name,int tick)
{
	int i;

	nullpo_retv(sd);

	for(i=0;i<MAX_EVENTTIMER;i++)
		if( sd->eventtimer[i] != INVALID_TIMER && strcmp(
			(char *)(get_timer(sd->eventtimer[i])->data), name)==0 ){
				addtick_timer(sd->eventtimer[i],tick);
				break;
		}
}

/*==========================================
 * Remove all eventtimer for player sd
 *------------------------------------------*/
void pc_cleareventtimer(struct map_session_data *sd)
{
	int i;

	nullpo_retv(sd);

	if (sd->eventcount == 0)
		return;

	for(i=0;i<MAX_EVENTTIMER;i++){
		if( sd->eventtimer[i] != INVALID_TIMER ){
			char *p = (char *)(get_timer(sd->eventtimer[i])->data);
			delete_timer(sd->eventtimer[i],pc_eventtimer);
			sd->eventtimer[i] = INVALID_TIMER;
			if(sd->eventcount > 0) //avoid looping to max val
				sd->eventcount--;
			if (p) aFree(p);
		}
	}
}

/**
* Called when an item with combo is worn
* @param *sd
* @param *data struct item_data
* @return success numbers of succeed combo
*/
static int pc_checkcombo(struct map_session_data *sd, struct item_data *data) {
	uint16 i;
	int success = 0;
	for( i = 0; i < data->combos_count; i++ ) {
		struct itemchk {
			int idx;
			short card[MAX_SLOTS];
		} *combo_idx;
		int idx, j;
		int nb_itemCombo;
		unsigned int pos = 0;
		/* ensure this isn't a duplicate combo */
		if( sd->combos.bonus != NULL ) {
			int x;
			ARR_FIND( 0, sd->combos.count, x, sd->combos.id[x] == data->combos[i]->id );
			/* found a match, skip this combo */
			if( x < sd->combos.count )
				continue;
		}

		nb_itemCombo = data->combos[i]->count;
		if(nb_itemCombo<2) //a combo with less then 2 item ?? how that possible
			continue;
		CREATE(combo_idx,struct itemchk,nb_itemCombo);
		for(j=0; j < nb_itemCombo; j++){
			combo_idx[j].idx=-1;
			memset(combo_idx[j].card,-1,MAX_SLOTS);
		}
			
		for( j = 0; j < nb_itemCombo; j++ ) {
			uint16 id = data->combos[i]->nameid[j], k;
			bool found = false;
			
			for( k = 0; k < EQI_MAX; k++ ) {
				short index = sd->equip_index[k];
				if( index < 0 )
					continue;
				if( pc_is_same_equip_index((enum equip_index)k, sd->equip_index, index) )
					continue;
				if (!sd->inventory_data[index] )
					continue;
				
				if ( itemdb_type(id) != IT_CARD ) {
					if ( sd->inventory_data[index]->nameid != id )
						continue;
					if(j>0){ //check if this item not already used
						bool do_continue = false; //used to continue that specific loop with some check that also use some loop
						uint8 z;
						for (z = 0; z < nb_itemCombo-1; z++)
							if(combo_idx[z].idx == index) //we already have that index recorded
								do_continue=true;
						if(do_continue)
							continue;
					}
					combo_idx[j].idx = index;
					pos |= sd->inventory.u.items_inventory[index].equip;
					found = true;
					break;
				} else { //Cards
					uint16 z;
					if ( sd->inventory_data[index]->slot == 0 || itemdb_isspecial(sd->inventory.u.items_inventory[index].card[0]) )
						continue;
					for (z = 0; z < sd->inventory_data[index]->slot; z++) {
						bool do_continue=false;			
						if (sd->inventory.u.items_inventory[index].card[z] != id)
							continue;
						if(j>0){
							int c1, c2;
							for (c1 = 0; c1 < nb_itemCombo-1; c1++){
								if(combo_idx[c1].idx == index){
									for (c2 = 0; c2 < sd->inventory_data[index]->slot; c2++){
										if(combo_idx[c1].card[c2] == id){ //we already have that card recorded (at this same idx)
											do_continue = true;
											break;
										}
									}
								}
							}
						}
						if(do_continue)
							continue;
						combo_idx[j].idx = index;
						combo_idx[j].card[z] = id;
						pos |= sd->inventory.u.items_inventory[index].equip;
						found = true;
 						break;
 					}
				}
			}
			if( !found )
				break;/* we haven't found all the ids for this combo, so we can return */
		}
		aFree(combo_idx);
		/* means we broke out of the count loop w/o finding all ids, we can move to the next combo */
		if( j < nb_itemCombo )
			continue;
		/* we got here, means all items in the combo are matching */
		idx = sd->combos.count;
		if( sd->combos.bonus == NULL ) {
			CREATE(sd->combos.bonus, struct script_code *, 1);
			CREATE(sd->combos.id, unsigned short, 1);
			CREATE(sd->combos.pos, unsigned int, 1);
			sd->combos.count = 1;
		} else {
			RECREATE(sd->combos.bonus, struct script_code *, ++sd->combos.count);
			RECREATE(sd->combos.id, unsigned short, sd->combos.count);
			RECREATE(sd->combos.pos, unsigned int, sd->combos.count);
		}
		/* we simply copy the pointer */
		sd->combos.bonus[idx] = data->combos[i]->script;
		/* save this combo's id */
		sd->combos.id[idx] = data->combos[i]->id;
		/* save pos of combo*/
		sd->combos.pos[idx] = pos;
		success++;
	}
	return success;
}

/**
* Called when an item with combo is removed
* @param *sd
* @param *data struct item_data
* @return retval numbers of removed combo
*/
static int pc_removecombo(struct map_session_data *sd, struct item_data *data ) {
	int i, retval = 0;

	if( sd->combos.bonus == NULL )
		return 0;/* nothing to do here, player has no combos */
	for( i = 0; i < data->combos_count; i++ ) {
		/* check if this combo exists in this user */
		int x = 0, cursor = 0, j;
		ARR_FIND( 0, sd->combos.count, x, sd->combos.id[x] == data->combos[i]->id );
		/* no match, skip this combo */
		if(x >= sd->combos.count)
			continue;

		sd->combos.bonus[x] = NULL;
		sd->combos.id[x] = 0;
		sd->combos.pos[x] = 0;
		retval++;

		/* check if combo requirements still fit */
		if( pc_checkcombo( sd, data ) )
			continue;

		/* move next value to empty slot */
		for( j = 0, cursor = 0; j < sd->combos.count; j++ ) {
			if( sd->combos.bonus[j] == NULL )
				continue;

			if( cursor != j ) {
				sd->combos.bonus[cursor] = sd->combos.bonus[j];
				sd->combos.id[cursor]    = sd->combos.id[j];
				sd->combos.pos[cursor]   = sd->combos.pos[j];
			}
			cursor++;
		}

		/* it's empty, we can clear all the memory */
		if( (sd->combos.count = cursor) == 0 ) {
			aFree(sd->combos.bonus);
			aFree(sd->combos.id);
			aFree(sd->combos.pos);
			sd->combos.bonus = NULL;
			sd->combos.id = NULL;
			sd->combos.pos = NULL;
			return retval; /* we also can return at this point for we have no more combos to check */
		}
	}

	return retval;
}

/**
* Load combo data(s) of player
* @param *sd
* @return ret numbers of succeed combo
*/
int pc_load_combo(struct map_session_data *sd) {
	int i, ret = 0;
	for( i = 0; i < EQI_MAX; i++ ) {
		struct item_data *id = NULL;
		short idx = sd->equip_index[i];
		if( idx < 0 || !(id = sd->inventory_data[idx] ) )
			continue;
		if( id->combos_count )
			ret += pc_checkcombo(sd,id);
		if(!itemdb_isspecial(sd->inventory.u.items_inventory[idx].card[0])) {
			struct item_data *data;
			int j;
			for( j = 0; j < id->slot; j++ ) {
				if (!sd->inventory.u.items_inventory[idx].card[j])
					continue;
				if ( ( data = itemdb_exists(sd->inventory.u.items_inventory[idx].card[j]) ) != NULL ) {
					if( data->combos_count )
						ret += pc_checkcombo(sd,data);
				}
			}
		}
	}
	return ret;
}
/*==========================================
 * Equip item on player sd at req_pos from inventory index n
 * return: false - fail; true - success
 *------------------------------------------*/
bool pc_equipitem(struct map_session_data *sd,short n,int req_pos)
{
	int i, pos, flag = 0, iflag;
	struct item_data *id;
	uint8 res = ITEM_EQUIP_ACK_OK;

	nullpo_retr(false,sd);

	if( n < 0 || n >= MAX_INVENTORY ) {
		clif_equipitemack(sd,0,0,ITEM_EQUIP_ACK_FAIL);
		return false;
	}
	if( DIFF_TICK(sd->canequip_tick,gettick()) > 0 ) {
		clif_equipitemack(sd,n,0,ITEM_EQUIP_ACK_FAIL);
		return false;
	}

	if (!(id = sd->inventory_data[n]))
		return false;
	pos = pc_equippoint(sd,n); //With a few exceptions, item should go in all specified slots.

	if(battle_config.battle_log)
		ShowInfo("equip %hu (%d) %x:%x\n",sd->inventory.u.items_inventory[n].nameid,n,id?id->equip:0,req_pos);

	if((res = pc_isequip(sd,n))) {
		clif_equipitemack(sd,n,0,res);	// fail
		return false;
	}

	if (!(pos&req_pos) || sd->inventory.u.items_inventory[n].equip != 0 || sd->inventory.u.items_inventory[n].attribute==1 ) { // [Valaris]
		clif_equipitemack(sd,n,0,ITEM_EQUIP_ACK_FAIL);	// fail
		return false;
	}
	if( sd->sc.count && (sd->sc.data[SC_BERSERK] || sd->sc.data[SC_SATURDAYNIGHTFEVER] ||
		sd->sc.data[SC_KYOUGAKU] || (sd->sc.data[SC_PYROCLASTIC] && sd->inventory_data[n]->type == IT_WEAPON)) ) {
		clif_equipitemack(sd,n,0,ITEM_EQUIP_ACK_FAIL); //Fail
		return false;
	}

	if ((sd->class_&MAPID_BASEMASK) == MAPID_GUNSLINGER) {
		/** Failing condition:
		 * 1. Always failed to equip ammo if no weapon equipped yet
		 * 2. Grenade only can be equipped if weapon is Grenade Launcher
		 * 3. Bullet cannot be equipped if the weapon is Grenade Launcher
		 * (4. The rest is relying on item job/class restriction).
		 **/
		if (id->type == IT_AMMO) {
			int w_idx = sd->equip_index[EQI_HAND_R];
			enum weapon_type w_type = (w_idx != -1) ? (enum weapon_type)sd->inventory_data[w_idx]->look : W_FIST;
			if (w_idx == -1 ||
				(id->look == A_GRENADE && w_type != W_GRENADE) ||
				(id->look != A_GRENADE && w_type == W_GRENADE))
			{
				clif_equipitemack(sd, 0, 0, ITEM_EQUIP_ACK_FAIL);
				return false;
			}
		}
		else if (id->type == IT_WEAPON && id->look >= W_REVOLVER && id->look <= W_GRENADE) {
			int a_idx = sd->equip_index[EQI_AMMO];
			if (a_idx != -1) {
				enum ammo_type a_type = (enum ammo_type)sd->inventory_data[a_idx]->look;
				if ((a_type == A_GRENADE && id->look != W_GRENADE) ||
					(a_type != A_GRENADE && id->look == W_GRENADE))
				{
					clif_equipitemack(sd, 0, 0, ITEM_EQUIP_ACK_FAIL);
					return false;
				}
			}
		}
	}

	if (id->flag.bindOnEquip && !sd->inventory.u.items_inventory[n].bound) {
		sd->inventory.u.items_inventory[n].bound = (char)battle_config.default_bind_on_equip;
		clif_notify_bindOnEquip(sd,n);
	}

	if(pos == EQP_ACC) { //Accesories should only go in one of the two,
		pos = req_pos&EQP_ACC;
		if (pos == EQP_ACC) //User specified both slots..
			pos = sd->equip_index[EQI_ACC_R] >= 0 ? EQP_ACC_L : EQP_ACC_R;
	}

	if(pos == EQP_SHADOW_ACC) { // Shadow System
		pos = req_pos&EQP_SHADOW_ACC;
		if (pos == EQP_SHADOW_ACC)
			pos = sd->equip_index[EQI_SHADOW_ACC_L] >= 0 ? EQP_SHADOW_ACC_R : EQP_SHADOW_ACC_L;
	}

	if(pos == EQP_ARMS && id->equip == EQP_HAND_R) { //Dual wield capable weapon.
		pos = (req_pos&EQP_ARMS);
		if (pos == EQP_ARMS) //User specified both slots, pick one for them.
			pos = sd->equip_index[EQI_HAND_R] >= 0 ? EQP_HAND_L : EQP_HAND_R;
	}

	if (pos&EQP_HAND_R && battle_config.use_weapon_skill_range&BL_PC) {
		//Update skill-block range database when weapon range changes. [Skotlex]
		i = sd->equip_index[EQI_HAND_R];
		if (i < 0 || !sd->inventory_data[i]) //No data, or no weapon equipped
			flag = 1;
		else
			flag = id->range != sd->inventory_data[i]->range;
	}

	for(i=0;i<EQI_MAX;i++) {
		if(pos & equip_bitmask[i]) {
			if(sd->equip_index[i] >= 0) //Slot taken, remove item from there.
				pc_unequipitem(sd,sd->equip_index[i],2);

			sd->equip_index[i] = n;
		}
	}

	if(pos==EQP_AMMO) {
		clif_arrowequip(sd,n);
		clif_arrow_fail(sd,3);
	}
	else
		clif_equipitemack(sd,n,pos,ITEM_EQUIP_ACK_OK);

	sd->inventory.u.items_inventory[n].equip = pos;

	if(pos & EQP_HAND_R) {
		if(id)
			sd->weapontype1 = id->look;
		else
			sd->weapontype1 = 0;
		pc_calcweapontype(sd);
		clif_changelook(&sd->bl,LOOK_WEAPON,sd->status.weapon);
	}
	if(pos & EQP_HAND_L) {
		if(id) {
			if(id->type == IT_WEAPON) {
				sd->status.shield = 0;
				sd->weapontype2 = id->look;
			}
			else
			if(id->type == IT_ARMOR) {
				sd->status.shield = id->look;
				sd->weapontype2 = 0;
			}
		}
		else
			sd->status.shield = sd->weapontype2 = 0;
		pc_calcweapontype(sd);
		clif_changelook(&sd->bl,LOOK_SHIELD,sd->status.shield);
	}
	if(pos & EQP_SHOES)
		clif_changelook(&sd->bl,LOOK_SHOES,0);

	pc_set_costume_view(sd);

	pc_checkallowskill(sd); //Check if status changes should be halted.
	iflag = sd->npc_item_flag;

	/* check for combos (MUST be before status_calc_pc) */
	if( id->combos_count )
		pc_checkcombo(sd,id);
	if(itemdb_isspecial(sd->inventory.u.items_inventory[n].card[0]))
		; //No cards
	else {
		for( i = 0; i < id->slot; i++ ) {
			struct item_data *data;
			if (!sd->inventory.u.items_inventory[n].card[i])
				continue;
			if ( ( data = itemdb_exists(sd->inventory.u.items_inventory[n].card[i]) ) != NULL ) {
				if( data->combos_count )
					pc_checkcombo(sd,data);
			}
		}
	}

	status_calc_pc(sd,SCO_NONE);
	if (flag) //Update skill data
		clif_skillinfoblock(sd);

	//OnEquip script [Skotlex]
	if (id) {
		//only run the script if item isn't restricted
		if (id->equip_script && (pc_has_permission(sd,PC_PERM_USE_ALL_EQUIPMENT) || !itemdb_isNoEquip(id,sd->bl.m)))
			run_script(id->equip_script,0,sd->bl.id,fake_nd->bl.id);
		if(itemdb_isspecial(sd->inventory.u.items_inventory[n].card[0]))
			; //No cards
		else {
			for( i = 0; i < id->slot; i++ ) {
				struct item_data *data;
				if (!sd->inventory.u.items_inventory[n].card[i])
					continue;
				if ( ( data = itemdb_exists(sd->inventory.u.items_inventory[n].card[i]) ) != NULL ) {
					if (data->equip_script && (pc_has_permission(sd,PC_PERM_USE_ALL_EQUIPMENT) || !itemdb_isNoEquip(data,sd->bl.m)))
						run_script(data->equip_script,0,sd->bl.id,fake_nd->bl.id);
				}
			}
		}
	}
	sd->npc_item_flag = iflag;

	return true;
}

/*==========================================
 * Called when attemting to unequip an item from player
 * type:
 * 0 - only unequip
 * 1 - calculate status after unequipping
 * 2 - force unequip
 * return: false - fail; true - success
 *------------------------------------------*/
bool pc_unequipitem(struct map_session_data *sd, int n, int flag) {
	int i, iflag;
	bool status_cacl = false;

	nullpo_retr(false,sd);

	if (n < 0 || n >= MAX_INVENTORY) {
		clif_unequipitemack(sd,0,0,0);
		return false;
	}
	if (!sd->inventory.u.items_inventory[n].equip) {
		clif_unequipitemack(sd,n,0,0);
		return false; //Nothing to unequip
	}
	// status change that makes player cannot unequip equipment
	if (!(flag&2) && sd->sc.count &&
		(sd->sc.data[SC_BERSERK] ||
		sd->sc.data[SC_SATURDAYNIGHTFEVER] ||
		sd->sc.data[SC__BLOODYLUST] ||
		sd->sc.data[SC_KYOUGAKU] ||
		(sd->sc.data[SC_PYROCLASTIC] &&
		sd->inventory_data[n]->type == IT_WEAPON)))	// can't switch weapon
	{
		clif_unequipitemack(sd,n,0,0);
		return false;
	}

	if (battle_config.battle_log)
		ShowInfo("unequip %d %x:%x\n",n,pc_equippoint(sd,n),sd->inventory.u.items_inventory[n].equip);

	if (!sd->inventory.u.items_inventory[n].equip) { //Nothing to unequip
		clif_unequipitemack(sd, n, 0, 0);
		return false;
	}
	for(i = 0; i < EQI_MAX; i++) {
		if (sd->inventory.u.items_inventory[n].equip & equip_bitmask[i])
			sd->equip_index[i] = -1;
	}

	if(sd->inventory.u.items_inventory[n].equip & EQP_HAND_R) {
		sd->weapontype1 = 0;
		sd->status.weapon = sd->weapontype2;
		pc_calcweapontype(sd);
		clif_changelook(&sd->bl,LOOK_WEAPON,sd->status.weapon);
		if( !battle_config.dancing_weaponswitch_fix )
			status_change_end(&sd->bl, SC_DANCING, INVALID_TIMER); // Unequipping => stop dancing.
	}
	if(sd->inventory.u.items_inventory[n].equip & EQP_HAND_L) {
		sd->status.shield = sd->weapontype2 = 0;
		pc_calcweapontype(sd);
		clif_changelook(&sd->bl,LOOK_SHIELD,sd->status.shield);
	}

	if(sd->inventory.u.items_inventory[n].equip & EQP_SHOES)
		clif_changelook(&sd->bl,LOOK_SHOES,0);

	clif_unequipitemack(sd,n,sd->inventory.u.items_inventory[n].equip,1);
	pc_set_costume_view(sd);

	status_change_end(&sd->bl,SC_HEAT_BARREL,INVALID_TIMER);
	// On weapon change (right and left hand)
	if ((sd->inventory.u.items_inventory[n].equip & EQP_ARMS) && sd->inventory_data[n]->type == IT_WEAPON) {
		if (!sd->sc.data[SC_SEVENWIND] || sd->sc.data[SC_ASPERSIO]) //Check for seven wind (but not level seven!)
			skill_enchant_elemental_end(&sd->bl, SC_NONE);
		status_change_end(&sd->bl, SC_FEARBREEZE, INVALID_TIMER);
		status_change_end(&sd->bl, SC_EXEEDBREAK, INVALID_TIMER);
		status_change_end(&sd->bl, SC_P_ALTER, INVALID_TIMER);
	}

	// On armor change
	if (sd->inventory.u.items_inventory[n].equip & EQP_ARMOR) {
		if (sd->sc.data[SC_HOVERING] && sd->inventory_data[n]->nameid == ITEMID_HOVERING_BOOSTER)
			status_change_end(&sd->bl, SC_HOVERING, INVALID_TIMER);
		//status_change_end(&sd->bl, SC_BENEDICTIO, INVALID_TIMER); // No longer is removed? Need confirmation
		status_change_end(&sd->bl, SC_ARMOR_RESIST, INVALID_TIMER);
	}

	// On ammo change
	if (sd->inventory_data[n]->type == IT_AMMO)
		status_change_end(&sd->bl, SC_P_ALTER, INVALID_TIMER);

	if (sd->state.autobonus&sd->inventory.u.items_inventory[n].equip)
		sd->state.autobonus &= ~sd->inventory.u.items_inventory[n].equip; //Check for activated autobonus [Inkfish]

	sd->inventory.u.items_inventory[n].equip = 0;
	iflag = sd->npc_item_flag;

	/* check for combos (MUST be before status_calc_pc) */
	if ( sd->inventory_data[n] ) {
		if( sd->inventory_data[n]->combos_count ) {
			if( pc_removecombo(sd,sd->inventory_data[n]) )
				status_cacl = true;
		} if(itemdb_isspecial(sd->inventory.u.items_inventory[n].card[0]))
			; //No cards
		else {
			for( i = 0; i < sd->inventory_data[n]->slot; i++ ) {
				struct item_data *data;

				if (!sd->inventory.u.items_inventory[n].card[i])
					continue;
				if ( ( data = itemdb_exists(sd->inventory.u.items_inventory[n].card[i]) ) != NULL ) {
					if( data->combos_count ) {
						if( pc_removecombo(sd,data) )
							status_cacl = true;
					}
				}
			}
		}
	}

	if(flag&1 || status_cacl) {
		pc_checkallowskill(sd);
		status_calc_pc(sd,SCO_NONE);
	}

	if(sd->sc.data[SC_SIGNUMCRUCIS] && !battle_check_undead(sd->battle_status.race,sd->battle_status.def_ele))
		status_change_end(&sd->bl, SC_SIGNUMCRUCIS, INVALID_TIMER);

	//OnUnEquip script [Skotlex]
	if (sd->inventory_data[n]) {
		if (sd->inventory_data[n]->unequip_script)
			run_script(sd->inventory_data[n]->unequip_script,0,sd->bl.id,fake_nd->bl.id);
		if(itemdb_isspecial(sd->inventory.u.items_inventory[n].card[0]))
			; //No cards
		else {
			for( i = 0; i < sd->inventory_data[n]->slot; i++ ) {
				struct item_data *data;
				if (!sd->inventory.u.items_inventory[n].card[i])
					continue;

				if ( ( data = itemdb_exists(sd->inventory.u.items_inventory[n].card[i]) ) != NULL ) {
					if( data->unequip_script )
						run_script(data->unequip_script,0,sd->bl.id,fake_nd->bl.id);
				}

			}
		}
	}
	sd->npc_item_flag = iflag;

	return true;
}

/*==========================================
 * Checking if player (sd) has an invalid item
 * and is unequiped on map load (item_noequip)
 *------------------------------------------*/
void pc_checkitem(struct map_session_data *sd) {
	int i, calc_flag = 0;
	struct item it;

	nullpo_retv(sd);

	if( sd->state.vending ) //Avoid reorganizing items when we are vending, as that leads to exploits (pointed out by End of Exam)
		return;

	pc_check_available_item(sd, ITMCHK_NONE); // Check for invalid(ated) items.

	for( i = 0; i < MAX_INVENTORY; i++ ) {
		it = sd->inventory.u.items_inventory[i];

		if( it.nameid == 0 )
			continue;
		if( !it.equip )
			continue;
		if( it.equip&~pc_equippoint(sd,i) ) {
			pc_unequipitem(sd, i, 2);
			calc_flag = 1;
			continue;
		}

		if( !pc_has_permission(sd, PC_PERM_USE_ALL_EQUIPMENT) && !battle_config.allow_equip_restricted_item && itemdb_isNoEquip(sd->inventory_data[i], sd->bl.m) ) {
			pc_unequipitem(sd, i, 2);
			calc_flag = 1;
			continue;
		}
	}

	if( calc_flag && sd->state.active ) {
		pc_checkallowskill(sd);
		status_calc_pc(sd,SCO_NONE);
	}
}

/*==========================================
 * Checks for unavailable items and removes them.
 * @param sd: Player data
 * @param type Forced check:
 *   1 - Inventory
 *   2 - Cart
 *   4 - Storage
 *------------------------------------------*/
void pc_check_available_item(struct map_session_data *sd, uint8 type)
{
	int i;
	unsigned short nameid;
	char output[256];

	nullpo_retv(sd);

	if (battle_config.item_check&ITMCHK_INVENTORY || type&ITMCHK_INVENTORY) { // Check for invalid(ated) items in inventory.
		for(i = 0; i < MAX_INVENTORY; i++) {
			nameid = sd->inventory.u.items_inventory[i].nameid;

			if (!nameid)
				continue;
			if (!itemdb_available(nameid)) {
				sprintf(output, msg_txt(sd, 709), nameid); // Item %hu has been removed from your inventory.
				clif_displaymessage(sd->fd, output);
				ShowWarning("Removed invalid/disabled item (ID: %hu, amount: %d) from inventory (char_id: %d).\n", nameid, sd->inventory.u.items_inventory[i].amount, sd->status.char_id);
				pc_delitem(sd, i, sd->inventory.u.items_inventory[i].amount, 0, 0, LOG_TYPE_OTHER);
				continue;
			}
			if (!sd->inventory.u.items_inventory[i].unique_id && !itemdb_isstackable(nameid))
				sd->inventory.u.items_inventory[i].unique_id = pc_generate_unique_id(sd);
		}
	}

	if (battle_config.item_check&ITMCHK_CART || type&ITMCHK_CART) { // Check for invalid(ated) items in cart.
		for(i = 0; i < MAX_CART; i++) {
			nameid = sd->cart.u.items_cart[i].nameid;

			if (!nameid)
				continue;
			if (!itemdb_available(nameid)) {
				sprintf(output, msg_txt(sd, 710), nameid); // Item %hu has been removed from your cart.
				clif_displaymessage(sd->fd, output);
				ShowWarning("Removed invalid/disabled item (ID: %hu, amount: %d) from cart (char_id: %d).\n", nameid, sd->cart.u.items_cart[i].amount, sd->status.char_id);
				pc_cart_delitem(sd, i, sd->cart.u.items_cart[i].amount, 0, LOG_TYPE_OTHER);
				continue;
			}
			if (!sd->cart.u.items_cart[i].unique_id && !itemdb_isstackable(nameid))
				sd->cart.u.items_cart[i].unique_id = pc_generate_unique_id(sd);
		}
	}

	if (battle_config.item_check&ITMCHK_STORAGE || type&ITMCHK_STORAGE) { // Check for invalid(ated) items in storage.
		for(i = 0; i < sd->storage.max_amount; i++) {
			nameid = sd->storage.u.items_storage[i].nameid;

			if (!nameid)
				continue;
			if (!itemdb_available(nameid)) {
				sprintf(output, msg_txt(sd, 711), nameid); // Item %hu has been removed from your storage.
				clif_displaymessage(sd->fd, output);
				ShowWarning("Removed invalid/disabled item (ID: %hu, amount: %d) from storage (char_id: %d).\n", nameid, sd->storage.u.items_storage[i].amount, sd->status.char_id);
				storage_delitem(sd, &sd->storage, i, sd->storage.u.items_storage[i].amount);
				continue;
			}
			if (!sd->storage.u.items_storage[i].unique_id && !itemdb_isstackable(nameid))
				sd->storage.u.items_storage[i].unique_id = pc_generate_unique_id(sd);
 		}
	}
}

/*==========================================
 * Update PVP rank for sd1 in cmp to sd2
 *------------------------------------------*/
static int pc_calc_pvprank_sub(struct block_list *bl,va_list ap)
{
	struct map_session_data *sd1,*sd2;

	sd1=(struct map_session_data *)bl;
	sd2=va_arg(ap,struct map_session_data *);

	if( sd1->sc.option&OPTION_INVISIBLE || sd2->sc.option&OPTION_INVISIBLE )
	{// cannot register pvp rank for hidden GMs
		return 0;
	}

	if( sd1->pvp_point > sd2->pvp_point )
		sd2->pvp_rank++;
	return 0;
}
/*==========================================
 * Calculate new rank beetween all present players (map_foreachinarea)
 * and display result
 *------------------------------------------*/
int pc_calc_pvprank(struct map_session_data *sd)
{
	int old = sd->pvp_rank;
	struct map_data *m = &map[sd->bl.m];

	sd->pvp_rank=1;
	map_foreachinmap(pc_calc_pvprank_sub,sd->bl.m,BL_PC,sd);
	if(old!=sd->pvp_rank || sd->pvp_lastusers!=m->users_pvp)
		clif_pvpset(sd,sd->pvp_rank,sd->pvp_lastusers=m->users_pvp,0);
	return sd->pvp_rank;
}
/*==========================================
 * Calculate next sd ranking calculation from config
 *------------------------------------------*/
int pc_calc_pvprank_timer(int tid, unsigned int tick, int id, intptr_t data)
{
	struct map_session_data *sd;

	sd=map_id2sd(id);
	if(sd==NULL)
		return 0;
	sd->pvp_timer = INVALID_TIMER;

	if( sd->sc.option&OPTION_INVISIBLE )
	{// do not calculate the pvp rank for a hidden GM
		return 0;
	}

	if( pc_calc_pvprank(sd) > 0 )
		sd->pvp_timer = add_timer(gettick()+PVP_CALCRANK_INTERVAL,pc_calc_pvprank_timer,id,data);
	return 0;
}

/*==========================================
 * Checking if sd is married
 * Return:
 *	partner_id = yes
 *	0 = no
 *------------------------------------------*/
int pc_ismarried(struct map_session_data *sd)
{
	if(sd == NULL)
		return -1;
	if(sd->status.partner_id > 0)
		return sd->status.partner_id;
	else
		return 0;
}
/*==========================================
 * Marry player sd to player dstsd
 * Return:
 *	false = fail
 *	true = success
 *------------------------------------------*/
bool pc_marriage(struct map_session_data *sd,struct map_session_data *dstsd)
{
	if(sd == NULL || dstsd == NULL ||
		sd->status.partner_id > 0 || dstsd->status.partner_id > 0 ||
		(sd->class_&JOBL_BABY) || (dstsd->class_&JOBL_BABY))
		return false;
	sd->status.partner_id = dstsd->status.char_id;
	dstsd->status.partner_id = sd->status.char_id;
	return true;
}

/*==========================================
 * Divorce sd from its partner
 * Return:
 *	false = fail
 *	true  = success
 *------------------------------------------*/
bool pc_divorce(struct map_session_data *sd)
{
	struct map_session_data *p_sd;
	int i;

	if( sd == NULL || !pc_ismarried(sd) )
		return false;

	if( !sd->status.partner_id )
		return false; // Char is not married

	if( (p_sd = map_charid2sd(sd->status.partner_id)) == NULL )
	{ // Lets char server do the divorce
		if( chrif_divorce(sd->status.char_id, sd->status.partner_id) )
			return false; // No char server connected

		return true;
	}

	// Both players online, lets do the divorce manually
	sd->status.partner_id = 0;
	p_sd->status.partner_id = 0;
	for( i = 0; i < MAX_INVENTORY; i++ )
	{
		if( sd->inventory.u.items_inventory[i].nameid == WEDDING_RING_M || sd->inventory.u.items_inventory[i].nameid == WEDDING_RING_F )
			pc_delitem(sd, i, 1, 0, 0, LOG_TYPE_OTHER);
		if( p_sd->inventory.u.items_inventory[i].nameid == WEDDING_RING_M || p_sd->inventory.u.items_inventory[i].nameid == WEDDING_RING_F )
			pc_delitem(p_sd, i, 1, 0, 0, LOG_TYPE_OTHER);
	}

	clif_divorced(sd, p_sd->status.name);
	clif_divorced(p_sd, sd->status.name);

	return true;
}

/**
 * Get the partner map_session_data of a player
 * @param sd : the husband|wife session
 * @return partner session or NULL
 */
struct map_session_data *pc_get_partner(struct map_session_data *sd){
	if (!sd || !pc_ismarried(sd))
		return NULL;
	return map_charid2sd(sd->status.partner_id);
}

/**
 * Get the father map_session_data of a player
 * @param sd : the baby session
 * @return father session or NULL
 */
struct map_session_data *pc_get_father (struct map_session_data *sd){
	if (!sd || !(sd->class_&JOBL_BABY) || !sd->status.father)
		return NULL;
	return map_charid2sd(sd->status.father);
}

/**
 * Get the mother map_session_data of a player
 * @param sd : the baby session
 * @return mother session or NULL
 */
struct map_session_data *pc_get_mother (struct map_session_data *sd){
	if (!sd || !(sd->class_&JOBL_BABY) || !sd->status.mother)
		return NULL;
	return map_charid2sd(sd->status.mother);
}

/*==========================================
 * Get sd children charid. (Need to be married)
 *------------------------------------------*/
struct map_session_data *pc_get_child (struct map_session_data *sd)
{
	if (!sd || !pc_ismarried(sd) || !sd->status.child)
		// charid2sd returns NULL if not found
		return NULL;
	return map_charid2sd(sd->status.child);
}

/*==========================================
 * Set player sd to bleed. (losing hp and/or sp each diff_tick)
 *------------------------------------------*/
void pc_bleeding (struct map_session_data *sd, unsigned int diff_tick)
{
	int hp = 0, sp = 0;

	if( pc_isdead(sd) )
		return;

	if (sd->hp_loss.value) {
		sd->hp_loss.tick += diff_tick;
		while (sd->hp_loss.tick >= sd->hp_loss.rate) {
			hp += sd->hp_loss.value;
			sd->hp_loss.tick -= sd->hp_loss.rate;
		}
		if(hp >= sd->battle_status.hp)
			hp = sd->battle_status.hp-1; //Script drains cannot kill you.
	}

	if (sd->sp_loss.value) {
		sd->sp_loss.tick += diff_tick;
		while (sd->sp_loss.tick >= sd->sp_loss.rate) {
			sp += sd->sp_loss.value;
			sd->sp_loss.tick -= sd->sp_loss.rate;
		}
	}

	if (hp > 0 || sp > 0)
		status_zap(&sd->bl, hp, sp);
}

//Character regen. Flag is used to know which types of regen can take place.
//&1: HP regen
//&2: SP regen
void pc_regen (struct map_session_data *sd, unsigned int diff_tick)
{
	int hp = 0, sp = 0;

	if (sd->hp_regen.value) {
		sd->hp_regen.tick += diff_tick;
		while (sd->hp_regen.tick >= sd->hp_regen.rate) {
			hp += sd->hp_regen.value;
			sd->hp_regen.tick -= sd->hp_regen.rate;
		}
	}

	if (sd->sp_regen.value) {
		sd->sp_regen.tick += diff_tick;
		while (sd->sp_regen.tick >= sd->sp_regen.rate) {
			sp += sd->sp_regen.value;
			sd->sp_regen.tick -= sd->sp_regen.rate;
		}
	}

	if (sd->percent_hp_regen.value) {
		sd->percent_hp_regen.tick += diff_tick;
		while (sd->percent_hp_regen.tick >= sd->percent_hp_regen.rate) {
			hp += (sd->percent_hp_regen.value * sd->status.max_hp);
			sd->percent_hp_regen.tick -= sd->percent_hp_regen.rate;
		}
	}

	if (sd->percent_sp_regen.value) {
		sd->percent_sp_regen.tick += diff_tick;
		while (sd->percent_sp_regen.tick >= sd->percent_sp_regen.rate) {
			sp += (sd->percent_sp_regen.value * sd->status.max_sp);
			sd->percent_sp_regen.tick -= sd->percent_sp_regen.rate;
		}
	}

	if (hp > 0 || sp > 0)
		status_heal(&sd->bl, hp, sp, 0);
}

/*==========================================
 * Memo player sd savepoint. (map,x,y)
 *------------------------------------------*/
void pc_setsavepoint(struct map_session_data *sd, short mapindex,int x,int y)
{
	nullpo_retv(sd);

	sd->status.save_point.map = mapindex;
	sd->status.save_point.x = x;
	sd->status.save_point.y = y;
}

/*==========================================
 * Save 1 player data at autosave interval
 *------------------------------------------*/
static int pc_autosave(int tid, unsigned int tick, int id, intptr_t data)
{
	int interval;
	struct s_mapiterator* iter;
	struct map_session_data* sd;
	static int last_save_id = 0, save_flag = 0;

	if(save_flag == 2) //Someone was saved on last call, normal cycle
		save_flag = 0;
	else
		save_flag = 1; //Noone was saved, so save first found char.

	iter = mapit_getallusers();
	for( sd = (TBL_PC*)mapit_first(iter); mapit_exists(iter); sd = (TBL_PC*)mapit_next(iter) )
	{
		if(sd->bl.id == last_save_id && save_flag != 1) {
			save_flag = 1;
			continue;
		}

		if(save_flag != 1) //Not our turn to save yet.
			continue;

		//Save char.
		last_save_id = sd->bl.id;
		save_flag = 2;
		if (pc_isvip(sd)) // Check if we're still VIP
			chrif_req_login_operation(1, sd->status.name, CHRIF_OP_LOGIN_VIP, 0, 1, 0);
		chrif_save(sd,0);
		break;
	}
	mapit_free(iter);

	interval = autosave_interval/(map_usercount()+1);
	if(interval < minsave_interval)
		interval = minsave_interval;
	add_timer(gettick()+interval,pc_autosave,0,0);

	return 0;
}

static int pc_daynight_timer_sub(struct map_session_data *sd,va_list ap)
{
	if (sd->state.night != night_flag && map[sd->bl.m].flag.nightenabled)
	{	//Night/day state does not match.
		clif_status_load(&sd->bl, SI_NIGHT, night_flag); //New night effect by dynamix [Skotlex]
		sd->state.night = night_flag;
		return 1;
	}
	return 0;
}
/*================================================
 * timer to do the day [Yor]
 * data: 0 = called by timer, 1 = gmcommand/script
 *------------------------------------------------*/
int map_day_timer(int tid, unsigned int tick, int id, intptr_t data)
{
	char tmp_soutput[1024];

	if (data == 0 && battle_config.day_duration <= 0)	// if we want a day
		return 0;

	if (!night_flag)
		return 0; //Already day.

	night_flag = 0; // 0=day, 1=night [Yor]
	map_foreachpc(pc_daynight_timer_sub);
	strcpy(tmp_soutput, (data == 0) ? msg_txt(NULL,502) : msg_txt(NULL,60)); // The day has arrived!
	intif_broadcast(tmp_soutput, strlen(tmp_soutput) + 1, BC_DEFAULT);
	return 0;
}

/*================================================
 * timer to do the night [Yor]
 * data: 0 = called by timer, 1 = gmcommand/script
 *------------------------------------------------*/
int map_night_timer(int tid, unsigned int tick, int id, intptr_t data)
{
	char tmp_soutput[1024];

	if (data == 0 && battle_config.night_duration <= 0)	// if we want a night
		return 0;

	if (night_flag)
		return 0; //Already nigth.

	night_flag = 1; // 0=day, 1=night [Yor]
	map_foreachpc(pc_daynight_timer_sub);
	strcpy(tmp_soutput, (data == 0) ? msg_txt(NULL,503) : msg_txt(NULL,59)); // The night has fallen...
	intif_broadcast(tmp_soutput, strlen(tmp_soutput) + 1, BC_DEFAULT);
	return 0;
}

/**
* Attempt to stand up a player
* @param sd
* @param force Ignore the check, ask player to stand up. Used in some cases like pc_damage(), pc_revive(), etc
* @return True if success, Fals if failed
*/
bool pc_setstand(struct map_session_data *sd, bool force){
	nullpo_ret(sd);

	// Cannot stand yet
	// TODO: Move to SCS_NOSTAND [Cydh]
	if (!force && &sd->sc && (sd->sc.data[SC_SITDOWN_FORCE] || sd->sc.data[SC_BANANA_BOMB_SITDOWN]))
		return false;

	status_change_end(&sd->bl, SC_TENSIONRELAX, INVALID_TIMER);
	clif_status_load(&sd->bl,SI_SIT,0);
	clif_standing(&sd->bl); //Inform area PC is standing
	//Reset sitting tick.
	sd->ssregen.tick.hp = sd->ssregen.tick.sp = 0;
	sd->state.dead_sit = sd->vd.dead_sit = 0;
	return true;
}

/**
 * Mechanic (MADO GEAR)
 **/
void pc_overheat(struct map_session_data *sd, int val) {
	int heat = val, skill,
		limit[] = { 10, 20, 28, 46, 66 };

	if( !pc_ismadogear(sd) || sd->sc.data[SC_OVERHEAT] )
		return; // already burning

	skill = cap_value(pc_checkskill(sd,NC_MAINFRAME),0,4);
	if( sd->sc.data[SC_OVERHEAT_LIMITPOINT] ) {
		heat += sd->sc.data[SC_OVERHEAT_LIMITPOINT]->val1;
		status_change_end(&sd->bl,SC_OVERHEAT_LIMITPOINT,INVALID_TIMER);
	}

	heat = max(0,heat); // Avoid negative HEAT
	if( heat >= limit[skill] )
		sc_start(&sd->bl,&sd->bl,SC_OVERHEAT,100,0,1000);
	else
		sc_start(&sd->bl,&sd->bl,SC_OVERHEAT_LIMITPOINT,100,heat,30000);

	return;
}

/**
 * Check if player is autolooting given itemID.
 */
bool pc_isautolooting(struct map_session_data *sd, unsigned short nameid)
{
	uint8 i = 0;

	if (sd->state.autoloottype && sd->state.autoloottype&(1<<itemdb_type(nameid)))
		return true;

	if (!sd->state.autolooting)
		return false;

	if (sd->state.autolooting)
		ARR_FIND(0, AUTOLOOTITEM_SIZE, i, sd->state.autolootid[i] == nameid);

	return (i != AUTOLOOTITEM_SIZE);
}

/**
 * Checks if player can use @/#command
 * @param sd Player map session data
 * @param command Command name without @/# and params
 * @param type is it atcommand or charcommand
 */
bool pc_can_use_command(struct map_session_data *sd, const char *command, AtCommandType type)
{
	return pc_group_can_use_command(pc_get_group_id(sd), command, type);
}

/**
 * Checks if commands used by a player should be logged
 * according to their group setting.
 * @param sd Player map session data
 */
bool pc_should_log_commands(struct map_session_data *sd)
{
	return pc_group_should_log_commands(pc_get_group_id(sd));
}

/**
 * Spirit Charm expiration timer.
 * @see TimerFunc
 */
static int pc_spiritcharm_timer(int tid, unsigned int tick, int id, intptr_t data)
{
	struct map_session_data *sd;
	int i;

	if ((sd = (struct map_session_data *)map_id2sd(id)) == NULL || sd->bl.type != BL_PC)
		return 1;

	if (sd->spiritcharm <= 0) {
		ShowError("pc_spiritcharm_timer: %d spiritcharm's available. (aid=%d cid=%d tid=%d)\n", sd->spiritcharm, sd->status.account_id, sd->status.char_id, tid);
		sd->spiritcharm = 0;
		sd->spiritcharm_type = CHARM_TYPE_NONE;
		return 0;
	}

	ARR_FIND(0, sd->spiritcharm, i, sd->spiritcharm_timer[i] == tid);

	if (i == sd->spiritcharm) {
		ShowError("pc_spiritcharm_timer: timer not found (aid=%d cid=%d tid=%d)\n", sd->status.account_id, sd->status.char_id, tid);
		return 0;
	}

	sd->spiritcharm--;

	if (i != sd->spiritcharm)
		memmove(sd->spiritcharm_timer + i, sd->spiritcharm_timer + i + 1, (sd->spiritcharm - i) * sizeof(int));

	sd->spiritcharm_timer[sd->spiritcharm] = INVALID_TIMER;

	if (sd->spiritcharm <= 0)
		sd->spiritcharm_type = CHARM_TYPE_NONE;

	clif_spiritcharm(sd);

	return 0;
}

/**
 * Adds a spirit charm.
 * @param sd: Target character
 * @param interval: Duration
 * @param max: Maximum amount of charms to add
 * @param type: Charm type (@see spirit_charm_types)
 */
void pc_addspiritcharm(struct map_session_data *sd, int interval, int max, int type)
{
	int tid, i;

	nullpo_retv(sd);

	if (sd->spiritcharm_type != CHARM_TYPE_NONE && type != sd->spiritcharm_type)
		pc_delspiritcharm(sd, sd->spiritcharm, sd->spiritcharm_type);

	if (max > MAX_SPIRITCHARM)
		max = MAX_SPIRITCHARM;

	if (sd->spiritcharm < 0)
		sd->spiritcharm = 0;

	if (sd->spiritcharm && sd->spiritcharm >= max) {
		if (sd->spiritcharm_timer[0] != INVALID_TIMER)
			delete_timer(sd->spiritcharm_timer[0], pc_spiritcharm_timer);
		sd->spiritcharm--;
		if (sd->spiritcharm != 0)
			memmove(sd->spiritcharm_timer + 0, sd->spiritcharm_timer + 1, (sd->spiritcharm) * sizeof(int));
		sd->spiritcharm_timer[sd->spiritcharm] = INVALID_TIMER;
	}

	tid = add_timer(gettick() + interval, pc_spiritcharm_timer, sd->bl.id, 0);
	ARR_FIND(0, sd->spiritcharm, i, sd->spiritcharm_timer[i] == INVALID_TIMER || DIFF_TICK(get_timer(tid)->tick, get_timer(sd->spiritcharm_timer[i])->tick) < 0);

	if (i != sd->spiritcharm)
		memmove(sd->spiritcharm_timer + i + 1, sd->spiritcharm_timer + i, (sd->spiritcharm - i) * sizeof(int));

	sd->spiritcharm_timer[i] = tid;
	sd->spiritcharm++;
	sd->spiritcharm_type = type;

	clif_spiritcharm(sd);
}

/**
 * Removes one or more spirit charms.
 * @param sd: The target character
 * @param count: Amount of charms to remove
 * @param type: Type of charm to remove
 */
void pc_delspiritcharm(struct map_session_data *sd, int count, int type)
{
	int i;

	nullpo_retv(sd);

	if (sd->spiritcharm_type != type)
		return;

	if (sd->spiritcharm <= 0) {
		sd->spiritcharm = 0;
		return;
	}

	if (count <= 0)
		return;

	if (count > sd->spiritcharm)
		count = sd->spiritcharm;

	sd->spiritcharm -= count;

	if (count > MAX_SPIRITCHARM)
		count = MAX_SPIRITCHARM;

	for (i = 0; i < count; i++) {
		if (sd->spiritcharm_timer[i] != INVALID_TIMER) {
			delete_timer(sd->spiritcharm_timer[i], pc_spiritcharm_timer);
			sd->spiritcharm_timer[i] = INVALID_TIMER;
		}
	}

	for (i = count; i < MAX_SPIRITCHARM; i++) {
		sd->spiritcharm_timer[i - count] = sd->spiritcharm_timer[i];
		sd->spiritcharm_timer[i] = INVALID_TIMER;
	}

	if (sd->spiritcharm <= 0)
		sd->spiritcharm_type = CHARM_TYPE_NONE;

	clif_spiritcharm(sd);
}

#if defined(RENEWAL_DROP) || defined(RENEWAL_EXP)
/**
 * Renewal EXP/Item Drop rate modifier based on level penalty
 * @param level_diff: Monster and Player level difference
 * @param mob_class: Monster class
 * @param mode: Monster mode
 * @param type: 1 - EXP, 2 - Item Drop
 * @return Penalty rate
 */
int pc_level_penalty_mod(int level_diff, uint32 mob_class, enum e_mode mode, int type)
{
	int rate = 100;

	if (type == 2 && (mode&MD_FIXED_ITEMDROP))
		return rate;

	if (level_diff < 0)
		level_diff = MAX_LEVEL + (~level_diff + 1);

	if ((rate = level_penalty[type][mob_class][level_diff]) > 0) // Monster class found, return rate
		return rate;

	return 100; // Penalty not found, return default
}
#endif

int pc_split_str(char *str,char **val,int num)
{
	int i;

	for (i=0; i<num && str; i++){
		val[i] = str;
		str = strchr(str,',');
		if (str && i<num-1) //Do not remove a trailing comma.
			*str++=0;
	}
	return i;
}

int pc_split_atoi(char* str, int* val, char sep, int max)
{
	int i,j;
	for (i=0; i<max; i++) {
		if (!str) break;
		val[i] = atoi(str);
		str = strchr(str,sep);
		if (str)
			*str++=0;
	}
	//Zero up the remaining.
	for(j=i; j < max; j++)
		val[j] = 0;
	return i;
}

int pc_split_atoui(char* str, unsigned int* val, char sep, int max)
{
	static int warning=0;
	int i,j;
	for (i=0; i<max; i++) {
		double f;
		if (!str) break;
		f = atof(str);
		if (f < 0)
			val[i] = 0;
		else if (f > UINT_MAX) {
			val[i] = UINT_MAX;
			if (!warning) {
				warning = 1;
				ShowWarning("pc_readdb (exp.txt): Required exp per level is capped to %u\n", UINT_MAX);
			}
		} else
			val[i] = (unsigned int)f;
		str = strchr(str,sep);
		if (str)
			*str++=0;
	}
	//Zero up the remaining.
	for(j=i; j < max; j++)
		val[j] = 0;
	return i;
}

/*==========================================
 * sub DB reading.
 * Function used to read skill_tree.txt
 *------------------------------------------*/
static bool pc_readdb_skilltree(char* fields[], int columns, int current)
{
	uint32 baselv, joblv, baselv_max, joblv_max;
	uint16 skill_id, skill_lv, skill_lv_max;
	int idx, class_;
	unsigned int i, offset, skill_idx;

	class_  = atoi(fields[0]);
	skill_id = (uint16)atoi(fields[1]);
	skill_lv = (uint16)atoi(fields[2]);

	if (columns == 5 + MAX_PC_SKILL_REQUIRE * 2) { // Base/Job level requirement extra columns
		baselv = (uint32)atoi(fields[3]);
		joblv = (uint32)atoi(fields[4]);
		offset = 5;
	} else {
		baselv = joblv = 0;
		offset = 3;
	}

	if(!pcdb_checkid(class_))
	{
		ShowWarning("pc_readdb_skilltree: Invalid job class %d specified.\n", class_);
		return false;
	}
	idx = pc_class2idx(class_);

	if (!skill_get_index(skill_id)) {
		ShowWarning("pc_readdb_skilltree: Unable to load skill %hu into job %d's tree.", skill_id, class_);
		return false;
	}
	if (skill_lv > (skill_lv_max = skill_get_max(skill_id))) {
		ShowWarning("pc_readdb_skilltree: Skill %hu's level %hu exceeds job %d's max level %hu. Capping skill level..\n", skill_id, skill_lv, class_, skill_lv_max);
		skill_lv = skill_lv_max;
	}
	if (baselv > (baselv_max = pc_class_maxbaselv(class_))) {
		ShowWarning("pc_readdb_skilltree: Skill %hu's base level requirement %d exceeds job %d's max base level %d. Capping skill base level..\n", skill_id, baselv, class_, baselv_max);
		baselv = baselv_max;
	}
	if (joblv > (joblv_max = pc_class_maxjoblv(class_))) {
		ShowWarning("pc_readdb_skilltree: Skill %hu's job level requirement %d exceeds job %d's max job level %d. Capping skill job level..\n", skill_id, joblv, class_, joblv_max);
		joblv = joblv_max;
	}

	//This is to avoid adding two lines for the same skill. [Skotlex]
	ARR_FIND( 0, MAX_SKILL_TREE, skill_idx, skill_tree[idx][skill_idx].skill_id == 0 || skill_tree[idx][skill_idx].skill_id == skill_id );
	if( skill_idx == MAX_SKILL_TREE )
	{
		ShowWarning("pc_readdb_skilltree: Unable to load skill %hu into job %d's tree. Maximum number of skills per job has been reached.\n", skill_id, class_);
		return false;
	}
	else if(skill_tree[idx][skill_idx].skill_id)
	{
		ShowNotice("pc_readdb_skilltree: Overwriting skill %hu for job %d.\n", skill_id, class_);
	}

	skill_tree[idx][skill_idx].skill_id = skill_id;
	skill_tree[idx][skill_idx].skill_lv = skill_lv;
	skill_tree[idx][skill_idx].baselv	= baselv;
	skill_tree[idx][skill_idx].joblv	= joblv;

	for(i = 0; i < MAX_PC_SKILL_REQUIRE; i++)
	{
		skill_id = (uint16)atoi(fields[i * 2 + offset]);
		skill_lv = (uint16)atoi(fields[i * 2 + offset + 1]);

		if (skill_id == 0)
			continue;
		if (skill_id > MAX_SKILL_ID || !skill_get_index(skill_id)) {
			ShowWarning("pc_readdb_skilltree: Unable to load requirement skill %hu into job %d's tree.", skill_id, class_);
			return false;
		}
		if (skill_lv > (skill_lv_max = skill_get_max(skill_id))) {
			ShowWarning("pc_readdb_skilltree: Skill %hu's level %hu exceeds job %d's max level %hu. Capping skill level..\n", skill_id, skill_lv, class_, skill_lv_max);
			skill_lv = skill_lv_max;
		}

		skill_tree[idx][skill_idx].need[i].skill_id = skill_id;
		skill_tree[idx][skill_idx].need[i].skill_lv = skill_lv;
	}
	return true;
}
#if defined(RENEWAL_DROP) || defined(RENEWAL_EXP)
static bool pc_readdb_levelpenalty(char* fields[], int columns, int current)
{
	int type, class_, diff;

	type = atoi(fields[0]); //1=experience, 2=item drop
	class_ = atoi(fields[1]);
	diff = atoi(fields[2]);

	if( type != 1 && type != 2 ){
		ShowWarning("pc_readdb_levelpenalty: Invalid type %d specified.\n", type);
		return false;
	}

	if( !CHK_CLASS(class_) ){
		ShowWarning("pc_readdb_levelpenalty: Invalid class %d specified.\n", class_);
		return false;
	}

	diff = min(diff, MAX_LEVEL);

	if( diff < 0 )
		diff = min(MAX_LEVEL + ( ~(diff) + 1 ), MAX_LEVEL*2);

	level_penalty[type][class_][diff] = atoi(fields[3]);

	return true;
}
#endif

/** [Cydh]
* Calculates base hp of player. Reference: http://irowiki.org/wiki/Max_HP
* @param level Base level of player
* @param class_ Job ID @see enum e_job
* @return base_hp
*/
static unsigned int pc_calc_basehp(uint16 level, uint16 class_) {
	double base_hp;
	uint16 i, idx = pc_class2idx(class_);

	base_hp = 35 + level * (job_info[idx].hp_multiplicator/100.);
#ifndef RENEWAL
	if(level >= 10 && (class_ == JOB_NINJA || class_ == JOB_GUNSLINGER)) base_hp += 90;
#endif
	for (i = 2; i <= level; i++)
		base_hp += floor(((job_info[idx].hp_factor/100.) * i) + 0.5); //Don't have round()
	if (class_ == JOB_SUMMONER)
		base_hp += floor((base_hp / 2) + 0.5);
	return (unsigned int)base_hp;
}

/** [Playtester]
* Calculates base sp of player.
* @param level Base level of player
* @param class_ Job ID @see enum e_job
* @return base_sp
*/
static unsigned int pc_calc_basesp(uint16 level, uint16 class_) {
	double base_sp;
	uint16 idx = pc_class2idx(class_);

	base_sp = 10 + floor(level * (job_info[idx].sp_factor / 100.));

	switch (class_) {
		case JOB_NINJA:
			if (level >= 10)
				base_sp -= 22;
			else
				base_sp = 11 + 3*level;
			break;
		case JOB_GUNSLINGER:
			if (level > 10)
				base_sp -= 18;
			else
				base_sp = 9 + 3*level;
			break;
		case JOB_SUMMONER:
			base_sp -= floor(base_sp / 2);
			break;
	}

	return (unsigned int)base_sp;
}

//Reading job_db1.txt line, (class,weight,HPFactor,HPMultiplicator,SPFactor,aspd/lvl...)
static bool pc_readdb_job1(char* fields[], int columns, int current){
	int idx, class_;
	unsigned int i;

	class_ = atoi(fields[0]);

	if (!pcdb_checkid(class_)) {
		ShowWarning("status_readdb_job1: Invalid job class %d specified.\n", class_);
		return false;
	}
	idx = pc_class2idx(class_);

	job_info[idx].max_weight_base = atoi(fields[1]);
	job_info[idx].hp_factor  = atoi(fields[2]);
	job_info[idx].hp_multiplicator = atoi(fields[3]);
	job_info[idx].sp_factor  = atoi(fields[4]);

#ifdef RENEWAL_ASPD
	for(i = 0; i <= MAX_WEAPON_TYPE; i++)
#else
	for(i = 0; i < MAX_WEAPON_TYPE; i++)
#endif
	{
		job_info[idx].aspd_base[i] = atoi(fields[i+5]);
	}

	return true;
}

//Reading job_db2.txt line (class,JobLv1,JobLv2,JobLv3,...)
static bool pc_readdb_job2(char* fields[], int columns, int current)
{
	int idx, class_, i;

	class_ = atoi(fields[0]);

	if(!pcdb_checkid(class_))
	{
		ShowWarning("status_readdb_job2: Invalid job class %d specified.\n", class_);
		return false;
	}
	idx = pc_class2idx(class_);

	for(i = 1; i < columns; i++)
	{
		job_info[idx].job_bonus[i-1] = atoi(fields[i]);
	}
	return true;
}

//Reading job_exp.txt line
//Max Level,Class list,Type (0 - Base Exp; 1 - Job Exp),Exp/lvl...
static bool pc_readdb_job_exp(char* fields[], int columns, int current)
{
	int idx, i, type;
	int job_id,job_count,jobs[CLASS_COUNT];
	unsigned int ui, maxlvl;

	maxlvl = atoi(fields[0]);
	if(maxlvl > MAX_LEVEL || maxlvl<1){
		ShowError("pc_readdb_job_exp: Invalid maxlevel %d specified.\n", maxlvl);
		return false;
	}
	if((maxlvl+3) > columns){ //nb values = (maxlvl-startlvl)+1-index1stvalue
		ShowError("pc_readdb_job_exp: Number of columns %d defined is too low for max level %d.\n",columns,maxlvl);
		return false;
	}
	type = atoi(fields[2]);
	if(type < 0 || type > 1){
		ShowError("pc_readdb_job_exp: Invalid type %d specified.\n", type);
		return false;
	}
	job_count = pc_split_atoi(fields[1],jobs,':',CLASS_COUNT);
	if (job_count < 1)
		return false;
	job_id = jobs[0];
	if(!pcdb_checkid(job_id)){
		ShowError("pc_readdb_job_exp: Invalid job class %d specified.\n", job_id);
		return false;
	}
	idx = pc_class2idx(job_id);

	job_info[idx].max_level[type] = maxlvl;
	for(i=0; i<maxlvl; i++)
		job_info[idx].exp_table[type][i] = ((uint32) atoi(fields[3+i]));
	//Reverse check in case the array has a bunch of trailing zeros... [Skotlex]
	//The reasoning behind the -2 is this... if the max level is 5, then the array
	//should look like this:
	//0: x, 1: x, 2: x: 3: x 4: 0 <- last valid value is at 3.
	while ((ui = job_info[idx].max_level[type]) >= 2 && job_info[idx].exp_table[type][ui-2] <= 0)
		job_info[idx].max_level[type]--;
	if (job_info[idx].max_level[type] < maxlvl) {
		ShowWarning("pc_readdb_job_exp: Specified max %u for job %d, but that job's exp table only goes up to level %u.\n", maxlvl, job_id, job_info[idx].max_level[type]);
		ShowInfo("Filling the missing values with the last exp entry.\n");
		//Fill the requested values with the last entry.
		ui = (job_info[idx].max_level[type] <= 2? 0: job_info[idx].max_level[type]-2);
		for (; ui+2 < maxlvl; ui++)
			job_info[idx].exp_table[type][ui] = job_info[idx].exp_table[type][ui-1];
		job_info[idx].max_level[type] = maxlvl;
	}
//	ShowInfo("%s - Class %d: %d\n", type?"Job":"Base", job_id, job_info[idx].max_level[type]);
	for (i = 1; i < job_count; i++) {
		job_id = jobs[i];
		if (!pcdb_checkid(job_id)) {
			ShowError("pc_readdb_job_exp: Invalid job ID %d.\n", job_id);
			continue;
		}
		idx = pc_class2idx(job_id);
		memcpy(job_info[idx].exp_table[type], job_info[pc_class2idx(jobs[0])].exp_table[type], sizeof(job_info[pc_class2idx(jobs[0])].exp_table[type]));
		job_info[idx].max_level[type] = maxlvl;
//		ShowInfo("%s - Class %d: %u\n", type?"Job":"Base", job_id, job_info[idx].max_level[type]);
	}
	return true;
}

/**
* #ifdef HP_SP_TABLES, reads 'job_basehpsp_db.txt to replace hp/sp results from formula
* startlvl,endlvl,class,type,values...
*/
#ifdef HP_SP_TABLES
static bool pc_readdb_job_basehpsp(char* fields[], int columns, int current)
{
	int i, startlvl, endlvl;
	int job_count,jobs[CLASS_COUNT];
	short type;

	startlvl = atoi(fields[0]);
	if(startlvl<1){
		ShowError("pc_readdb_job_basehpsp: Invalid start level %d specified.\n", startlvl);
		return false;
	}
	endlvl = atoi(fields[1]);
	if(endlvl<1 || endlvl<startlvl){
		ShowError("pc_readdb_job_basehpsp: Invalid end level %d specified.\n", endlvl);
		return false;
	}
	if((endlvl-startlvl+1+4) > columns){ //nb values = (maxlvl-startlvl)+1-index1stvalue
		ShowError("pc_readdb_job_basehpsp: Number of columns %d (needs %d) defined is too low for start level %d, max level %d.\n",columns,(endlvl-startlvl+1+4),startlvl,endlvl);
		return false;
	}
	type = atoi(fields[3]);
	if(type < 0 || type > 1){
		ShowError("pc_readdb_job_basehpsp: Invalid type %d specified.\n", type);
		return false;
	}

	job_count = pc_split_atoi(fields[2],jobs,':',CLASS_COUNT);
	if (job_count < 1)
		return false;

	for (i = 0; i < job_count; i++) {
		int idx, job_id = jobs[i], use_endlvl;
		if (!pcdb_checkid(job_id)) {
			ShowError("pc_readdb_job_basehpsp: Invalid job class %d specified.\n", job_id);
			return false;
		}
		idx = pc_class2idx(job_id);
		if (startlvl > job_info[idx].max_level[0]) {
			ShowError("pc_readdb_job_basehpsp: Invalid start level %d specified.\n", startlvl);
			return false;
		}
		//Just read until available max level for this job, don't use MAX_LEVEL!
		use_endlvl = endlvl;
		if (use_endlvl > job_info[idx].max_level[0])
			use_endlvl = job_info[idx].max_level[0];
		
		if(type == 0) {	//hp type
			uint16 j;
			for(j = 0; j < use_endlvl; j++) {
				if (atoi(fields[j+4])) {
					uint16 lvl_idx = startlvl-1+j;
					job_info[idx].base_hp[lvl_idx] = atoi(fields[j+4]);
					//Tells if this HP is lower than previous level (but not for 99->100)
					if (lvl_idx-1 >= 0 && lvl_idx != 99 && job_info[idx].base_hp[lvl_idx] < job_info[idx].base_hp[lvl_idx-1])
						ShowInfo("pc_readdb_job_basehpsp: HP value at entry %d col %d is lower than previous level (job=%d,lvl=%d,oldval=%d,val=%d).\n",
							current,j+4,job_id,lvl_idx+1,job_info[idx].base_hp[lvl_idx-1],job_info[idx].base_hp[lvl_idx]);
				}
			}
		}
		else { //sp type
			uint16 j;
			for(j = 0; j < use_endlvl; j++) {
				if (atoi(fields[j+4])) {
					uint16 lvl_idx = startlvl-1+j;
					job_info[idx].base_sp[lvl_idx] = atoi(fields[j+4]);
					//Tells if this SP is lower than previous level (but not for 99->100)
					if (lvl_idx-1 >= 0 && lvl_idx != 99 && job_info[idx].base_sp[lvl_idx] < job_info[idx].base_sp[lvl_idx-1])
						ShowInfo("pc_readdb_job_basehpsp: SP value at entry %d col %d is lower than previous level (job=%d,lvl=%d,oldval=%d,val=%d).\n",
							current,j+4,job_id,lvl_idx+1,job_info[idx].base_sp[lvl_idx-1],job_info[idx].base_sp[lvl_idx]);
				}
			}
		}
	}
	return true;
}
#endif

/** [Cydh]
* Reads 'job_param_db.txt' to check max. param each job and store them to job_info[].max_param.*
*/
static bool pc_readdb_job_param(char* fields[], int columns, int current)
{
	int idx, class_;
	uint16 str, agi, vit, int_, dex, luk;

	script_get_constant(trim(fields[0]),&class_);

	if ((idx = pc_class2idx(class_)) < 0) {
		ShowError("pc_readdb_job_param: Invalid job '%s'. Skipping!",fields[0]);
		return false;
	}
	str = cap_value(atoi(fields[1]),10,SHRT_MAX);
	agi = atoi(fields[2]) ? cap_value(atoi(fields[2]),10,SHRT_MAX) : str;
	vit = atoi(fields[3]) ? cap_value(atoi(fields[3]),10,SHRT_MAX) : str;
	int_ = atoi(fields[4]) ? cap_value(atoi(fields[4]),10,SHRT_MAX) : str;
	dex = atoi(fields[5]) ? cap_value(atoi(fields[5]),10,SHRT_MAX) : str;
	luk = atoi(fields[6]) ? cap_value(atoi(fields[6]),10,SHRT_MAX) : str;

	job_info[idx].max_param.str = str;
	job_info[idx].max_param.agi = agi;
	job_info[idx].max_param.vit = vit;
	job_info[idx].max_param.int_ = int_;
	job_info[idx].max_param.dex = dex;
	job_info[idx].max_param.luk = luk;
	
	return true;
}

/**
 * Read job_noenter_map.txt
 **/
static bool pc_readdb_job_noenter_map(char *str[], int columns, int current) {
	int idx, class_ = -1;

	if (ISDIGIT(str[0][0])) {
		class_ = atoi(str[0]);
	} else {
		if (!script_get_constant(str[0], &class_)) {
			ShowError("pc_readdb_job_noenter_map: Invalid job %s specified.\n", str[0]);
			return false;
		}
	}

	if (!pcdb_checkid(class_) || (idx = pc_class2idx(class_)) < 0) {
		ShowError("pc_readdb_job_noenter_map: Invalid job %d specified.\n", str[0]);
		return false;
	}

	job_info[idx].noenter_map.zone = atoi(str[1]);
	job_info[idx].noenter_map.group_lv = atoi(str[2]);
	return true;
}

static int pc_read_statsdb(const char *basedir, int last_s, bool silent){
	int i=1;
	char line[24000]; //FIXME this seem too big
	FILE *fp;
	
	sprintf(line, "%s/statpoint.txt", basedir);
	fp=fopen(line,"r");
	if(fp == NULL){
		if(silent==0) ShowWarning("Can't read '"CL_WHITE"%s"CL_RESET"'... Generating DB.\n",line);
		return max(last_s,i);
	} else {
		int entries=0;
		while(fgets(line, sizeof(line), fp))
		{
			int stat;
			trim(line);
			if(line[0] == '\0' || (line[0]=='/' && line[1]=='/'))
				continue;
			if ((stat=strtoul(line,NULL,10))<0)
				stat=0;
			if (i > MAX_LEVEL)
				break;
			statp[i]=stat;
			i++;
			entries++;
		}
		fclose(fp);
		ShowStatus("Done reading '"CL_WHITE"%d"CL_RESET"' entries in '"CL_WHITE"%s/%s"CL_RESET"'.\n", entries, basedir,"statpoint.txt");
	}
	return max(last_s,i);
}

/*==========================================
 * pc DB reading.
 * job_exp.txt		- required experience values
 * skill_tree.txt	- skill tree for every class
 * attr_fix.txt		- elemental adjustment table
 * job_db1.txt		- job,weight,hp_factor,hp_multiplicator,sp_factor,aspds/lvl
 * job_db2.txt		- job,stats bonuses/lvl
 * job_maxhpsp_db.txt	- strtlvl,maxlvl,job,type,values/lvl (values=hp|sp)
 *------------------------------------------*/
void pc_readdb(void) {
	int i, k, s = 1;
	const char* dbsubpath[] = {
		"",
		"/"DBIMPORT,
		//add other path here
	};
		
	//reset
	memset(job_info,0,sizeof(job_info)); // job_info table

#if defined(RENEWAL_DROP) || defined(RENEWAL_EXP)
	sv_readdb(db_path, "re/level_penalty.txt", ',', 4, 4, -1, &pc_readdb_levelpenalty, 0);
	sv_readdb(db_path, DBIMPORT"/level_penalty.txt", ',', 4, 4, -1, &pc_readdb_levelpenalty, 1);
	for( k=1; k < 3; k++ ){ // fill in the blanks
		int j;
		for( j = 0; j < CLASS_ALL; j++ ){
			int tmp = 0;
			for( i = 0; i < MAX_LEVEL*2; i++ ){
				if( i == MAX_LEVEL+1 )
					tmp = level_penalty[k][j][0];// reset
				if( level_penalty[k][j][i] > 0 )
					tmp = level_penalty[k][j][i];
				else
					level_penalty[k][j][i] = tmp;
			}
		}
	}
#endif

	 // reset then read statspoint
	memset(statp,0,sizeof(statp));
	for(i=0; i<ARRAYLENGTH(dbsubpath); i++){
		uint8 n1 = (uint8)(strlen(db_path)+strlen(dbsubpath[i])+1);
		uint8 n2 = (uint8)(strlen(db_path)+strlen(DBPATH)+strlen(dbsubpath[i])+1);
		char* dbsubpath1 = (char*)aMalloc(n1+1);
		char* dbsubpath2 = (char*)aMalloc(n2+1);

		if(i==0) {
			safesnprintf(dbsubpath1,n1,"%s%s",db_path,dbsubpath[i]);
			safesnprintf(dbsubpath2,n2,"%s/%s%s",db_path,DBPATH,dbsubpath[i]);
		}
		else {
			safesnprintf(dbsubpath1,n1,"%s%s",db_path,dbsubpath[i]);
			safesnprintf(dbsubpath2,n1,"%s%s",db_path,dbsubpath[i]);
		}

		s = pc_read_statsdb(dbsubpath2,s,i);
		if (i == 0)
#ifdef RENEWAL_ASPD
			sv_readdb(dbsubpath1, "re/job_db1.txt",',',6+MAX_WEAPON_TYPE,6+MAX_WEAPON_TYPE,CLASS_COUNT,&pc_readdb_job1, i);
#else
			sv_readdb(dbsubpath1, "pre-re/job_db1.txt",',',5+MAX_WEAPON_TYPE,5+MAX_WEAPON_TYPE,CLASS_COUNT,&pc_readdb_job1, i);
#endif
		else
			sv_readdb(dbsubpath1, "job_db1.txt",',',5+MAX_WEAPON_TYPE,6+MAX_WEAPON_TYPE,CLASS_COUNT,&pc_readdb_job1, i);
		sv_readdb(dbsubpath1, "job_db2.txt",',',1,1+MAX_LEVEL,CLASS_COUNT,&pc_readdb_job2, i);
		sv_readdb(dbsubpath2, "job_exp.txt",',',4,1000+3,CLASS_COUNT*2,&pc_readdb_job_exp, i); //support till 1000lvl
#ifdef HP_SP_TABLES
		sv_readdb(dbsubpath2, "job_basehpsp_db.txt", ',', 4, 4+500, CLASS_COUNT*2, &pc_readdb_job_basehpsp, i); //Make it support until lvl 500!
#endif
		sv_readdb(dbsubpath2, "job_param_db.txt", ',', 2, PARAM_MAX+1, CLASS_COUNT, &pc_readdb_job_param, i);
		sv_readdb(dbsubpath2, "job_noenter_map.txt", ',', 3, 3, CLASS_COUNT, &pc_readdb_job_noenter_map, i);
		aFree(dbsubpath1);
		aFree(dbsubpath2);
	}

	// Reset and read skilltree - needs to be read after pc_readdb_job_exp to get max base and job levels
	memset(skill_tree, 0, sizeof(skill_tree));
	sv_readdb(db_path, DBPATH"skill_tree.txt", ',', 3 + MAX_PC_SKILL_REQUIRE * 2, 5 + MAX_PC_SKILL_REQUIRE * 2, -1, &pc_readdb_skilltree, 0);
	sv_readdb(db_path, DBIMPORT"/skill_tree.txt", ',', 3 + MAX_PC_SKILL_REQUIRE * 2, 5 + MAX_PC_SKILL_REQUIRE * 2, -1, &pc_readdb_skilltree, 1);

	// generate the remaining parts of the db if necessary
	k = battle_config.use_statpoint_table; //save setting
	battle_config.use_statpoint_table = 0; //temporarily disable to force pc_gets_status_point use default values
	statp[0] = 45; // seed value
	for (; s <= MAX_LEVEL; s++)
		statp[s] = statp[s-1] + pc_gets_status_point(s-1);
	battle_config.use_statpoint_table = k; //restore setting
	
	//Checking if all class have their data
	for (i = 0; i < JOB_MAX; i++) {
		int idx;
		uint16 j;
		if (!pcdb_checkid(i))
			continue;
		if (i == JOB_WEDDING || i == JOB_XMAS || i == JOB_SUMMER || i == JOB_HANBOK || i == JOB_OKTOBERFEST)
			continue; //Classes that do not need exp tables.
		idx = pc_class2idx(i);
		if (!job_info[idx].max_level[0])
			ShowWarning("Class %s (%d) does not have a base exp table.\n", job_name(i), i);
		if (!job_info[idx].max_level[1])
			ShowWarning("Class %s (%d) does not have a job exp table.\n", job_name(i), i);
		
		//Init and checking the empty value of Base HP/SP [Cydh]
		for (j = 0; j < (job_info[idx].max_level[0] ? job_info[idx].max_level[0] : MAX_LEVEL); j++) {
			if (job_info[idx].base_hp[j] == 0)
				job_info[idx].base_hp[j] = pc_calc_basehp(j+1,i);
			if (job_info[idx].base_sp[j] == 0)
				job_info[idx].base_sp[j] = pc_calc_basesp(j+1,i);
		}
	}
}

// Read MOTD on startup. [Valaris]
int pc_read_motd(void)
{
	FILE* fp;
	// clear old MOTD
	memset(motd_text, 0, sizeof(motd_text));

	// read current MOTD
	if( ( fp = fopen(motd_txt, "r") ) != NULL )
	{
		unsigned int entries = 0;

		while( entries < MOTD_LINE_SIZE && fgets(motd_text[entries], sizeof(motd_text[entries]), fp) )
		{
			char* buf = motd_text[entries];
			unsigned int lines = 0;
			size_t len;
			lines++;
			if( buf[0] == '/' && buf[1] == '/' )
				continue;
			len = strlen(buf);
			while( len && ( buf[len-1] == '\r' || buf[len-1] == '\n' ) ) // strip trailing EOL characters
				len--;
			if( len ) {
				char * ptr;
				buf[len] = 0;
				if( ( ptr = strstr(buf, " :") ) != NULL && ptr-buf >= NAME_LENGTH ) // crashes newer clients
					ShowWarning("Found sequence '"CL_WHITE" :"CL_RESET"' on line '"CL_WHITE"%u"CL_RESET"' in '"CL_WHITE"%s"CL_RESET"'. This can cause newer clients to crash.\n", lines, motd_txt);
			}
			else {// empty line
				buf[0] = ' ';
				buf[1] = 0;
			}
			entries++;
		}
		fclose(fp);
		ShowStatus("Done reading '"CL_WHITE"%u"CL_RESET"' entries in '"CL_WHITE"%s"CL_RESET"'.\n", entries, motd_txt);
	}
	else
		ShowWarning("File '"CL_WHITE"%s"CL_RESET"' not found.\n", motd_txt);

	return 0;
}

void pc_itemcd_do(struct map_session_data *sd, bool load) {
	int i,cursor = 0;
	struct item_cd* cd = NULL;

	if( load ) {
		if( !(cd = (struct item_cd*)idb_get(itemcd_db, sd->status.char_id)) ) {
			// no item cooldown is associated with this character
			return;
		}
		for(i = 0; i < MAX_ITEMDELAYS; i++) {
			if( cd->nameid[i] && DIFF_TICK(gettick(),cd->tick[i]) < 0 ) {
				sd->item_delay[cursor].tick = cd->tick[i];
				sd->item_delay[cursor].nameid = cd->nameid[i];
				cursor++;
			}
		}
		idb_remove(itemcd_db,sd->status.char_id);
	} else {
		if( !(cd = (struct item_cd*)idb_get(itemcd_db,sd->status.char_id)) ) {
			// create a new skill cooldown object for map storage
			CREATE( cd, struct item_cd, 1 );
			idb_put( itemcd_db, sd->status.char_id, cd );
		}
		for(i = 0; i < MAX_ITEMDELAYS; i++) {
			if( sd->item_delay[i].nameid && DIFF_TICK(gettick(),sd->item_delay[i].tick) < 0 ) {
				cd->tick[cursor] = sd->item_delay[i].tick;
				cd->nameid[cursor] = sd->item_delay[i].nameid;
				cursor++;
			}
		}
	}
	return;
}

/**
 * Add item delay to player's item delay data
 * @param sd Player
 * @param id Item data
 * @param tick Current tick
 * @param n Item index in inventory
 * @return 0: No delay, can consume item.
 *         1: Has delay, cancel consumption.
 **/
uint8 pc_itemcd_add(struct map_session_data *sd, struct item_data *id, unsigned int tick, unsigned short n) {
	int i;
	ARR_FIND(0, MAX_ITEMDELAYS, i, sd->item_delay[i].nameid == id->nameid );
	if( i == MAX_ITEMDELAYS ) /* item not found. try first empty now */
		ARR_FIND(0, MAX_ITEMDELAYS, i, !sd->item_delay[i].nameid );
	if( i < MAX_ITEMDELAYS ) {
		if( sd->item_delay[i].nameid ) {// found
			if( DIFF_TICK(sd->item_delay[i].tick, tick) > 0 ) {
				int e_tick = DIFF_TICK(sd->item_delay[i].tick, tick)/1000;
				char e_msg[CHAT_SIZE_MAX];
				if( e_tick > 99 )
					sprintf(e_msg,msg_txt(sd,379), // Item Failed. [%s] is cooling down. Wait %.1f minutes.
									itemdb_jname(sd->item_delay[i].nameid), (double)e_tick / 60);
				else
					sprintf(e_msg,msg_txt(sd,380), // Item Failed. [%s] is cooling down. Wait %d seconds.
									itemdb_jname(sd->item_delay[i].nameid), e_tick+1);
				clif_colormes(sd->fd,color_table[COLOR_YELLOW],e_msg);
				return 1; // Delay has not expired yet
			}
		} else {// not yet used item (all slots are initially empty)
			sd->item_delay[i].nameid = id->nameid;
		}
		if( !(id->nameid == ITEMID_REINS_OF_MOUNT && sd->sc.option&(OPTION_WUGRIDER|OPTION_RIDING|OPTION_DRAGON|OPTION_MADOGEAR)) )
			sd->item_delay[i].tick = tick + sd->inventory_data[n]->delay;
	} else {// should not happen
		ShowError("pc_itemcd_add: Exceeded item delay array capacity! (nameid=%hu, char_id=%d)\n", id->nameid, sd->status.char_id);
	}
	//clean up used delays so we can give room for more
	for(i = 0; i < MAX_ITEMDELAYS; i++) {
		if( DIFF_TICK(sd->item_delay[i].tick, tick) <= 0 ) {
			sd->item_delay[i].tick = 0;
			sd->item_delay[i].nameid = 0;
		}
	}
	return 0;
}

/**
 * Check if player has delay to reuse item
 * @param sd Player
 * @param id Item data
 * @param tick Current tick
 * @param n Item index in inventory
 * @return 0: No delay, can consume item.
 *         1: Has delay, cancel consumption.
 **/
uint8 pc_itemcd_check(struct map_session_data *sd, struct item_data *id, unsigned int tick, unsigned short n) {
	struct status_change *sc = NULL;

	nullpo_retr(0, sd);
	nullpo_retr(0, id);

	// Do normal delay assignment
	if (id->delay_sc <= SC_NONE || id->delay_sc >= SC_MAX || !(sc = &sd->sc))
		return pc_itemcd_add(sd, id, tick, n);

	// Send reply of delay remains
	if (sc->data[id->delay_sc]) {
		const struct TimerData *timer = get_timer(sc->data[id->delay_sc]->timer);
		clif_msg_value(sd, ITEM_REUSE_LIMIT, timer ? DIFF_TICK(timer->tick, tick) / 1000 : 99);
		return 1;
	}

	sc_start(&sd->bl, &sd->bl, (sc_type)id->delay_sc, 100, id->nameid, id->delay);
	return 0;
}

/**
* Clear the dmglog data from player
* @param sd
* @param md
**/
static void pc_clear_log_damage_sub(uint32 char_id, struct mob_data *md)
{
	uint8 i;
	ARR_FIND(0,DAMAGELOG_SIZE,i,md->dmglog[i].id == char_id);
	if (i < DAMAGELOG_SIZE) {
		md->dmglog[i].id = 0;
		md->dmglog[i].dmg = 0;
		md->dmglog[i].flag = 0;
	}
}

/**
* Add log to player's dmglog
* @param sd
* @param id Monster's GID
**/
void pc_damage_log_add(struct map_session_data *sd, int id)
{
	uint8 i = 0;

	if (!sd || !id)
		return;

	//Only store new data, don't need to renew the old one with same id
	ARR_FIND(0, DAMAGELOG_SIZE_PC, i, sd->dmglog[i] == id);
	if (i < DAMAGELOG_SIZE_PC)
		return;

	for (i = 0; i < DAMAGELOG_SIZE_PC; i++) {
		if (sd->dmglog[i] == 0) {
			sd->dmglog[i] = id;
			return;
		}
	}
}

/**
* Clear dmglog data from player
* @param sd
* @param id Monster's id
**/
void pc_damage_log_clear(struct map_session_data *sd, int id)
{
	uint8 i;
	struct mob_data *md = NULL;

	if (!sd)
		return;

	if (!id) {
		for (i = 0; i < DAMAGELOG_SIZE_PC; i++) {
			if( !sd->dmglog[i] )	//skip the empty value
				continue;

			if ((md = map_id2md(sd->dmglog[i])))
				pc_clear_log_damage_sub(sd->status.char_id,md);
			sd->dmglog[i] = 0;
		}
	}
	else {
		if ((md = map_id2md(id)))
			pc_clear_log_damage_sub(sd->status.char_id,md);

		ARR_FIND(0,DAMAGELOG_SIZE_PC,i,sd->dmglog[i] == id);	// find the id position
		if (i < DAMAGELOG_SIZE_PC)
			sd->dmglog[i] = 0;
	}
}

/**
 * Status change data arrived from char-server
 * @param sd: Player data
 */
void pc_scdata_received(struct map_session_data *sd) {
	pc_inventory_rentals(sd); // Needed here to remove rentals that have Status Changes after chrif_load_scdata has finished

	if (pc_iscarton(sd)) {
		sd->cart_weight_max = 0; // Force a client refesh
		status_calc_cart_weight(sd, 1|2|4);
	}
}

/**
 * Check player account expiration time and rental item expirations
 * @param sd: Player data
 */
void pc_check_expiration(struct map_session_data *sd) {
#ifndef ENABLE_SC_SAVING
	pc_inventory_rentals(sd); // Check here if Status Change saving is disabled
#endif

	if (sd->expiration_time != 0) { //Don't display if it's unlimited or unknow value
		time_t exp_time = sd->expiration_time;
		char tmpstr[1024];

		strftime(tmpstr,sizeof(tmpstr) - 1,msg_txt(sd,501),localtime(&exp_time)); // "Your account time limit is: %d-%m-%Y %H:%M:%S."
		clif_wis_message(sd->fd,wisp_server_name,tmpstr,strlen(tmpstr) + 1);

		pc_expire_check(sd);
	}
}

int pc_expiration_timer(int tid, unsigned int tick, int id, intptr_t data) {
	struct map_session_data *sd = map_id2sd(id);

	if( !sd ) return 0;

	sd->expiration_tid = INVALID_TIMER;

	if( sd->fd )
		clif_authfail_fd(sd->fd,10);

	map_quit(sd);

	return 0;
}

int pc_autotrade_timer(int tid, unsigned int tick, int id, intptr_t data) {
	struct map_session_data *sd = map_id2sd(id);

	if (!sd)
		return 0;

	sd->autotrade_tid = INVALID_TIMER;

	if (sd->state.autotrade&2)
		vending_reopen(sd);
	if (sd->state.autotrade&4)
		buyingstore_reopen(sd);

	if (!sd->vender_id && !sd->buyer_id) {
		sd->state.autotrade = 0;
		map_quit(sd);
	}

	return 0;
}

/* this timer exists only when a character with a expire timer > 24h is online */
/* it loops thru online players once an hour to check whether a new < 24h is available */
int pc_global_expiration_timer(int tid, unsigned int tick, int id, intptr_t data) {
	struct s_mapiterator* iter;
	struct map_session_data* sd;

	iter = mapit_getallusers();

	for( sd = (TBL_PC*)mapit_first(iter); mapit_exists(iter); sd = (TBL_PC*)mapit_next(iter) )
		if( sd->expiration_time )
			pc_expire_check(sd);

	mapit_free(iter);

  return 0;
}

void pc_expire_check(struct map_session_data *sd) {  
	/* ongoing timer */
	if( sd->expiration_tid != INVALID_TIMER )
		return;

	/* not within the next 24h, enable the global check */
	if( sd->expiration_time > (time(NULL) + ((60 * 60) * 24)) ) {

		/* global check not running, enable */
		if( pc_expiration_tid == INVALID_TIMER ) /* Starts in 1h, repeats every hour */
			pc_expiration_tid = add_timer_interval(gettick() + ((1000 * 60) * 60), pc_global_expiration_timer, 0, 0, ((1000 * 60) * 60));

		return;
	}

	sd->expiration_tid = add_timer(gettick() + (unsigned int)(sd->expiration_time - time(NULL)) * 1000, pc_expiration_timer, sd->bl.id, 0);
}

/**
* Deposit some money to bank
* @param sd
* @param money Amount of money to deposit
**/
enum e_BANKING_DEPOSIT_ACK pc_bank_deposit(struct map_session_data *sd, int money) {
	unsigned int limit_check = money + sd->bank_vault;

	if( money <= 0 || limit_check > MAX_BANK_ZENY ) {
		return BDA_OVERFLOW;
	} else if ( money > sd->status.zeny ) {
		return BDA_NO_MONEY;
	}

	if( pc_payzeny(sd,money, LOG_TYPE_BANK, NULL) )
		return BDA_NO_MONEY;

	sd->bank_vault += money;
	pc_setreg2(sd, BANK_VAULT_VAR, sd->bank_vault);
	if( save_settings&CHARSAVE_BANK )
		chrif_save(sd,0);
	return BDA_SUCCESS;
}

/**
* Withdraw money from bank
* @param sd
* @param money Amount of money that will be withdrawn
**/
enum e_BANKING_WITHDRAW_ACK pc_bank_withdraw(struct map_session_data *sd, int money) {
	unsigned int limit_check = money + sd->status.zeny;
	
	if( money <= 0 ) {
		return BWA_UNKNOWN_ERROR;
	} else if ( money > sd->bank_vault ) {
		return BWA_NO_MONEY;
	} else if ( limit_check > MAX_ZENY ) {
		/* no official response for this scenario exists. */
		clif_colormes(sd->fd,color_table[COLOR_RED],msg_txt(sd,1495)); //You can't withdraw that much money
		return BWA_UNKNOWN_ERROR;
	}
	
	if( pc_getzeny(sd,money, LOG_TYPE_BANK, NULL) )
		return BWA_NO_MONEY;
	
	sd->bank_vault -= money;
	pc_setreg2(sd, BANK_VAULT_VAR, sd->bank_vault);
	if( save_settings&CHARSAVE_BANK )
		chrif_save(sd,0);
	return BWA_SUCCESS;
}

/**
* Clear Crimson Marker data from caster
* @param sd: Player
**/
void pc_crimson_marker_clear(struct map_session_data *sd) {
	uint8 i;

	if (!sd)
		return;

	for (i = 0; i < MAX_SKILL_CRIMSON_MARKER; i++) {
		struct block_list *bl = NULL;
		if (sd->c_marker[i] && (bl = map_id2bl(sd->c_marker[i])))
			status_change_end(bl,SC_C_MARKER,INVALID_TIMER);
		sd->c_marker[i] = 0;
	}
}

/**
* Show version to player
* @param sd: Player
**/
void pc_show_version(struct map_session_data *sd) {
	const char* svn = get_svn_revision();
	char buf[CHAT_SIZE_MAX];

	if( svn[0] != UNKNOWN_VERSION )
		sprintf(buf,msg_txt(sd,1295),"SVN: r",svn); //rAthena Version SVN: r%s
	else {
		const char* git = get_git_hash();
		if( git[0] != UNKNOWN_VERSION )
			sprintf(buf,msg_txt(sd,1295),"Git Hash: ",git); //rAthena Version Git Hash: %s
		else
			sprintf(buf,"%s",msg_txt(sd,1296)); //Cannot determine SVN/Git version.
	}
	clif_displaymessage(sd->fd,buf);
}

/**
 * Run bonus_script on player
 * @param sd
 * @author [Cydh]
 **/
void pc_bonus_script(struct map_session_data *sd) {
	int now = gettick();
	struct linkdb_node *node = NULL, *next = NULL;

	if (!sd || !(node = sd->bonus_script.head))
		return;

	while (node) {
		struct s_bonus_script_entry *entry = NULL;
		next = node->next;

		if ((entry = (struct s_bonus_script_entry *)node->data)) {
			// Only start timer for new bonus_script
			if (entry->tid == INVALID_TIMER) {
				if (entry->icon != SI_BLANK) // Gives status icon if exist
					clif_status_change(&sd->bl, entry->icon, 1, entry->tick, 1, 0, 0);

				entry->tick += now;
				entry->tid = add_timer(entry->tick, pc_bonus_script_timer, sd->bl.id, (intptr_t)entry);
			}

			if (entry->script)
				run_script(entry->script, 0, sd->bl.id, 0);
			else
				ShowError("pc_bonus_script: The script has been removed somewhere. \"%s\"\n", StringBuf_Value(entry->script_buf));
		}

		node = next;
	}
}

/**
 * Add bonus_script to player
 * @param sd Player
 * @param script_str Script string
 * @param dur Duration in ms
 * @param icon SI
 * @param flag Flags @see enum e_bonus_script_flags
 * @param type 0 - None, 1 - Buff, 2 - Debuff
 * @return New created entry pointer or NULL if failed or NULL if duplicate fail
 * @author [Cydh]
 **/
struct s_bonus_script_entry *pc_bonus_script_add(struct map_session_data *sd, const char *script_str, uint32 dur, enum si_type icon, uint16 flag, uint8 type) {
	struct script_code *script = NULL;
	struct linkdb_node *node = NULL;
	struct s_bonus_script_entry *entry = NULL;

	if (!sd)
		return NULL;
	
	if (!(script = parse_script(script_str, "bonus_script", 0, SCRIPT_IGNORE_EXTERNAL_BRACKETS))) {
		ShowError("pc_bonus_script_add: Failed to parse script '%s' (CID:%d).\n", script_str, sd->status.char_id);
		return NULL;
	}

	// Duplication checks
	if ((node = sd->bonus_script.head)) {
		while (node) {
			entry = (struct s_bonus_script_entry *)node->data;
			if (strcmpi(script_str, StringBuf_Value(entry->script_buf)) == 0) {
				int newdur = gettick() + dur;
				if (flag&BSF_FORCE_REPLACE && entry->tick < newdur) { // Change duration
					settick_timer(entry->tid, newdur);
					script_free_code(script);
					return NULL;
				}
				else if (flag&BSF_FORCE_DUPLICATE) // Allow duplicate
					break;
				else { // No duplicate bonus
					script_free_code(script);
					return NULL;
				}
			}
			node = node->next;
		}
	}

	CREATE(entry, struct s_bonus_script_entry, 1);

	entry->script_buf = StringBuf_Malloc();
	StringBuf_AppendStr(entry->script_buf, script_str);
	entry->tid = INVALID_TIMER;
	entry->flag = flag;
	entry->icon = icon;
	entry->tick = dur; // Use duration first, on run change to expire time
	entry->type = type;
	entry->script = script;
	sd->bonus_script.count++;
	return entry;
}

/**
* Remove bonus_script data from player
* @param sd: Target player
* @param list: Bonus script entry from player
* @author [Cydh]
**/
void pc_bonus_script_free_entry(struct map_session_data *sd, struct s_bonus_script_entry *entry) {
	if (entry->tid != INVALID_TIMER)
		delete_timer(entry->tid, pc_bonus_script_timer);

	if (entry->script)
		script_free_code(entry->script);

	if (entry->script_buf)
		StringBuf_Free(entry->script_buf);

	if (sd) {
		if (entry->icon != SI_BLANK)
			clif_status_load(&sd->bl, entry->icon, 0);
		if (sd->bonus_script.count > 0)
			sd->bonus_script.count--;
	}
	aFree(entry);
}

/**
 * Do final process if no entry left
 * @param sd
 **/
static void inline pc_bonus_script_check_final(struct map_session_data *sd) {
	if (sd->bonus_script.count == 0) {
		if (sd->bonus_script.head && sd->bonus_script.head->data)
			pc_bonus_script_free_entry(sd, (struct s_bonus_script_entry *)sd->bonus_script.head->data);
		linkdb_final(&sd->bonus_script.head);
	}
}

/**
* Timer for bonus_script
* @param tid
* @param tick
* @param id
* @param data
* @author [Cydh]
**/
int pc_bonus_script_timer(int tid, unsigned int tick, int id, intptr_t data) {
	struct map_session_data *sd;
	struct s_bonus_script_entry *entry = (struct s_bonus_script_entry *)data;

	sd = map_id2sd(id);
	if (!sd) {
		ShowError("pc_bonus_script_timer: Null pointer id: %d tid: %d\n", id, tid);
		return 0;
	}

	if (tid == INVALID_TIMER)
		return 0;

	if (!sd->bonus_script.head || entry == NULL) {
		ShowError("pc_bonus_script_timer: Invalid entry pointer 0x%08X!\n", entry);
		return 0;
	}

	linkdb_erase(&sd->bonus_script.head, (void *)((intptr_t)entry));
	pc_bonus_script_free_entry(sd, entry);
	pc_bonus_script_check_final(sd);
	status_calc_pc(sd,SCO_NONE);
	return 0;
}

/**
* Check then clear all active timer(s) of bonus_script data from player based on reason
* @param sd: Target player
* @param flag: Reason to remove the bonus_script. e_bonus_script_flags or e_bonus_script_types
* @author [Cydh]
**/
void pc_bonus_script_clear(struct map_session_data *sd, uint16 flag) {
	struct linkdb_node *node = NULL;
	uint16 count = 0;

	if (!sd || !(node = sd->bonus_script.head))
		return;

	while (node) {
		struct linkdb_node *next = node->next;
		struct s_bonus_script_entry *entry = (struct s_bonus_script_entry *)node->data;

		if (entry && (
				(flag == BSF_PERMANENT) ||					 // Remove all with permanent bonus
				(!flag && !(entry->flag&BSF_PERMANENT)) ||	 // Remove all WITHOUT permanent bonus
				(flag&entry->flag) ||						 // Matched flag
				(flag&BSF_REM_BUFF   && entry->type == 1) || // Remove buff
				(flag&BSF_REM_DEBUFF && entry->type == 2)	 // Remove debuff
				)
			)
		{
			linkdb_erase(&sd->bonus_script.head, (void *)((intptr_t)entry));
			pc_bonus_script_free_entry(sd, entry);
			count++;
		}

		node = next;
	}

	pc_bonus_script_check_final(sd);

	if (count && !(flag&BSF_REM_ON_LOGOUT)) //Don't need to do this if log out
		status_calc_pc(sd,SCO_NONE);
}

/** [Cydh]
 * Gives/removes SC_BASILICA when player steps in/out the cell with 'cell_basilica'
 * @param sd: Target player
 */
void pc_cell_basilica(struct map_session_data *sd) {
	nullpo_retv(sd);
	
	if (!map_getcell(sd->bl.m,sd->bl.x,sd->bl.y,CELL_CHKBASILICA)) {
		if (&sd->sc && sd->sc.data[SC_BASILICA])
			status_change_end(&sd->bl,SC_BASILICA,INVALID_TIMER);
	}
	else if (!(&sd->sc) || !sd->sc.data[SC_BASILICA])
		sc_start(&sd->bl,&sd->bl,SC_BASILICA,100,0,-1);
}

/** [Cydh]
 * Get maximum specified parameter for specified class
 * @param class_: sd->class
 * @param sex: sd->status.sex
 * @param flag: parameter will be checked
 * @return max_param
 */
short pc_maxparameter(struct map_session_data *sd, enum e_params param) {
	int idx = -1, class_ = sd->class_;

	if ((idx = pc_class2idx(pc_mapid2jobid(class_,sd->status.sex))) >= 0) {
		short max_param = 0;
		switch (param) {
			case PARAM_STR: max_param = job_info[idx].max_param.str; break;
			case PARAM_AGI: max_param = job_info[idx].max_param.agi; break;
			case PARAM_VIT: max_param = job_info[idx].max_param.vit; break;
			case PARAM_INT: max_param = job_info[idx].max_param.int_; break;
			case PARAM_DEX: max_param = job_info[idx].max_param.dex; break;
			case PARAM_LUK: max_param = job_info[idx].max_param.luk; break;
		}
		if (max_param > 0)
			return max_param;
	}

	return (class_&MAPID_BASEMASK) == MAPID_SUMMONER ? battle_config.max_summoner_parameter :
		((class_&MAPID_UPPERMASK) == MAPID_KAGEROUOBORO || (class_&MAPID_UPPERMASK) == MAPID_REBELLION) ? battle_config.max_extended_parameter :
		((class_&JOBL_THIRD) ? ((class_&JOBL_UPPER) ? battle_config.max_third_trans_parameter : ((class_&JOBL_BABY) ? battle_config.max_baby_third_parameter : battle_config.max_third_parameter)) : 
		((class_&JOBL_BABY) ? battle_config.max_baby_parameter :
		((class_&JOBL_UPPER) ? battle_config.max_trans_parameter : battle_config.max_parameter)));
}

/**
* Get max ASPD for player based on Class
* @param sd Player
* @return ASPD
*/
short pc_maxaspd(struct map_session_data *sd) {
	nullpo_ret(sd);

	return (( sd->class_&JOBL_THIRD) ? battle_config.max_third_aspd : (
			((sd->class_&MAPID_UPPERMASK) == MAPID_KAGEROUOBORO || (sd->class_&MAPID_UPPERMASK) == MAPID_REBELLION) ? battle_config.max_extended_aspd :
			battle_config.max_aspd ));
}

/**
* Calculates total item-group related bonuses for the given item
* @param sd Player
* @param nameid Item ID
* @return Heal rate
**/
short pc_get_itemgroup_bonus(struct map_session_data* sd, unsigned short nameid) {
	short bonus = 0;
	uint8 i;

	if (!sd->itemgrouphealrate_count)
		return bonus;
	for (i = 0; i < sd->itemgrouphealrate_count; i++) {
		uint16 group_id = sd->itemgrouphealrate[i]->group_id, j;
		struct s_item_group_db *group = NULL;
		if (!group_id || !(group = itemdb_group_exists(group_id)))
			continue;
		
		for (j = 0; j < group->random[0].data_qty; j++) {
			if (group->random[0].data[j].nameid == nameid) {
				bonus += sd->itemgrouphealrate[i]->rate;
				break;
			}
		}
	}
	return bonus;
}

/**
* Calculates total item-group related bonuses for the given item group
* @param sd Player
* @param group_id Item Group ID
* @return Heal rate
**/
short pc_get_itemgroup_bonus_group(struct map_session_data* sd, uint16 group_id) {
	short bonus = 0;
	uint8 i;

	if (!sd->itemgrouphealrate_count)
		return bonus;
	for (i = 0; i < sd->itemgrouphealrate_count; i++) {
		if (sd->itemgrouphealrate[i]->group_id == group_id)
			return sd->itemgrouphealrate[i]->rate;
	}
	return bonus;
}

/**
* Check if player's equip index in same specified position, like for 2-Handed weapon & Heagdear (inc. costume)
* @param eqi Item EQI of enum equip_index
* @param *equip_index Player's equip_index[]
* @param index Known index item in inventory from sd->equip_index[] to compare with specified EQI in *equip_index
* @return True if item in same inventory index, False if doesn't
*/
bool pc_is_same_equip_index(enum equip_index eqi, short *equip_index, short index) {
	if (index < 0 || index >= MAX_INVENTORY)
		return true;
	// Dual weapon checks
	if (eqi == EQI_HAND_R && equip_index[EQI_HAND_L] == index)
		return true;
	// Headgear with Mid & Low location
	if (eqi == EQI_HEAD_MID && equip_index[EQI_HEAD_LOW] == index)
		return true;
	// Headgear with Top & Mid or Low location
	if (eqi == EQI_HEAD_TOP && (equip_index[EQI_HEAD_MID] == index || equip_index[EQI_HEAD_LOW] == index))
		return true;
	// Headgear with Mid & Low location
	if (eqi == EQI_COSTUME_HEAD_MID && equip_index[EQI_COSTUME_HEAD_LOW] == index)
		return true;
	// Headgear with Top & Mid or Low location
	if (eqi == EQI_COSTUME_HEAD_TOP && (equip_index[EQI_COSTUME_HEAD_MID] == index || equip_index[EQI_COSTUME_HEAD_LOW] == index))
		return true;
	return false;
}

/**
 * Generate Unique item ID for player
 * @param sd : Player
 * @return A generated Unique item ID
 */
uint64 pc_generate_unique_id(struct map_session_data *sd) {
	nullpo_ret(sd);
	return ((uint64)sd->status.char_id << 32) | sd->status.uniqueitem_counter++;
}

/**
 * Validating skill from player after logged on
 * @param sd
 **/
void pc_validate_skill(struct map_session_data *sd) {
	if (sd) {
		uint16 i = 0, count = 0;
		struct s_skill tmp_skills[MAX_SKILL] = {{ 0 }};

		memcpy(tmp_skills, sd->status.skill, sizeof(sd->status.skill));
		memset(sd->status.skill, 0, sizeof(sd->status.skill));

		for (i = 0; i < MAX_SKILL; i++) {
			uint16 idx = 0;
			if (tmp_skills[i].id == 0 || tmp_skills[i].lv == 0)
				continue;
			if ((idx = skill_get_index(tmp_skills[i].id))) {
				memcpy(&sd->status.skill[idx], &tmp_skills[i], sizeof(tmp_skills[i]));
				count++;
			}
			else
				ShowWarning("pc_validate_skill: Removing invalid skill '%d' from player (AID=%d CID=%d).\n", tmp_skills[i].id, sd->status.account_id, sd->status.char_id);
		}
	}
}

/**
 * Toggle to remember if the questinfo is displayed yet or not.
 * @param qi_display Display flag
 * @param show If show is true and qi_display is 0, set qi_display to 1 and show the event bubble.
 *             If show is false and qi_display is 1, set qi_display to 0 and hide the event bubble.
 **/
static void pc_show_questinfo_sub(struct map_session_data *sd, bool *qi_display, struct questinfo *qi, bool show) {
	if (show) {
		// Check if need to be displayed
		if ((*qi_display) != 1) {
			(*qi_display) = 1;
			clif_quest_show_event(sd, &qi->nd->bl, qi->icon, qi->color);
		}
	}
	else {
		// Check if need to be hide
		if ((*qi_display) != 0) {
			(*qi_display) = 0;
#if PACKETVER >= 20120410
			clif_quest_show_event(sd, &qi->nd->bl, 9999, 0);
#else
			clif_quest_show_event(sd, &qi->nd->bl, 0, 0);
#endif
		}
	}
}

/**
 * Show available NPC Quest / Event Icon Check [Kisuka]
 * @param sd Player
 **/
void pc_show_questinfo(struct map_session_data *sd) {
#if PACKETVER >= 20090218
	struct questinfo *qi = NULL;
	unsigned short i;
	uint8 j;
	int8 mystate = 0;
	bool failed = false;

	nullpo_retv(sd);

	if (sd->bl.m < 0 || sd->bl.m >= MAX_MAPINDEX)
		return;
	if (!map[sd->bl.m].qi_count || !map[sd->bl.m].qi_data)
		return;

	for(i = 0; i < map[sd->bl.m].qi_count; i++) {
		qi = &map[sd->bl.m].qi_data[i];

		if (!qi)
			continue;

		if (quest_check(sd, qi->quest_id, HAVEQUEST) != -1) { // Check if quest is not started
			pc_show_questinfo_sub(sd, &sd->qi_display[i], qi, false);
			continue;
		}

		// Level range checks
		if (sd->status.base_level < qi->min_level || sd->status.base_level > qi->max_level) {
			pc_show_questinfo_sub(sd, &sd->qi_display[i], qi, false);
			continue;
		}

		// Quest requirements
		if (qi->req_count) {
			failed = false;
			for (j = 0; j < qi->req_count; j++) {
				mystate = quest_check(sd, qi->req[j].quest_id, HAVEQUEST);
				mystate = mystate + (mystate < 1);
				if (mystate != qi->req[j].state) {
					failed = true;
					break;
				}
			}
			if (failed) {
				pc_show_questinfo_sub(sd, &sd->qi_display[i], qi, false);
				continue;
			}
		}

		// Job requirements
		if (qi->jobid_count) {
			failed = true;
			for (j = 0; j < qi->jobid_count; j++) {
				if (pc_mapid2jobid(sd->class_,sd->status.sex) == qi->jobid[j]) {
					pc_show_questinfo_sub(sd, &sd->qi_display[i], qi, true);
					failed = false;
					break;
				}
			}
			if (!failed)
				continue;
			pc_show_questinfo_sub(sd, &sd->qi_display[i], qi, false);
		}
		else {
			pc_show_questinfo_sub(sd, &sd->qi_display[i], qi, true);
		}
	}
#endif
}

/**
 * Reinit the questinfo for player when changing map
 * @param sd Player
 **/
void pc_show_questinfo_reinit(struct map_session_data *sd) {
#if PACKETVER >= 20090218
	nullpo_retv(sd);

	if (sd->qi_display) {
		aFree(sd->qi_display);
		sd->qi_display = NULL;
	}
	sd->qi_count = 0;

	if (sd->bl.m < 0 || sd->bl.m >= MAX_MAPINDEX)
		return;
	if (!map[sd->bl.m].qi_count || !map[sd->bl.m].qi_data)
		return;
	CREATE(sd->qi_display, bool, (sd->qi_count = map[sd->bl.m].qi_count));
#endif
}

/**
 * Check if a job is allowed to enter the map
 * @param jobid Job ID see enum e_job or sd->status.class_
 * @param m ID -an index- for direct indexing map[] array
 * @return 1 if job is allowed, 0 otherwise
 **/
bool pc_job_can_entermap(enum e_job jobid, int m, int group_lv) {
	uint16 idx = 0;

	// Map is other map server.
	// !FIXME: Currently, a map-server doesn't recognized map's attributes on other server, so we assume it's fine to warp.
	if (m < 0)
		return true;

	if (m >= MAX_MAP_PER_SERVER || !map[m].cell)
		return false;

	if (!pcdb_checkid(jobid))
		return false;

	idx = pc_class2idx(jobid);
	if (!job_info[idx].noenter_map.zone || group_lv > job_info[idx].noenter_map.group_lv)
		return true;

	if ((!map_flag_vs2(m) && job_info[idx].noenter_map.zone&1) || // Normal
		(map[m].flag.pvp && job_info[idx].noenter_map.zone&2) || // PVP
		(map_flag_gvg2_no_te(m) && job_info[idx].noenter_map.zone&4) || // GVG
		(map[m].flag.battleground && job_info[idx].noenter_map.zone&8) || // Battleground
		(map_flag_gvg2_te(m) && job_info[idx].noenter_map.zone&16) || // WOE:TE
		(map[m].flag.restricted && job_info[idx].noenter_map.zone&(8*map[m].zone)) // Zone restriction
		)
		return false;

	return true;
}

/**
 * Tells client about player's costume view on mapchange for checking 'nocostume' mapflag.
 * @param sd
 **/
void pc_set_costume_view(struct map_session_data *sd) {
	int i = -1, head_low = 0, head_mid = 0, head_top = 0, robe = 0;
	struct item_data *id = NULL;

	nullpo_retv(sd);

	head_low = sd->status.head_bottom;
	head_mid = sd->status.head_mid;
	head_top = sd->status.head_top;
	robe = sd->status.robe;

	sd->status.head_bottom = sd->status.head_mid = sd->status.head_top = sd->status.robe = 0;

	//Added check to prevent sending the same look on multiple slots ->
	//causes client to redraw item on top of itself. (suggested by Lupus)
	// Normal headgear checks
	if ((i = sd->equip_index[EQI_HEAD_LOW]) != -1 && (id = sd->inventory_data[i])) {
		if (!(id->equip&(EQP_HEAD_MID|EQP_HEAD_TOP)))
			sd->status.head_bottom = id->look;
		else
			sd->status.head_bottom = 0;
	}
	if ((i = sd->equip_index[EQI_HEAD_MID]) != -1 && (id = sd->inventory_data[i])) {
		if (!(id->equip&(EQP_HEAD_TOP)))
			sd->status.head_mid = id->look;
		else
			sd->status.head_mid = 0;
	}
	if ((i = sd->equip_index[EQI_HEAD_TOP]) != -1 && (id = sd->inventory_data[i]))
		sd->status.head_top = id->look;
	if ((i = sd->equip_index[EQI_GARMENT]) != -1 && (id = sd->inventory_data[i]))
		sd->status.robe = id->look;

	// Costumes check
	if (!map[sd->bl.m].flag.nocostume) {
		if ((i = sd->equip_index[EQI_COSTUME_HEAD_LOW]) != -1 && (id = sd->inventory_data[i])) {
			if (!(id->equip&(EQP_COSTUME_HEAD_MID|EQP_COSTUME_HEAD_TOP)))
				sd->status.head_bottom = id->look;
			else
				sd->status.head_bottom = 0;
		}
		if ((i = sd->equip_index[EQI_COSTUME_HEAD_MID]) != -1 && (id = sd->inventory_data[i])) {
			if (!(id->equip&EQP_COSTUME_HEAD_TOP))
				sd->status.head_mid = id->look;
			else
				sd->status.head_mid = 0;
		}
		if ((i = sd->equip_index[EQI_COSTUME_HEAD_TOP]) != -1 && (id = sd->inventory_data[i]))
			sd->status.head_top = id->look;
		if ((i = sd->equip_index[EQI_COSTUME_GARMENT]) != -1 && (id = sd->inventory_data[i]))
			sd->status.robe = id->look;
	}

	if (sd->setlook_head_bottom)
		sd->status.head_bottom = sd->setlook_head_bottom;
	if (sd->setlook_head_mid)
		sd->status.head_mid = sd->setlook_head_mid;
	if (sd->setlook_head_top)
		sd->status.head_top = sd->setlook_head_top;
	if (sd->setlook_robe)
		sd->status.robe = sd->setlook_robe;

	if (head_low != sd->status.head_bottom)
		clif_changelook(&sd->bl, LOOK_HEAD_BOTTOM, sd->status.head_bottom);
	if (head_mid != sd->status.head_mid)
		clif_changelook(&sd->bl, LOOK_HEAD_MID, sd->status.head_mid);
	if (head_top != sd->status.head_top)
		clif_changelook(&sd->bl, LOOK_HEAD_TOP, sd->status.head_top);
	if (robe != sd->status.robe)
		clif_changelook(&sd->bl, LOOK_ROBE, sd->status.robe);
}

/*==========================================
 * pc Init/Terminate
 *------------------------------------------*/
void do_final_pc(void) {
	db_destroy(itemcd_db);
	do_final_pc_groups();

	ers_destroy(pc_sc_display_ers);
	ers_destroy(pc_itemgrouphealrate_ers);
	ers_destroy(num_reg_ers);
	ers_destroy(str_reg_ers);
}

void do_init_pc(void) {

	itemcd_db = idb_alloc(DB_OPT_RELEASE_DATA);

	pc_readdb();
	pc_read_motd(); // Read MOTD [Valaris]

	add_timer_func_list(pc_invincible_timer, "pc_invincible_timer");
	add_timer_func_list(pc_eventtimer, "pc_eventtimer");
	add_timer_func_list(pc_inventory_rental_end, "pc_inventory_rental_end");
	add_timer_func_list(pc_calc_pvprank_timer, "pc_calc_pvprank_timer");
	add_timer_func_list(pc_autosave, "pc_autosave");
	add_timer_func_list(pc_spiritball_timer, "pc_spiritball_timer");
	add_timer_func_list(pc_follow_timer, "pc_follow_timer");
	add_timer_func_list(pc_endautobonus, "pc_endautobonus");
	add_timer_func_list(pc_spiritcharm_timer, "pc_spiritcharm_timer");
	add_timer_func_list(pc_global_expiration_timer, "pc_global_expiration_timer");
	add_timer_func_list(pc_expiration_timer, "pc_expiration_timer");
	add_timer_func_list(pc_autotrade_timer, "pc_autotrade_timer");

	add_timer(gettick() + autosave_interval, pc_autosave, 0, 0);

	// 0=day, 1=night [Yor]
	night_flag = battle_config.night_at_start ? 1 : 0;

	if (battle_config.day_duration > 0 && battle_config.night_duration > 0) {
		int day_duration = battle_config.day_duration;
		int night_duration = battle_config.night_duration;
		// add night/day timer [Yor]
		add_timer_func_list(map_day_timer, "map_day_timer");
		add_timer_func_list(map_night_timer, "map_night_timer");

		day_timer_tid   = add_timer_interval(gettick() + (night_flag ? 0 : day_duration) + night_duration, map_day_timer,   0, 0, day_duration + night_duration);
		night_timer_tid = add_timer_interval(gettick() + day_duration + (night_flag ? night_duration : 0), map_night_timer, 0, 0, day_duration + night_duration);
	}

	do_init_pc_groups();

	pc_sc_display_ers = ers_new(sizeof(struct sc_display_entry), "pc.c:pc_sc_display_ers", ERS_OPT_FLEX_CHUNK);
	pc_itemgrouphealrate_ers = ers_new(sizeof(struct s_pc_itemgrouphealrate), "pc.c:pc_itemgrouphealrate_ers", ERS_OPT_NONE);
	num_reg_ers = ers_new(sizeof(struct script_reg_num), "pc.c:num_reg_ers", ERS_OPT_CLEAN|ERS_OPT_FLEX_CHUNK);
	str_reg_ers = ers_new(sizeof(struct script_reg_str), "pc.c:str_reg_ers", ERS_OPT_CLEAN|ERS_OPT_FLEX_CHUNK);

	ers_chunk_size(pc_sc_display_ers, 150);
	ers_chunk_size(num_reg_ers, 300);
	ers_chunk_size(str_reg_ers, 50);
}<|MERGE_RESOLUTION|>--- conflicted
+++ resolved
@@ -525,14 +525,9 @@
 			clif_rental_expired(sd->fd, i, sd->inventory.u.items_inventory[i].nameid);
 			pc_delitem(sd, i, sd->inventory.u.items_inventory[i].amount, 0, 0, LOG_TYPE_OTHER);
 		} else {
-<<<<<<< HEAD
-			expire_tick = (unsigned int)(sd->inventory.u.items_inventory[i].expire_time - time(NULL)) * 1000;
-			clif_rental_time(sd->fd, sd->inventory.u.items_inventory[i].nameid, (int)(expire_tick / 1000));
-=======
-			unsigned int expire_tick = (unsigned int)(sd->status.inventory[i].expire_time - time(NULL));
-
-			clif_rental_time(sd->fd, sd->status.inventory[i].nameid, (int)expire_tick);
->>>>>>> 4c2adc0d
+			unsigned int expire_tick = (unsigned int)(sd->inventory.u.items_inventory[i].expire_time - time(NULL));
+
+			clif_rental_time(sd->fd, sd->inventory.u.items_inventory[i].nameid, (int)expire_tick);
 			next_tick = umin(expire_tick, next_tick);
 			c++;
 		}
