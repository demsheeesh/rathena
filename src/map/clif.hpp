// Copyright (c) rAthena Dev Teams - Licensed under GNU GPL
// For more information, see LICENCE in the main folder

#ifndef CLIF_HPP
#define CLIF_HPP

#include <vector>

#include <stdarg.h>

#include "../common/cbasetypes.hpp"
#include "../common/db.hpp" //dbmap
#include "../common/mmo.hpp"
#include "../common/timer.hpp" // t_tick

#include "packets.hpp"
#include "script.hpp"

struct Channel;
struct clan;
struct item;
struct s_storage;
//#include "map.hpp"
struct block_list;
struct unit_data;
struct map_session_data;
struct homun_data;
struct pet_data;
struct mob_data;
struct npc_data;
struct chat_data;
struct flooritem_data;
struct skill_unit;
struct s_vending;
struct party;
struct party_data;
struct guild;
struct s_battleground_data;
struct quest;
struct party_booking_ad_info;
struct sale_item_data;
struct mail_message;
struct achievement;
struct guild_log_entry;
enum e_guild_storage_log : uint16;
enum e_bg_queue_apply_ack : uint16;
enum e_instance_notify : uint8;

enum e_PacketDBVersion { // packet DB
	MIN_PACKET_DB  = 0x064,
	MAX_PACKET_DB  = 0xBFF,
#if !defined(MAX_PACKET_POS)
	MAX_PACKET_POS = 20,
#endif
};

enum e_packet_ack : uint8_t{
	ZC_ACK_OPEN_BANKING = 0,
	ZC_ACK_CLOSE_BANKING,
	ZC_ACK_BANKING_DEPOSIT,
	ZC_ACK_BANKING_WITHDRAW,
	ZC_BANKING_CHECK,
	ZC_PERSONAL_INFOMATION,
	ZC_PERSONAL_INFOMATION_CHN,
	ZC_CLEAR_DIALOG,
	ZC_C_MARKERINFO,
	ZC_NOTIFY_BIND_ON_EQUIP,
	ZC_WEAR_EQUIP_ACK,
	ZC_MERGE_ITEM_OPEN,
	ZC_ACK_MERGE_ITEM,
	ZC_BROADCASTING_SPECIAL_ITEM_OBTAIN,
	//add other here
	MAX_ACK_FUNC //auto upd len
};

struct s_packet_db {
	short len;
	void (*func)(int, struct map_session_data *);
	short pos[MAX_PACKET_POS];
};

#ifdef PACKET_OBFUSCATION
/// Keys based on packet versions
struct s_packet_keys {
	unsigned int keys[3]; ///< 3-Keys
};
#endif

enum e_CASHSHOP_ACK : uint8_t{
	ERROR_TYPE_NONE             = 0, ///< The deal has successfully completed.
	ERROR_TYPE_NPC              = 1, ///< The Purchase has failed because the NPC does not exist.
	ERROR_TYPE_SYSTEM           = 2, ///< The Purchase has failed because the Kafra Shop System is not working correctly.
	ERROR_TYPE_INVENTORY_WEIGHT = 3, ///< You are over your Weight Limit.
	ERROR_TYPE_EXCHANGE         = 4, ///< You cannot purchase items while you are in a trade.
	ERROR_TYPE_ITEM_ID          = 5, ///< The Purchase has failed because the Item Information was incorrect.
	ERROR_TYPE_MONEY            = 6, ///< You do not have enough Kafra Credit Points.
	ERROR_TYPE_AMOUNT           = 7, ///< You can purchase up to 10 items.
	ERROR_TYPE_PURCHASE_FAIL    = 8, ///< Some items could not be purchased.
};

enum e_BANKING_DEPOSIT_ACK : uint8_t {
	BDA_SUCCESS  = 0x0,
	BDA_ERROR    = 0x1,
	BDA_NO_MONEY = 0x2,
	BDA_OVERFLOW = 0x3,
};

enum e_BANKING_WITHDRAW_ACK : uint8_t {
	BWA_SUCCESS       = 0x0,
	BWA_NO_MONEY      = 0x1,
	BWA_UNKNOWN_ERROR = 0x2,
};

enum RECV_ROULETTE_ITEM_REQ : uint8_t {
	RECV_ITEM_SUCCESS    = 0x0,
	RECV_ITEM_FAILED     = 0x1,
	RECV_ITEM_OVERCOUNT  = 0x2,
	RECV_ITEM_OVERWEIGHT = 0x3,
};

enum RECV_ROULETTE_ITEM_ACK : uint8_t {
	RECV_ITEM_NORMAL =  0x0,
	RECV_ITEM_LOSING =  0x1,
};

enum GENERATE_ROULETTE_ACK : uint8_t {
	GENERATE_ROULETTE_SUCCESS         = 0x0,
	GENERATE_ROULETTE_FAILED          = 0x1,
	GENERATE_ROULETTE_NO_ENOUGH_POINT = 0x2,
	GENERATE_ROULETTE_LOSING          = 0x3,
};

enum OPEN_ROULETTE_ACK : uint8_t {
	OPEN_ROULETTE_SUCCESS = 0x0,
	OPEN_ROULETTE_FAILED  = 0x1,
};

enum CLOSE_ROULETTE_ACK : uint8_t {
	CLOSE_ROULETTE_SUCCESS = 0x0,
	CLOSE_ROULETTE_FAILED  = 0x1,
};

enum MERGE_ITEM_ACK : uint8_t {
	MERGE_ITEM_SUCCESS = 0x0,
	MERGE_ITEM_FAILED_NOT_MERGE = 0x1,
	MERGE_ITEM_FAILED_MAX_COUNT = 0x2,
};

enum BROADCASTING_SPECIAL_ITEM_OBTAIN : uint8_t {
	ITEMOBTAIN_TYPE_BOXITEM =  0x0,
	ITEMOBTAIN_TYPE_MONSTER_ITEM =  0x1,
	ITEMOBTAIN_TYPE_NPC =  0x2,
};

enum e_adopt_reply : uint8_t {
	ADOPT_REPLY_MORE_CHILDREN = 0,
	ADOPT_REPLY_LEVEL_70,
	ADOPT_REPLY_MARRIED,
};

enum e_wip_block : uint8_t {
	WIP_DISABLE_NONE = 0x0,
	WIP_DISABLE_SKILLITEM = 0x1,
	WIP_DISABLE_NPC = 0x2,
	WIP_DISABLE_ALL = 0x3,
};

enum e_party_invite_reply {
	PARTY_REPLY_JOIN_OTHER_PARTY = 0,   ///< result=0 : "The Character already joined another party." -> MsgStringTable[80]
	PARTY_REPLY_REJECTED,			    ///< result=1 : "Request for party rejected." -> MsgStringTable[81]
	PARTY_REPLY_ACCEPTED,			    ///< result=2 : "Request for party accepted." -> MsgStringTable[82]
	PARTY_REPLY_FULL,				    ///< result=3 : "Party Capacity exceeded." -> MsgStringTable[83]
	PARTY_REPLY_DUAL,				    ///< result=4 : "Character in the same account already joined." -> MsgStringTable[608]
	PARTY_REPLY_JOINMSG_REFUSE,		    ///< result=5 : !TODO "The character blocked the party invitation." -> MsgStringTable[1324] (since 20070904)
	PARTY_REPLY_UNKNOWN_ERROR,		    ///< result=6 : ??
	PARTY_REPLY_OFFLINE,			    ///< result=7 : "The Character is not currently online or does not exist." -> MsgStringTable[71] (since 20070904)
	PARTY_REPLY_INVALID_MAPPROPERTY,    ///< result=8 : !TODO "Unable to organize a party in this map" -> MsgStringTable[1388] (since 20080527)
	PARTY_REPLY_INVALID_MAPPROPERTY_ME, ///< return=9 : !TODO "Cannot join a party in this map" -> MsgStringTable[1871] (since 20110205)
};

/// Enum for Convex Mirror (SC_BOSSMAPINFO)
enum e_bossmap_info {
	BOSS_INFO_NOT = 0,
	BOSS_INFO_ALIVE,
	BOSS_INFO_ALIVE_WITHMSG,
	BOSS_INFO_DEAD,
};

enum e_vending_ack : uint8_t {
	VENDING_ACK_OK = 0,
	VENDING_ACK_NOZENY = 1,
	VENDING_ACK_OVERWEIGHT = 2,
	VENDING_ACK_NOSTOCK = 4,
	VENDING_ACK_NOTALKNPC = 5,
	VENDING_ACK_INVALID = 6,
	VENDING_ACK_NOITEM = 7,
};

#define packet_len(cmd) packet_db[cmd].len
extern struct s_packet_db packet_db[MAX_PACKET_DB+1];
extern int packet_db_ack[MAX_ACK_FUNC + 1];

// local define
enum send_target : uint8_t {
	ALL_CLIENT = 0,
	ALL_SAMEMAP,
	AREA,				// area
	AREA_WOS,			// area, without self
	AREA_WOC,			// area, without chatrooms
	AREA_WOSC,			// area, without own chatroom
	AREA_CHAT_WOC,		// hearable area, without chatrooms
	CHAT,				// current chatroom
	CHAT_WOS,			// current chatroom, without self
	PARTY,
	PARTY_WOS,
	PARTY_SAMEMAP,
	PARTY_SAMEMAP_WOS,
	PARTY_AREA,
	PARTY_AREA_WOS,
	GUILD,
	GUILD_WOS,
	GUILD_SAMEMAP,
	GUILD_SAMEMAP_WOS,
	GUILD_AREA,
	GUILD_AREA_WOS,
	GUILD_NOBG,
	DUEL,
	DUEL_WOS,
	SELF,

	BG,					// BattleGround System
	BG_WOS,
	BG_SAMEMAP,
	BG_SAMEMAP_WOS,
	BG_AREA,
	BG_AREA_WOS,

	CLAN,				// Clan System
};

enum broadcast_flags : uint8_t {
	BC_ALL			= 0,
	BC_MAP			= 1,
	BC_AREA			= 2,
	BC_SELF			= 3,
	BC_TARGET_MASK	= 0x07,

	BC_PC			= 0x00,
	BC_NPC			= 0x08,
	BC_SOURCE_MASK	= 0x08, // BC_PC|BC_NPC

	BC_YELLOW		= 0x00,
	BC_BLUE			= 0x10,
	BC_WOE			= 0x20,
	BC_COLOR_MASK	= 0x30, // BC_YELLOW|BC_BLUE|BC_WOE

	BC_DEFAULT		= BC_ALL|BC_PC|BC_YELLOW
};

enum emotion_type {
	ET_SURPRISE = 0,	// /!
	ET_QUESTION,		// /?
	ET_DELIGHT,
	ET_THROB,
	ET_SWEAT,
	ET_AHA,
	ET_FRET,
	ET_ANGER,
	ET_MONEY,			// /$
	ET_THINK,			// /...
	ET_SCISSOR,     	// /gawi --- 10
	ET_ROCK,        	// /bawi
	ET_WRAP,       		// /bo
	ET_FLAG,
	ET_BIGTHROB,
	ET_THANKS,
	ET_KEK,
	ET_SORRY,
	ET_SMILE,
	ET_PROFUSELY_SWEAT,
	ET_SCRATCH,			// --- 20
	ET_BEST,
	ET_STARE_ABOUT,		// /??
	ET_HUK,
	ET_O,
	ET_X,
	ET_HELP,
	ET_GO,
	ET_CRY,
	ET_KIK,
	ET_CHUP,			// --- 30
	ET_CHUPCHUP,
	ET_HNG,
	ET_OK,
	ET_CHAT_PROHIBIT,	// red /... used for muted characters
	ET_INDONESIA_FLAG,
	ET_STARE,			// /bzz, /stare
	ET_HUNGRY,
	ET_COOL,			// /awsm, /cool
	ET_MERONG,
	ET_SHY,				// --- 40
	ET_GOODBOY,			// /pat, /goodboy
	ET_SPTIME,			// /mp, /sptime
	ET_SEXY,
	ET_COMEON,			// /com, /comeon
	ET_SLEEPY,			// /yawn, /sleepy
	ET_CONGRATULATION,	// /grat, /congrats
	ET_HPTIME,			// /hp, /hptime
	ET_PH_FLAG,
	ET_MY_FLAG,
	ET_SI_FLAG,			// --- 50
	ET_BR_FLAG,
	ET_SPARK,			// /fsh
	ET_CONFUSE,			// /spin
	ET_OHNO,
	ET_HUM,				// /dum
	ET_BLABLA,			// /crwd
	ET_OTL,				// /otl, /desp
	ET_DICE1,
	ET_DICE2,
	ET_DICE3,			// --- 60
	ET_DICE4,
	ET_DICE5,
	ET_DICE6,
	ET_INDIA_FLAG,
	ET_LUV,				// /love
	ET_FLAG8,
	ET_FLAG9,
	ET_MOBILE,
	ET_MAIL,
	ET_ANTENNA0,		// --- 70
	ET_ANTENNA1,
	ET_ANTENNA2,
	ET_ANTENNA3,
	ET_HUM2,
	ET_ABS,
	ET_OOPS,
	ET_SPIT,
	ET_ENE,
	ET_PANIC,
	ET_WHISP,			// --- 80
	ET_YUT1,
	ET_YUT2,
	ET_YUT3,
	ET_YUT4,
	ET_YUT5,
	ET_YUT6,
	ET_YUT7,
	//
	ET_MAX
};

enum clr_type : uint8_t 
{
	CLR_OUTSIGHT = 0,
	CLR_DEAD,
	CLR_RESPAWN,
	CLR_TELEPORT,
	CLR_TRICKDEAD,
};

enum map_property : uint8_t 
{// clif_map_property
	MAPPROPERTY_NOTHING       = 0,
	MAPPROPERTY_FREEPVPZONE   = 1,
	MAPPROPERTY_EVENTPVPZONE  = 2,
	MAPPROPERTY_AGITZONE      = 3,
	MAPPROPERTY_PKSERVERZONE  = 4, // message "You are in a PK area. Please beware of sudden attacks." in color 0x9B9BFF (light red)
	MAPPROPERTY_PVPSERVERZONE = 5,
	MAPPROPERTY_DENYSKILLZONE = 6,
};

enum map_type : uint8_t 
{// clif_map_type
	MAPTYPE_VILLAGE              = 0,
	MAPTYPE_VILLAGE_IN           = 1,
	MAPTYPE_FIELD                = 2,
	MAPTYPE_DUNGEON              = 3,
	MAPTYPE_ARENA                = 4,
	MAPTYPE_PENALTY_FREEPKZONE   = 5,
	MAPTYPE_NOPENALTY_FREEPKZONE = 6,
	MAPTYPE_EVENT_GUILDWAR       = 7,
	MAPTYPE_AGIT                 = 8,
	MAPTYPE_DUNGEON2             = 9,
	MAPTYPE_DUNGEON3             = 10,
	MAPTYPE_PKSERVER             = 11,
	MAPTYPE_PVPSERVER            = 12,
	MAPTYPE_DENYSKILL            = 13,
	MAPTYPE_TURBOTRACK           = 14,
	MAPTYPE_JAIL                 = 15,
	MAPTYPE_MONSTERTRACK         = 16,
	MAPTYPE_PORINGBATTLE         = 17,
	MAPTYPE_AGIT_SIEGEV15        = 18,
	MAPTYPE_BATTLEFIELD          = 19,
	MAPTYPE_PVP_TOURNAMENT       = 20,
	//Map types 21 - 24 not used.
	MAPTYPE_SIEGE_LOWLEVEL       = 25,
	//Map types 26 - 28 remains opens for future types.
	MAPTYPE_UNUSED               = 29,
};

enum useskill_fail_cause : uint8_t 
{// clif_skill_fail
	USESKILL_FAIL_LEVEL = 0,
	USESKILL_FAIL_SP_INSUFFICIENT = 1,
	USESKILL_FAIL_HP_INSUFFICIENT = 2,
	USESKILL_FAIL_STUFF_INSUFFICIENT = 3,
	USESKILL_FAIL_SKILLINTERVAL = 4,
	USESKILL_FAIL_MONEY = 5,
	USESKILL_FAIL_THIS_WEAPON = 6,
	USESKILL_FAIL_REDJAMSTONE = 7,
	USESKILL_FAIL_BLUEJAMSTONE = 8,
	USESKILL_FAIL_WEIGHTOVER = 9,
	USESKILL_FAIL = 10,
	USESKILL_FAIL_TOTARGET = 11,
	USESKILL_FAIL_ANCILLA_NUMOVER = 12,
	USESKILL_FAIL_HOLYWATER = 13,
	USESKILL_FAIL_ANCILLA = 14,
	USESKILL_FAIL_DUPLICATE_RANGEIN = 15,
	USESKILL_FAIL_NEED_OTHER_SKILL = 16,
	USESKILL_FAIL_NEED_HELPER = 17,
	USESKILL_FAIL_INVALID_DIR = 18,
	USESKILL_FAIL_SUMMON = 19,
	USESKILL_FAIL_SUMMON_NONE = 20,
	USESKILL_FAIL_IMITATION_SKILL_NONE = 21,
	USESKILL_FAIL_DUPLICATE = 22,
	USESKILL_FAIL_CONDITION = 23,
	USESKILL_FAIL_PAINTBRUSH = 24,
	USESKILL_FAIL_DRAGON = 25,
	USESKILL_FAIL_POS = 26,
	USESKILL_FAIL_HELPER_SP_INSUFFICIENT = 27,
	USESKILL_FAIL_NEER_WALL = 28,
	USESKILL_FAIL_NEED_EXP_1PERCENT = 29,
	USESKILL_FAIL_CHORUS_SP_INSUFFICIENT = 30,
	USESKILL_FAIL_GC_WEAPONBLOCKING = 31,
	USESKILL_FAIL_GC_POISONINGWEAPON = 32,
	USESKILL_FAIL_MADOGEAR = 33,
	USESKILL_FAIL_NEED_EQUIPMENT_KUNAI = 34,
	USESKILL_FAIL_TOTARGET_PLAYER = 35,
	USESKILL_FAIL_SIZE = 36,
	USESKILL_FAIL_CANONBALL = 37,
	//XXX_USESKILL_FAIL_II_MADOGEAR_ACCELERATION = 38,
	//XXX_USESKILL_FAIL_II_MADOGEAR_HOVERING_BOOSTER = 39,
	USESKILL_FAIL_MADOGEAR_HOVERING = 40,
	//XXX_USESKILL_FAIL_II_MADOGEAR_SELFDESTRUCTION_DEVICE = 41,
	//XXX_USESKILL_FAIL_II_MADOGEAR_SHAPESHIFTER = 42,
	USESKILL_FAIL_GUILLONTINE_POISON = 43,
	//XXX_USESKILL_FAIL_II_MADOGEAR_COOLING_DEVICE = 44,
	//XXX_USESKILL_FAIL_II_MADOGEAR_MAGNETICFIELD_GENERATOR = 45,
	//XXX_USESKILL_FAIL_II_MADOGEAR_BARRIER_GENERATOR = 46,
	//XXX_USESKILL_FAIL_II_MADOGEAR_OPTICALCAMOUFLAGE_GENERATOR = 47,
	//XXX_USESKILL_FAIL_II_MADOGEAR_REPAIRKIT = 48,
	//XXX_USESKILL_FAIL_II_MONKEY_SPANNER = 49,
	USESKILL_FAIL_MADOGEAR_RIDE = 50,
	USESKILL_FAIL_SPELLBOOK = 51,
	USESKILL_FAIL_SPELLBOOK_DIFFICULT_SLEEP = 52,
	USESKILL_FAIL_SPELLBOOK_PRESERVATION_POINT = 53,
	USESKILL_FAIL_SPELLBOOK_READING = 54,
	//XXX_USESKILL_FAIL_II_FACE_PAINTS = 55,
	//XXX_USESKILL_FAIL_II_MAKEUP_BRUSH = 56,
	USESKILL_FAIL_CART = 57,
	//XXX_USESKILL_FAIL_II_THORNS_SEED = 58,
	//XXX_USESKILL_FAIL_II_BLOOD_SUCKER_SEED = 59,
	USESKILL_FAIL_NO_MORE_SPELL = 60,
	//XXX_USESKILL_FAIL_II_BOMB_MUSHROOM_SPORE = 61,
	//XXX_USESKILL_FAIL_II_GASOLINE_BOOMB = 62,
	//XXX_USESKILL_FAIL_II_OIL_BOTTLE = 63,
	//XXX_USESKILL_FAIL_II_EXPLOSION_POWDER = 64,
	//XXX_USESKILL_FAIL_II_SMOKE_POWDER = 65,
	//XXX_USESKILL_FAIL_II_TEAR_GAS = 66,
	//XXX_USESKILL_FAIL_II_HYDROCHLORIC_ACID_BOTTLE = 67,
	//XXX_USESKILL_FAIL_II_HELLS_PLANT_BOTTLE = 68,
	//XXX_USESKILL_FAIL_II_MANDRAGORA_FLOWERPOT = 69,
	USESKILL_FAIL_MANUAL_NOTIFY = 70,
	// CAUTION: client uses unidentified display name for displaying the required item. Still broken on 2017-05-31 [Lemongrass]
	USESKILL_FAIL_NEED_ITEM = 71,
	USESKILL_FAIL_NEED_EQUIPMENT = 72,
	USESKILL_FAIL_COMBOSKILL = 73,
	USESKILL_FAIL_SPIRITS = 74,
	USESKILL_FAIL_EXPLOSIONSPIRITS = 75,
	USESKILL_FAIL_HP_TOOMANY = 76,
	USESKILL_FAIL_NEED_ROYAL_GUARD_BANDING = 77,
	USESKILL_FAIL_NEED_EQUIPPED_WEAPON_CLASS = 78,
	USESKILL_FAIL_EL_SUMMON = 79,
	USESKILL_FAIL_RELATIONGRADE = 80,
	USESKILL_FAIL_STYLE_CHANGE_FIGHTER = 81,
	USESKILL_FAIL_STYLE_CHANGE_GRAPPLER = 82,
	USESKILL_FAIL_THERE_ARE_NPC_AROUND = 83,
	USESKILL_FAIL_NEED_MORE_BULLET = 84,
	USESKILL_FAIL_COINS = 85,

	USESKILL_FAIL_MAX
};

enum clif_messages : uint16_t {
	/* Constant values */
	// clif_cart_additem_ack flags
	ADDITEM_TO_CART_FAIL_WEIGHT = 0x0,
	ADDITEM_TO_CART_FAIL_COUNT = 0x1,

	// clif_equipitemack flags
	ITEM_EQUIP_ACK_OK = 0,
	ITEM_EQUIP_ACK_FAIL = 1,
	ITEM_EQUIP_ACK_FAILLEVEL = 2,
	/* -end- */

	//! NOTE: These values below need client version validation
	ITEM_CANT_OBTAIN_WEIGHT = 0x34, /* You cannot carry more items because you are overweight. */
	ITEM_NOUSE_SITTING = 0x297,
	ITEM_PARTY_MEMBER_NOT_SUMMONED = 0x4c5, ///< "The party member was not summoned because you are not the party leader."
	ITEM_PARTY_NO_MEMBER_IN_MAP = 0x4c6, ///< "There is no party member to summon in the current map."
	MERC_MSG_BASE = 0x4f2,
	SKILL_CANT_USE_AREA = 0x536,
	ITEM_CANT_USE_AREA = 0x537,
	VIEW_EQUIP_FAIL = 0x54d,
	ITEM_NEED_MADOGEAR = 0x59b,
	ITEM_NEED_CART = 0x5ef,
	RUNE_CANT_CREATE = 0x61b,
	ITEM_CANT_COMBINE = 0x623,
	INVENTORY_SPACE_FULL = 0x625,
	ITEM_PRODUCE_SUCCESS = 0x627,
	ITEM_PRODUCE_FAIL = 0x628,
	ITEM_UNIDENTIFIED = 0x62d,
	ITEM_NEED_BOW = 0x69b,
	ITEM_REUSE_LIMIT = 0x746,
	WORK_IN_PROGRESS = 0x783,
	NEED_REINS_OF_MOUNT = 0x78c,
	PARTY_MASTER_CHANGE_SAME_MAP = 0x82e, ///< "It is only possible to change the party leader while on the same map."
	MERGE_ITEM_NOT_AVAILABLE = 0x887,
	ITEM_BULLET_EQUIP_FAIL = 0x9bd,
	SKILL_NEED_GATLING = 0x9fa,
	SKILL_NEED_SHOTGUN = 0x9fb,
	SKILL_NEED_RIFLE = 0x9fc,
	SKILL_NEED_REVOLVER = 0x9fd,
	SKILL_NEED_HOLY_BULLET = 0x9fe,
	SKILL_NEED_GRENADE = 0xa01,
	GUILD_MASTER_WOE = 0xb93, /// <"Currently in WoE hours, unable to delegate Guild leader"
	GUILD_MASTER_DELAY = 0xb94, /// <"You have to wait for one day before delegating a new Guild leader"
	MSG_ATTENDANCE_DISABLED = 0xd92,

	// Unofficial names
	C_ITEM_EQUIP_SWITCH = 0xbc7, 
};

enum e_personalinfo : uint8_t {
	PINFO_BASIC = 0,
	PINFO_PREMIUM,
	PINFO_SERVER,
	PINFO_CAFE,
	PINFO_MAX,
};

enum e_damage_type : uint8_t {
	DMG_NORMAL = 0,			/// damage [ damage: total damage, div: amount of hits, damage2: assassin dual-wield damage ]
	DMG_PICKUP_ITEM,		/// pick up item
	DMG_SIT_DOWN,			/// sit down
	DMG_STAND_UP,			/// stand up
	DMG_ENDURE,				/// damage (endure)
	DMG_SPLASH,				/// (splash?)
	DMG_SINGLE,				/// (skill?)
	DMG_REPEAT,				/// (repeat damage?)
	DMG_MULTI_HIT,			/// multi-hit damage
	DMG_MULTI_HIT_ENDURE,	/// multi-hit damage (endure)
	DMG_CRITICAL,			/// critical hit
	DMG_LUCY_DODGE,			/// lucky dodge
	DMG_TOUCH,				/// (touch skill?)
	DMG_MULTI_HIT_CRITICAL  /// multi-hit with critical
};

enum class e_pet_evolution_result : uint32 {
	FAIL_UNKNOWN = 0x0,
	FAIL_NOTEXIST_CALLPET = 0x1,
	FAIL_NOT_PETEGG = 0x2,
	FAIL_RECIPE = 0x3,
	FAIL_MATERIAL = 0x4,
	FAIL_RG_FAMILIAR = 0x5,
	SUCCESS = 0x6
};

enum e_config_type : uint32 {
	CONFIG_OPEN_EQUIPMENT_WINDOW = 0,
	// Unknown
	CONFIG_PET_AUTOFEED = 2,
	CONFIG_HOMUNCULUS_AUTOFEED
};

enum e_memorial_dungeon_command : uint16 {
	COMMAND_MEMORIALDUNGEON_DESTROY_FORCE = 0x3,
};

int clif_setip(const char* ip);
void clif_setbindip(const char* ip);
void clif_setport(uint16 port);

uint32 clif_getip(void);
uint32 clif_refresh_ip(void);
uint16 clif_getport(void);

void clif_authok(struct map_session_data *sd);
void clif_authrefuse(int fd, uint8 error_code);
void clif_authfail_fd(int fd, int type);
void clif_charselectok(int id, uint8 ok);
void clif_dropflooritem(struct flooritem_data* fitem, bool canShowEffect);
void clif_clearflooritem(struct flooritem_data *fitem, int fd);

void clif_clearunit_single(int id, clr_type type, int fd);
void clif_clearunit_area(struct block_list* bl, clr_type type);
void clif_clearunit_delayed(struct block_list* bl, clr_type type, t_tick tick);
int clif_spawn(struct block_list *bl, bool walking = false);	//area
void clif_walkok(struct map_session_data *sd);	// self
void clif_move(struct unit_data *ud); //area
void clif_changemap(struct map_session_data *sd, short m, int x, int y);	//self
void clif_changemapserver(struct map_session_data* sd, unsigned short map_index, int x, int y, uint32 ip, uint16 port);	//self
void clif_blown(struct block_list *bl); // area
void clif_slide(struct block_list *bl, int x, int y); // area
void clif_fixpos(struct block_list *bl);	// area
void clif_npcbuysell(struct map_session_data* sd, int id);	//self
void clif_buylist(struct map_session_data *sd, struct npc_data *nd);	//self
void clif_selllist(struct map_session_data *sd);	//self
void clif_npc_market_open(struct map_session_data *sd, struct npc_data *nd);
void clif_parse_NPCMarketClosed(int fd, struct map_session_data *sd);
void clif_parse_NPCMarketPurchase(int fd, struct map_session_data *sd);
void clif_scriptmes(struct map_session_data *sd, int npcid, const char *mes);	//self
void clif_scriptnext(struct map_session_data *sd,int npcid);	//self
void clif_scriptclose(struct map_session_data *sd, int npcid);	//self
void clif_scriptclear(struct map_session_data *sd, int npcid);	//self
void clif_scriptmenu(struct map_session_data* sd, int npcid, const char* mes);	//self
void clif_scriptinput(struct map_session_data *sd, int npcid);	//self
void clif_scriptinputstr(struct map_session_data *sd, int npcid);	// self
void clif_cutin(struct map_session_data* sd, const char* image, int type);	//self
void clif_viewpoint(struct map_session_data *sd, int npc_id, int type, int x, int y, int id, int color);	//self
void clif_additem(struct map_session_data *sd, int n, int amount, unsigned char fail); // self
void clif_dropitem(struct map_session_data *sd,int n,int amount);	//self
void clif_delitem(struct map_session_data *sd,int n,int amount, short reason); //self
void clif_updatestatus(struct map_session_data *sd,int type);	//self
void clif_changestatus(struct map_session_data* sd,int type,int val);	//area
int clif_damage(struct block_list* src, struct block_list* dst, t_tick tick, int sdelay, int ddelay, int64 sdamage, int div, enum e_damage_type type, int64 sdamage2, bool spdamage);	// area
void clif_takeitem(struct block_list* src, struct block_list* dst);
void clif_sitting(struct block_list* bl);
void clif_standing(struct block_list* bl);
void clif_sprite_change(struct block_list *bl, int id, int type, int val, int val2, enum send_target target);
void clif_changelook(struct block_list *bl,int type,int val);	// area
void clif_changetraplook(struct block_list *bl,int val); // area
void clif_refreshlook(struct block_list *bl,int id,int type,int val,enum send_target target); //area specified in 'target'
void clif_arrowequip(struct map_session_data *sd,int val); //self
void clif_arrow_fail(struct map_session_data *sd,int type); //self
void clif_arrow_create_list(struct map_session_data *sd);	//self
void clif_statusupack(struct map_session_data *sd,int type,int ok,int val);	// self
void clif_equipitemack(struct map_session_data *sd,int n,int pos,uint8 flag);	// self
void clif_unequipitemack(struct map_session_data *sd,int n,int pos,int ok);	// self
void clif_misceffect(struct block_list* bl,int type);	// area
void clif_changeoption_target(struct block_list* bl, struct block_list* target);
#define clif_changeoption(bl) clif_changeoption_target(bl, NULL)	// area
void clif_changeoption2(struct block_list* bl);	// area
void clif_useitemack(struct map_session_data *sd,int index,int amount,bool ok);	// self
void clif_GlobalMessage(struct block_list* bl, const char* message,enum send_target target);
void clif_createchat(struct map_session_data* sd, int flag);	// self
void clif_dispchat(struct chat_data* cd, int fd);	// area or fd
void clif_joinchatfail(struct map_session_data *sd,int flag);	// self
void clif_joinchatok(struct map_session_data *sd,struct chat_data* cd);	// self
void clif_addchat(struct chat_data* cd,struct map_session_data *sd);	// chat
void clif_changechatowner(struct chat_data* cd, struct map_session_data* sd);	// chat
void clif_clearchat(struct chat_data *cd,int fd);	// area or fd
void clif_leavechat(struct chat_data* cd, struct map_session_data* sd, bool flag);	// chat
void clif_changechatstatus(struct chat_data* cd);	// chat
void clif_refresh_storagewindow(struct map_session_data *sd);
void clif_refresh(struct map_session_data *sd);	// self

void clif_emotion(struct block_list *bl,int type);
void clif_talkiebox(struct block_list* bl, const char* talkie);
void clif_wedding_effect(struct block_list *bl);
void clif_divorced(struct map_session_data* sd, const char* name);
void clif_callpartner(struct map_session_data *sd);
void clif_playBGM(struct map_session_data* sd, const char* name);
void clif_soundeffect(struct map_session_data* sd, struct block_list* bl, const char* name, int type);
void clif_soundeffectall(struct block_list* bl, const char* name, int type, enum send_target coverage);
void clif_parse_ActionRequest_sub(struct map_session_data *sd, int action_type, int target_id, t_tick tick);
void clif_parse_LoadEndAck(int fd,struct map_session_data *sd);
void clif_hotkeys_send(struct map_session_data *sd, int tab);

// trade
void clif_traderequest(struct map_session_data* sd, const char* name);
void clif_tradestart(struct map_session_data* sd, uint8 type);
void clif_tradeadditem(struct map_session_data* sd, struct map_session_data* tsd, int index, int amount);
void clif_tradeitemok(struct map_session_data* sd, int index, int fail);
void clif_tradedeal_lock(struct map_session_data* sd, int fail);
void clif_tradecancelled(struct map_session_data* sd);
void clif_tradecompleted(struct map_session_data* sd, int fail);
void clif_tradeundo(struct map_session_data* sd);

// storage
void clif_storagelist(struct map_session_data* sd, struct item* items, int items_length, const char *storename);
void clif_updatestorageamount(struct map_session_data* sd, int amount, int max_amount);
void clif_storageitemadded(struct map_session_data* sd, struct item* i, int index, int amount);
void clif_storageitemremoved(struct map_session_data* sd, int index, int amount);
void clif_storageclose(struct map_session_data* sd);

int clif_insight(struct block_list *bl,va_list ap);	// map_forallinmovearea callback
int clif_outsight(struct block_list *bl,va_list ap);	// map_forallinmovearea callback

void clif_class_change_target(struct block_list *bl,int class_, int type, enum send_target target, struct map_session_data *sd);
#define clif_class_change(bl, class_, type) clif_class_change_target(bl, class_, type, AREA, NULL)
#define clif_mob_class_change(md, class_) clif_class_change(&md->bl, class_, 1)

void clif_skillinfoblock(struct map_session_data *sd);
void clif_skillup(struct map_session_data *sd, uint16 skill_id, int lv, int range, int upgradable);
void clif_skillinfo(struct map_session_data *sd,int skill_id, int inf);
void clif_addskill(struct map_session_data *sd, int skill_id);
void clif_deleteskill(struct map_session_data *sd, int skill_id);

void clif_skillcasting(struct block_list* bl, int src_id, int dst_id, int dst_x, int dst_y, uint16 skill_id, uint16 skill_lv, int property, int casttime);
void clif_skillcastcancel(struct block_list* bl);
void clif_skill_fail(struct map_session_data *sd,uint16 skill_id,enum useskill_fail_cause cause,int btype, t_itemid itemId = 0);
void clif_skill_cooldown(struct map_session_data *sd, uint16 skill_id, t_tick tick);
int clif_skill_damage(struct block_list *src,struct block_list *dst,t_tick tick,int sdelay,int ddelay,int64 sdamage,int div,uint16 skill_id,uint16 skill_lv,enum e_damage_type type);
//int clif_skill_damage2(struct block_list *src,struct block_list *dst,t_tick tick,int sdelay,int ddelay,int damage,int div,uint16 skill_id,uint16 skill_lv,enum e_damage_type type);
bool clif_skill_nodamage(struct block_list *src,struct block_list *dst,uint16 skill_id,int heal,t_tick tick);
void clif_skill_poseffect(struct block_list *src,uint16 skill_id,int val,int x,int y,t_tick tick);
void clif_skill_estimation(struct map_session_data *sd,struct block_list *dst);
void clif_skill_warppoint(struct map_session_data* sd, uint16 skill_id, uint16 skill_lv, unsigned short map1, unsigned short map2, unsigned short map3, unsigned short map4);
void clif_skill_memomessage(struct map_session_data* sd, int type);
void clif_skill_teleportmessage(struct map_session_data *sd, int type);
void clif_skill_produce_mix_list(struct map_session_data *sd, int skill_id, int trigger);
void clif_cooking_list(struct map_session_data *sd, int trigger, uint16 skill_id, int qty, int list_type);

void clif_produceeffect(struct map_session_data* sd,int flag, t_itemid nameid);

void clif_getareachar_skillunit(struct block_list *bl, struct skill_unit *unit, enum send_target target, bool visible);
void clif_skill_delunit(struct skill_unit *unit);
void clif_skillunit_update(struct block_list* bl);

void clif_autospell(struct map_session_data *sd,uint16 skill_lv);
void clif_devotion(struct block_list *src, struct map_session_data *tsd);
void clif_spiritball( struct block_list *bl, struct block_list* target = nullptr, enum send_target send_target = AREA );
void clif_soulball( struct map_session_data *sd, struct block_list* target = nullptr, enum send_target send_target = AREA );
void clif_combo_delay(struct block_list *bl,t_tick wait);
void clif_bladestop(struct block_list *src, int dst_id, int active);
void clif_changemapcell(int fd, int16 m, int x, int y, int type, enum send_target target);

#define clif_status_load(bl, type, flag) clif_status_change((bl), (type), (flag), 0, 0, 0, 0)
void clif_status_change(struct block_list *bl, int type, int flag, t_tick tick, int val1, int val2, int val3);
void clif_efst_status_change(struct block_list *bl, int tid, enum send_target target, int type, t_tick tick, int val1, int val2, int val3);
void clif_efst_status_change_sub(struct block_list *tbl, struct block_list *bl, enum send_target target);

void clif_wis_message(struct map_session_data* sd, const char* nick, const char* mes, int mes_len, int gmlvl);
void clif_wis_end(int fd, int result);

void clif_solved_charname(int fd, int charid, const char* name);
void clif_name( struct block_list* src, struct block_list *bl, send_target target );
#define clif_name_self(bl) clif_name( (bl), (bl), SELF )
#define clif_name_area(bl) clif_name( (bl), (bl), AREA )

void clif_use_card(struct map_session_data *sd,int idx);
void clif_insert_card(struct map_session_data *sd,int idx_equip,int idx_card,int flag);

void clif_inventorylist(struct map_session_data *sd);
void clif_equiplist(struct map_session_data *sd);

void clif_cart_additem(struct map_session_data *sd,int n,int amount);
void clif_cart_additem_ack(struct map_session_data *sd, uint8 flag);
void clif_cart_delitem(struct map_session_data *sd,int n,int amount);
void clif_cartlist(struct map_session_data *sd);
void clif_clearcart(int fd);

void clif_item_identify_list(struct map_session_data *sd);
void clif_item_identified(struct map_session_data *sd,int idx,int flag);
void clif_item_repair_list(struct map_session_data *sd, struct map_session_data *dstsd, int lv);
void clif_item_repaireffect(struct map_session_data *sd, int idx, int flag);
void clif_item_damaged(struct map_session_data* sd, unsigned short position);
void clif_item_refine_list(struct map_session_data *sd);
void clif_hat_effects( struct map_session_data* sd, struct block_list* bl, enum send_target target );
void clif_hat_effect_single( struct map_session_data* sd, uint16 effectId, bool enable );

void clif_item_skill(struct map_session_data *sd,uint16 skill_id,uint16 skill_lv);

void clif_mvp_effect(struct map_session_data *sd);
void clif_mvp_item(struct map_session_data *sd, t_itemid nameid);
void clif_mvp_exp(struct map_session_data *sd, t_exp exp);
void clif_mvp_noitem(struct map_session_data* sd);
void clif_changed_dir(struct block_list *bl, enum send_target target);

// vending
void clif_openvendingreq(struct map_session_data* sd, int num);
void clif_showvendingboard(struct block_list* bl, const char* message, int fd);
void clif_closevendingboard(struct block_list* bl, int fd);
<<<<<<< HEAD
void clif_vendinglist(struct map_session_data* sd, int id, struct s_vending* vending);
void clif_buyvending(struct map_session_data* sd, int index, int amount, enum e_vending_ack ack);
=======
void clif_vendinglist( struct map_session_data* sd, struct map_session_data* vsd );
void clif_buyvending(struct map_session_data* sd, int index, int amount, int fail);
>>>>>>> 82183378
void clif_openvending(struct map_session_data* sd, int id, struct s_vending* vending);
void clif_vendingreport(struct map_session_data* sd, int index, int amount, uint32 char_id, int zeny);

void clif_movetoattack(struct map_session_data *sd,struct block_list *bl);

// party
void clif_party_created(struct map_session_data *sd,int result);
void clif_party_member_info(struct party_data *p, struct map_session_data *sd);
void clif_party_info(struct party_data* p, struct map_session_data *sd);
void clif_party_invite(struct map_session_data *sd,struct map_session_data *tsd);
void clif_party_invite_reply(struct map_session_data* sd, const char* nick, enum e_party_invite_reply reply);
void clif_party_option(struct party_data *p,struct map_session_data *sd,int flag);
void clif_party_withdraw(struct map_session_data *sd, uint32 account_id, const char* name, enum e_party_member_withdraw result, enum send_target target);
void clif_party_message(struct party_data* p, uint32 account_id, const char* mes, int len);
void clif_party_xy(struct map_session_data *sd);
void clif_party_xy_single(int fd, struct map_session_data *sd);
void clif_party_hp(struct map_session_data *sd);
void clif_hpmeter_single(int fd, int id, unsigned int hp, unsigned int maxhp);
void clif_party_job_and_level(struct map_session_data *sd);
void clif_party_dead( struct map_session_data *sd );

// guild
void clif_guild_created(struct map_session_data *sd,int flag);
void clif_guild_belonginfo(struct map_session_data *sd);
void clif_guild_masterormember(struct map_session_data *sd);
void clif_guild_basicinfo(struct map_session_data *sd);
void clif_guild_allianceinfo(struct map_session_data *sd);
void clif_guild_memberlist(struct map_session_data *sd);
void clif_guild_skillinfo(struct map_session_data* sd);
void clif_guild_send_onlineinfo(struct map_session_data *sd); //[LuzZza]
void clif_guild_memberlogin_notice(struct guild *g,int idx,int flag);
void clif_guild_invite(struct map_session_data *sd,struct guild *g);
void clif_guild_inviteack(struct map_session_data *sd,int flag);
void clif_guild_leave(struct map_session_data *sd,const char *name,const char *mes);
void clif_guild_expulsion(struct map_session_data* sd, const char* name, const char* mes, uint32 account_id);
void clif_guild_positionchanged(struct guild *g,int idx);
void clif_guild_memberpositionchanged(struct guild *g,int idx);
void clif_guild_emblem(struct map_session_data *sd,struct guild *g);
void clif_guild_emblem_area(struct block_list* bl);
void clif_guild_notice(struct map_session_data* sd);
void clif_guild_message(struct guild *g,uint32 account_id,const char *mes,int len);
void clif_guild_reqalliance(struct map_session_data *sd,uint32 account_id,const char *name);
void clif_guild_allianceack(struct map_session_data *sd,int flag);
void clif_guild_delalliance(struct map_session_data *sd,int guild_id,int flag);
void clif_guild_oppositionack(struct map_session_data *sd,int flag);
void clif_guild_broken(struct map_session_data *sd,int flag);
void clif_guild_xy(struct map_session_data *sd);
void clif_guild_xy_single(int fd, struct map_session_data *sd);
void clif_guild_xy_remove(struct map_session_data *sd);

// Battleground
void clif_bg_hp(struct map_session_data *sd);
void clif_bg_xy(struct map_session_data *sd);
void clif_bg_xy_remove(struct map_session_data *sd);
void clif_bg_message(struct s_battleground_data *bg, int src_id, const char *name, const char *mes, int len);
void clif_bg_updatescore(int16 m);
void clif_bg_updatescore_single(struct map_session_data *sd);
void clif_sendbgemblem_area(struct map_session_data *sd);
void clif_sendbgemblem_single(int fd, struct map_session_data *sd);

// Battleground Queue
void clif_bg_queue_apply_result(e_bg_queue_apply_ack result, const char *name, struct map_session_data *sd);
void clif_bg_queue_apply_notify(const char *name, struct map_session_data *sd);
void clif_bg_queue_entry_init(struct map_session_data *sd);
void clif_bg_queue_lobby_notify(const char *name, struct map_session_data *sd);
void clif_bg_queue_ack_lobby(bool result, const char *name, const char *lobbyname, struct map_session_data *sd);

// Instancing
void clif_instance_create(int instance_id, int num);
void clif_instance_changewait(int instance_id, int num);
void clif_instance_status(int instance_id, unsigned int limit1, unsigned int limit2);
void clif_instance_changestatus(int instance_id, e_instance_notify type, unsigned int limit);
void clif_parse_MemorialDungeonCommand(int fd, map_session_data *sd);

// Custom Fonts
void clif_font(struct map_session_data *sd);

// atcommand
void clif_displaymessage(const int fd, const char* mes);
void clif_disp_message(struct block_list* src, const char* mes, int len, enum send_target target);
void clif_broadcast(struct block_list* bl, const char* mes, int len, int type, enum send_target target);
void clif_broadcast2(struct block_list* bl, const char* mes, int len, unsigned long fontColor, short fontType, short fontSize, short fontAlign, short fontY, enum send_target target);
void clif_heal(int fd,int type,int val);
void clif_resurrection(struct block_list *bl,int type);
void clif_map_property(struct block_list *bl, enum map_property property, enum send_target t);
void clif_pvpset(struct map_session_data *sd, int pvprank, int pvpnum,int type);
void clif_map_property_mapall(int map, enum map_property property);
void clif_refine(int fd, int fail, int index, int val);
void clif_upgrademessage( struct map_session_data* sd, int result, t_itemid item_id );

//petsystem
void clif_catch_process(struct map_session_data *sd);
void clif_pet_roulette(struct map_session_data *sd,int data);
void clif_sendegg(struct map_session_data *sd);
void clif_send_petstatus(struct map_session_data *sd);
void clif_send_petdata(struct map_session_data* sd, struct pet_data* pd, int type, int param);
#define clif_pet_equip(sd, pd) clif_send_petdata(sd, pd, 3, (pd)->vd.head_bottom)
#define clif_pet_equip_area(pd) clif_send_petdata(NULL, pd, 3, (pd)->vd.head_bottom)
#define clif_pet_performance(pd, param) clif_send_petdata(NULL, pd, 4, param)
void clif_pet_emotion(struct pet_data *pd,int param);
void clif_pet_food(struct map_session_data *sd,int foodid,int fail);

//friends list
int clif_friendslist_toggle_sub(struct map_session_data *sd,va_list ap);
void clif_friendslist_send(struct map_session_data *sd);
void clif_friendslist_reqack(struct map_session_data *sd, struct map_session_data *f_sd, int type);

void clif_weather(int16 m); // [Valaris]
void clif_specialeffect(struct block_list* bl, int type, enum send_target target); // special effects [Valaris]
void clif_specialeffect_single(struct block_list* bl, int type, int fd);
void clif_messagecolor_target(struct block_list *bl, unsigned long color, const char *msg, bool rgb2bgr, enum send_target type, struct map_session_data *sd);
#define clif_messagecolor(bl, color, msg, rgb2bgr, type) clif_messagecolor_target(bl, color, msg, rgb2bgr, type, NULL) // Mob/Npc color talk [SnakeDrak]
void clif_specialeffect_value(struct block_list* bl, int effect_id, int num, send_target target);

void clif_GM_kickack(struct map_session_data *sd, int id);
void clif_GM_kick(struct map_session_data *sd,struct map_session_data *tsd);
void clif_manner_message(struct map_session_data* sd, uint32 type);
void clif_GM_silence(struct map_session_data* sd, struct map_session_data* tsd, uint8 type);

void clif_disp_overhead_(struct block_list *bl, const char* mes, enum send_target flag);
#define clif_disp_overhead(bl, mes) clif_disp_overhead_(bl, mes, AREA)

void clif_get_weapon_view(struct map_session_data* sd, t_itemid *rhand, t_itemid *lhand);

void clif_party_xy_remove(struct map_session_data *sd); //Fix for minimap [Kevin]
void clif_gospel_info(struct map_session_data *sd, int type);
void clif_feel_req(int fd, struct map_session_data *sd, uint16 skill_lv);
void clif_starskill(struct map_session_data* sd, const char* mapname, int monster_id, unsigned char star, unsigned char result);
void clif_feel_info(struct map_session_data* sd, unsigned char feel_level, unsigned char type);
void clif_hate_info(struct map_session_data *sd, unsigned char hate_level,int class_, unsigned char type);
void clif_mission_info(struct map_session_data *sd, int mob_id, unsigned char progress);
void clif_feel_hate_reset(struct map_session_data *sd);

// [blackhole89]
void clif_hominfo(struct map_session_data *sd, struct homun_data *hd, int flag);
int clif_homskillinfoblock(struct map_session_data *sd);
void clif_homskillup(struct map_session_data *sd, uint16 skill_id);	//[orn]
void clif_hom_food(struct map_session_data *sd,int foodid,int fail);	//[orn]
void clif_send_homdata(struct map_session_data *sd, int state, int param);	//[orn]

void clif_configuration( struct map_session_data* sd, enum e_config_type type, bool enabled );
void clif_partytickack(struct map_session_data* sd, bool flag);
void clif_viewequip_ack(struct map_session_data* sd, struct map_session_data* tsd);
void clif_equipcheckbox(struct map_session_data* sd);

void clif_msg(struct map_session_data* sd, unsigned short id);
void clif_msg_value(struct map_session_data* sd, unsigned short id, int value);
void clif_msg_skill(struct map_session_data* sd, uint16 skill_id, int msg_id);

//quest system [Kevin] [Inkfish]
void clif_quest_send_list(struct map_session_data * sd);
void clif_quest_send_mission(struct map_session_data * sd);
void clif_quest_add(struct map_session_data * sd, struct quest * qd);
void clif_quest_delete(struct map_session_data * sd, int quest_id);
void clif_quest_update_status(struct map_session_data * sd, int quest_id, bool active);
void clif_quest_update_objective(struct map_session_data * sd, struct quest * qd);
void clif_quest_show_event(struct map_session_data *sd, struct block_list *bl, e_questinfo_types effect, e_questinfo_markcolor color);
void clif_displayexp(struct map_session_data *sd, t_exp exp, char type, bool quest, bool lost);

int clif_send(const void* buf, int len, struct block_list* bl, enum send_target type);
void do_init_clif(void);
void do_final_clif(void);

// MAIL SYSTEM
enum mail_send_result : uint8_t {
	WRITE_MAIL_SUCCESS = 0x0,
	WRITE_MAIL_FAILED = 0x1,
	WRITE_MAIL_FAILED_CNT = 0x2,
	WRITE_MAIL_FAILED_ITEM = 0x3,
	WRITE_MAIL_FAILED_CHECK_CHARACTER_NAME = 0x4,
	WRITE_MAIL_FAILED_WHISPEREXREGISTER = 0x5,
};

void clif_Mail_window(int fd, int flag);
void clif_Mail_read(struct map_session_data *sd, int mail_id);
void clif_mail_delete(struct map_session_data* sd, struct mail_message *msg, bool success);
void clif_Mail_return(int fd, int mail_id, short fail);
void clif_Mail_send(struct map_session_data* sd, enum mail_send_result result);
void clif_Mail_new(struct map_session_data* sd, int mail_id, const char *sender, const char *title);
void clif_Mail_refreshinbox(struct map_session_data *sd,enum mail_inbox_type type,int64 mailID);
void clif_mail_getattachment(struct map_session_data* sd, struct mail_message *msg, uint8 result, enum mail_attachment_type type);
void clif_Mail_Receiver_Ack(struct map_session_data* sd, uint32 char_id, short class_, uint32 level, const char* name);
void clif_mail_removeitem(struct map_session_data* sd, bool success, int index, int amount);
// AUCTION SYSTEM
void clif_Auction_openwindow(struct map_session_data *sd);
void clif_Auction_results(struct map_session_data *sd, short count, short pages, uint8 *buf);
void clif_Auction_message(int fd, unsigned char flag);
void clif_Auction_close(int fd, unsigned char flag);
void clif_parse_Auction_cancelreg(int fd, struct map_session_data *sd);

void clif_bossmapinfo(struct map_session_data *sd, struct mob_data *md, enum e_bossmap_info flag);
void clif_cashshop_show(struct map_session_data *sd, struct npc_data *nd);

// ADOPTION
void clif_Adopt_reply(struct map_session_data *sd, int type);
void clif_Adopt_request(struct map_session_data *sd, struct map_session_data *src, int p_id);

// MERCENARIES
void clif_mercenary_info(struct map_session_data *sd);
void clif_mercenary_skillblock(struct map_session_data *sd);
void clif_mercenary_message(struct map_session_data* sd, int message);
void clif_mercenary_updatestatus(struct map_session_data *sd, int type);

// RENTAL SYSTEM
void clif_rental_time( struct map_session_data* sd, t_itemid nameid, int seconds );
void clif_rental_expired( struct map_session_data* sd, int index, t_itemid nameid );

// BOOK READING
void clif_readbook(int fd, int book_id, int page);

// Show Picker
void clif_party_show_picker(struct map_session_data * sd, struct item * item_data);

// Progress Bar [Inkfish]
void clif_progressbar(struct map_session_data * sd, unsigned long color, unsigned int second);
void clif_progressbar_abort(struct map_session_data * sd);
void clif_progressbar_npc(struct npc_data *nd, struct map_session_data* sd);
#define clif_progressbar_npc_area(nd) clif_progressbar_npc((nd),NULL)

void clif_PartyBookingRegisterAck(struct map_session_data *sd, int flag);
void clif_PartyBookingDeleteAck(struct map_session_data* sd, int flag);
void clif_PartyBookingSearchAck(int fd, struct party_booking_ad_info** results, int count, bool more_result);
void clif_PartyBookingUpdateNotify(struct map_session_data* sd, struct party_booking_ad_info* pb_ad);
void clif_PartyBookingDeleteNotify(struct map_session_data* sd, int index);
void clif_PartyBookingInsertNotify(struct map_session_data* sd, struct party_booking_ad_info* pb_ad);

/* Bank System [Yommy/Hercules] */
void clif_bank_deposit (struct map_session_data *sd, enum e_BANKING_DEPOSIT_ACK reason);
void clif_bank_withdraw (struct map_session_data *sd,enum e_BANKING_WITHDRAW_ACK reason);
void clif_parse_BankDeposit (int fd, struct map_session_data *sd);
void clif_parse_BankWithdraw (int fd, struct map_session_data *sd);
void clif_parse_BankCheck (int fd, struct map_session_data *sd);
void clif_parse_BankOpen (int fd, struct map_session_data *sd);
void clif_parse_BankClose (int fd, struct map_session_data *sd);

void clif_showdigit(struct map_session_data* sd, unsigned char type, int value);

/// Buying Store System
void clif_buyingstore_open(struct map_session_data* sd);
void clif_buyingstore_open_failed(struct map_session_data* sd, unsigned short result, unsigned int weight);
void clif_buyingstore_myitemlist(struct map_session_data* sd);
void clif_buyingstore_entry(struct map_session_data* sd);
void clif_buyingstore_entry_single(struct map_session_data* sd, struct map_session_data* pl_sd);
void clif_buyingstore_disappear_entry(struct map_session_data* sd);
void clif_buyingstore_disappear_entry_single(struct map_session_data* sd, struct map_session_data* pl_sd);
void clif_buyingstore_itemlist(struct map_session_data* sd, struct map_session_data* pl_sd);
void clif_buyingstore_trade_failed_buyer(struct map_session_data* sd, short result);
void clif_buyingstore_update_item(struct map_session_data* sd, t_itemid nameid, unsigned short amount, uint32 char_id, int zeny);
void clif_buyingstore_delete_item(struct map_session_data* sd, short index, unsigned short amount, int price);
void clif_buyingstore_trade_failed_seller(struct map_session_data* sd, short result, t_itemid nameid);

/// Search Store System
void clif_search_store_info_ack(struct map_session_data* sd);
void clif_search_store_info_failed(struct map_session_data* sd, unsigned char reason);
void clif_open_search_store_info(struct map_session_data* sd);
void clif_search_store_info_click_ack(struct map_session_data* sd, short x, short y);

/// Cash Shop
void clif_cashshop_result( struct map_session_data* sd, t_itemid item_id, uint16 result );
void clif_cashshop_open( struct map_session_data* sd, int tab );

void clif_display_pinfo(struct map_session_data *sd, int type);

/// Roulette
void clif_roulette_open(struct map_session_data* sd);
void clif_parse_roulette_open(int fd, struct map_session_data *sd);
void clif_parse_roulette_info(int fd, struct map_session_data *sd);
void clif_parse_roulette_close(int fd, struct map_session_data *sd);
void clif_parse_roulette_generate(int fd, struct map_session_data *sd);
void clif_parse_roulette_item(int fd, struct map_session_data *sd);

void clif_elementalconverter_list(struct map_session_data *sd);

void clif_millenniumshield(struct block_list *bl, short shields);

void clif_magicdecoy_list(struct map_session_data *sd, uint16 skill_lv, short x, short y);

void clif_poison_list(struct map_session_data *sd, uint16 skill_lv);

int clif_autoshadowspell_list(struct map_session_data *sd);

int clif_skill_itemlistwindow( struct map_session_data *sd, uint16 skill_id, uint16 skill_lv );
void clif_elemental_info(struct map_session_data *sd);
void clif_elemental_updatestatus(struct map_session_data *sd, int type);

void clif_spiritcharm(struct map_session_data *sd);

void clif_snap( struct block_list *bl, short x, short y );
void clif_monster_hp_bar( struct mob_data* md, int fd );

// Clan System
void clif_clan_basicinfo( struct map_session_data *sd );
void clif_clan_message(struct clan *clan,const char *mes,int len);
void clif_clan_onlinecount( struct clan* clan );
void clif_clan_leave( struct map_session_data* sd );

// Bargain Tool
void clif_sale_start(struct sale_item_data* sale_item, struct block_list* bl, enum send_target target);
void clif_sale_end(struct sale_item_data* sale_item, struct block_list* bl, enum send_target target);
void clif_sale_amount(struct sale_item_data* sale_item, struct block_list* bl, enum send_target target);
void clif_sale_open(struct map_session_data* sd);

/**
 * Color Table
 **/
enum clif_colors {
	COLOR_DEFAULT,
	COLOR_RED,
	COLOR_WHITE,
	COLOR_YELLOW,
	COLOR_CYAN,
	COLOR_LIGHT_GREEN,
	COLOR_MAX
};
extern unsigned long color_table[COLOR_MAX];

void clif_channel_msg(struct Channel *channel, const char *msg, unsigned long color);

#define clif_menuskill_clear(sd) (sd)->menuskill_id = (sd)->menuskill_val = (sd)->menuskill_val2 = 0;

void clif_ranklist(struct map_session_data *sd, int16 rankingType);
void clif_update_rankingpoint(struct map_session_data *sd, int rankingtype, int point);

void clif_crimson_marker(struct map_session_data *sd, struct block_list *bl, bool remove);

void clif_showscript(struct block_list* bl, const char* message, enum send_target flag);
void clif_party_leaderchanged(struct map_session_data *sd, int prev_leader_aid, int new_leader_aid);

void clif_account_name(int fd, uint32 account_id, const char* accname);
void clif_notify_bindOnEquip(struct map_session_data *sd, int n);

void clif_merge_item_open(struct map_session_data *sd);

void clif_broadcast_obtain_special_item(const char *char_name, t_itemid nameid, t_itemid container, enum BROADCASTING_SPECIAL_ITEM_OBTAIN type);

void clif_dressing_room(struct map_session_data *sd, int flag);
void clif_navigateTo(struct map_session_data *sd, const char* mapname, uint16 x, uint16 y, uint8 flag, bool hideWindow, uint16 mob_id );
void clif_SelectCart(struct map_session_data *sd);

/// Achievement System
void clif_achievement_list_all(struct map_session_data *sd);
void clif_achievement_update(struct map_session_data *sd, struct achievement *ach, int count);
void clif_achievement_reward_ack(int fd, unsigned char result, int ach_id);

/// Attendance System
enum in_ui_type : int8 {
	IN_UI_ATTENDANCE = 5
};

enum out_ui_type : int8 {
	OUT_UI_ATTENDANCE = 7
};

void clif_ui_open( struct map_session_data *sd, enum out_ui_type ui_type, int32 data );
void clif_attendence_response( struct map_session_data *sd, int32 data );

void clif_weight_limit( struct map_session_data* sd );

void clif_guild_storage_log( struct map_session_data* sd, std::vector<struct guild_log_entry>& log, enum e_guild_storage_log result );

void clif_camerainfo( struct map_session_data* sd, bool show, float range = 0.0f, float rotation = 0.0f, float latitude = 0.0f );

/// Equip Switch System
void clif_equipswitch_list( struct map_session_data* sd );
void clif_equipswitch_add( struct map_session_data* sd,uint16 index, uint32 pos, uint8 flag );
void clif_equipswitch_remove( struct map_session_data* sd, uint16 index, uint32 pos, bool failed );
void clif_equipswitch_reply( struct map_session_data* sd, bool failed );

/// Pet evolution
void clif_pet_evolution_result( struct map_session_data* sd, e_pet_evolution_result result );

void clif_parse_skill_toid( struct map_session_data* sd, uint16 skill_id, uint16 skill_lv, int target_id );

#endif /* CLIF_HPP */<|MERGE_RESOLUTION|>--- conflicted
+++ resolved
@@ -783,13 +783,8 @@
 void clif_openvendingreq(struct map_session_data* sd, int num);
 void clif_showvendingboard(struct block_list* bl, const char* message, int fd);
 void clif_closevendingboard(struct block_list* bl, int fd);
-<<<<<<< HEAD
-void clif_vendinglist(struct map_session_data* sd, int id, struct s_vending* vending);
+void clif_vendinglist( struct map_session_data* sd, struct map_session_data* vsd );
 void clif_buyvending(struct map_session_data* sd, int index, int amount, enum e_vending_ack ack);
-=======
-void clif_vendinglist( struct map_session_data* sd, struct map_session_data* vsd );
-void clif_buyvending(struct map_session_data* sd, int index, int amount, int fail);
->>>>>>> 82183378
 void clif_openvending(struct map_session_data* sd, int id, struct s_vending* vending);
 void clif_vendingreport(struct map_session_data* sd, int index, int amount, uint32 char_id, int zeny);
 
