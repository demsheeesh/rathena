--- conflicted
+++ resolved
@@ -5042,14 +5042,9 @@
 					if (sd->bonus.ematk > 0)
 						matk_min += sd->bonus.ematk;
 					if (pc_checkskill(sd, SU_POWEROFLAND) > 0) {
-<<<<<<< HEAD
-						if (pc_checkskill(sd, SU_SV_STEMSPEAR) == 5 && pc_checkskill(sd, SU_CN_POWDERING) == 5 && pc_checkskill(sd, SU_CN_METEOR) == 5 && pc_checkskill(sd, SU_SV_ROOTTWIST) == 5)
+						if ((pc_checkskill(sd, SU_SV_STEMSPEAR) + pc_checkskill(sd, SU_CN_POWDERING) + pc_checkskill(sd, SU_CN_METEOR) + pc_checkskill(sd, SU_SV_ROOTTWIST) +
+  						pc_checkskill(sd, SU_CHATTERING) + pc_checkskill(sd, SU_MEOWMEOW) + pc_checkskill(sd, SU_NYANGGRASS)) > 19)
 							matk_min += matk_min * 20 / 100;
-=======
-						if ((pc_checkskill(sd, SU_SV_STEMSPEAR) + pc_checkskill(sd, SU_CN_POWDERING) + pc_checkskill(sd, SU_CN_METEOR) + pc_checkskill(sd, SU_SV_ROOTTWIST) +
-						pc_checkskill(sd, SU_CHATTERING) + pc_checkskill(sd, SU_MEOWMEOW) + pc_checkskill(sd, SU_NYANGGRASS)) > 19)
-							status->matk_min += status->matk_min * 20 / 100;
->>>>>>> bae5c312
 					}
 				}
 
@@ -5081,16 +5076,11 @@
 					variance += status->lhw.matk * status->lhw.wlv / 10;
 				}
 
-<<<<<<< HEAD
 				if (sc && sc->data[SC_CATNIPPOWDER])
 					wMatk -= wMatk * sc->data[SC_CATNIPPOWDER]->val2 / 100;
 
 				matk_min += wMatk - variance;
 				matk_max += wMatk + variance;
-=======
-				status->matk_min += wMatk - variance;
-				status->matk_max += wMatk + variance;
->>>>>>> bae5c312
 				}
 				break;
 			case BL_HOM:
