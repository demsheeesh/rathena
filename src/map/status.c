--- conflicted
+++ resolved
@@ -212,1055 +212,7 @@
 		StatusChange[i].state = SCS_NONE;
 		StatusChange[i].calc_flag = SCB_NONE;
 	}
-<<<<<<< HEAD
 	memset(StatusChangeIcon, BL_PC, sizeof(StatusChangeIcon));
-=======
-	if( sc < 0 || sc >= SC_MAX ) {
-		ShowError("set_sc: Unsupported status change id %d\n", sc);
-		return;
-	}
-
-	if( StatusSkillChangeTable[sc] == 0 )
-		StatusSkillChangeTable[sc] = skill_id;
-	if( StatusIconChangeTable[sc] == SI_BLANK )
-		StatusIconChangeTable[sc] = icon;
-	StatusChangeFlagTable[sc] |= flag;
-
-	if( SkillStatusChangeTable[idx] == SC_NONE )
-		SkillStatusChangeTable[idx] = sc;
-}
-
-void initChangeTables(void)
-{
-	int i;
-
-	for (i = 0; i < SC_MAX; i++)
-		StatusIconChangeTable[i] = SI_BLANK;
-
-	for (i = 0; i < MAX_SKILL; i++)
-		SkillStatusChangeTable[i] = SC_NONE;
-
-	for (i = 0; i < SI_MAX; i++)
-		StatusRelevantBLTypes[i] = BL_PC;
-
-	memset(StatusSkillChangeTable, 0, sizeof(StatusSkillChangeTable));
-	memset(StatusChangeFlagTable, 0, sizeof(StatusChangeFlagTable));
-	memset(StatusChangeStateTable, 0, sizeof(StatusChangeStateTable));
-	memset(StatusDisplayType, 0, sizeof(StatusDisplayType));
-
-
-	/* First we define the skill for common ailments. These are used in skill_additional_effect through sc cards. [Skotlex] */
-	set_sc( NPC_PETRIFYATTACK	, SC_STONE		, SI_BLANK		, SCB_DEF_ELE|SCB_DEF|SCB_MDEF );
-	set_sc( NPC_WIDEFREEZE		, SC_FREEZE		, SI_BLANK		, SCB_DEF_ELE|SCB_DEF|SCB_MDEF );
-	add_sc( NPC_STUNATTACK		, SC_STUN		);
-	add_sc( NPC_SLEEPATTACK		, SC_SLEEP		);
-	set_sc( NPC_POISON		, SC_POISON		, SI_BLANK		, SCB_DEF2|SCB_REGEN );
-	set_sc( NPC_CURSEATTACK		, SC_CURSE		, SI_BLANK		, SCB_LUK|SCB_BATK|SCB_WATK|SCB_SPEED );
-	add_sc( NPC_SILENCEATTACK	, SC_SILENCE		);
-	add_sc( NPC_WIDECONFUSE		, SC_CONFUSION		);
-	set_sc( NPC_BLINDATTACK		, SC_BLIND		, SI_BLANK		, SCB_HIT|SCB_FLEE );
-	set_sc( NPC_BLEEDING		, SC_BLEEDING		, SI_BLEEDING		, SCB_REGEN );
-	set_sc( NPC_POISON		, SC_DPOISON		, SI_BLANK		, SCB_DEF2|SCB_REGEN );
-
-	/* The main status definitions */
-	add_sc( SM_BASH			, SC_STUN		);
-	set_sc( SM_PROVOKE		, SC_PROVOKE		, SI_PROVOKE		, SCB_DEF|SCB_DEF2|SCB_BATK|SCB_WATK );
-	add_sc( SM_MAGNUM		, SC_WATK_ELEMENT	);
-	set_sc( SM_ENDURE		, SC_ENDURE		, SI_ENDURE		, SCB_MDEF|SCB_DSPD );
-	add_sc( MG_SIGHT		, SC_SIGHT		);
-	add_sc( MG_SAFETYWALL		, SC_SAFETYWALL		);
-	add_sc( MG_FROSTDIVER		, SC_FREEZE		);
-	add_sc( MG_STONECURSE		, SC_STONE		);
-	add_sc( AL_RUWACH		, SC_RUWACH		);
-	add_sc( AL_PNEUMA		, SC_PNEUMA		);
-	set_sc( AL_INCAGI		, SC_INCREASEAGI	, SI_INCREASEAGI	, SCB_AGI|SCB_SPEED );
-	set_sc( AL_DECAGI		, SC_DECREASEAGI	, SI_DECREASEAGI	, SCB_AGI|SCB_SPEED );
-	set_sc( AL_CRUCIS		, SC_SIGNUMCRUCIS	, SI_SIGNUMCRUCIS	, SCB_DEF );
-	set_sc( AL_ANGELUS		, SC_ANGELUS		, SI_ANGELUS		, SCB_DEF2 );
-	set_sc( AL_BLESSING		, SC_BLESSING		, SI_BLESSING		, SCB_STR|SCB_INT|SCB_DEX );
-	set_sc( AC_CONCENTRATION	, SC_CONCENTRATE	, SI_CONCENTRATE	, SCB_AGI|SCB_DEX );
-	set_sc( TF_HIDING		, SC_HIDING		, SI_HIDING		, SCB_SPEED );
-	add_sc( TF_POISON		, SC_POISON		);
-	set_sc( KN_TWOHANDQUICKEN	, SC_TWOHANDQUICKEN	, SI_TWOHANDQUICKEN	, SCB_ASPD );
-	set_sc( KN_AUTOCOUNTER		, SC_AUTOCOUNTER	, SI_AUTOCOUNTER	, SCB_NONE );
-	set_sc( PR_IMPOSITIO		, SC_IMPOSITIO		, SI_IMPOSITIO		,
-#ifndef RENEWAL
-		SCB_WATK );
-#else
-		SCB_NONE );
-#endif
-	set_sc( PR_SUFFRAGIUM		, SC_SUFFRAGIUM		, SI_SUFFRAGIUM		, SCB_NONE );
-	set_sc( PR_ASPERSIO		, SC_ASPERSIO		, SI_ASPERSIO		, SCB_ATK_ELE );
-	set_sc( PR_BENEDICTIO		, SC_BENEDICTIO		, SI_BENEDICTIO		, SCB_DEF_ELE );
-	set_sc( PR_SLOWPOISON		, SC_SLOWPOISON		, SI_SLOWPOISON		, SCB_REGEN );
-	set_sc( PR_KYRIE		, SC_KYRIE		, SI_KYRIE		, SCB_NONE );
-	set_sc( PR_MAGNIFICAT		, SC_MAGNIFICAT		, SI_MAGNIFICAT		, SCB_REGEN );
-	set_sc( PR_GLORIA		, SC_GLORIA		, SI_GLORIA		, SCB_LUK );
-	add_sc( PR_LEXDIVINA		, SC_SILENCE		);
-	set_sc( PR_LEXAETERNA		, SC_AETERNA		, SI_AETERNA		, SCB_NONE );
-	add_sc( WZ_METEOR		, SC_STUN		);
-	add_sc( WZ_VERMILION		, SC_BLIND		);
-	add_sc( WZ_FROSTNOVA		, SC_FREEZE		);
-	add_sc( WZ_STORMGUST		, SC_FREEZE		);
-	set_sc( WZ_QUAGMIRE		, SC_QUAGMIRE		, SI_QUAGMIRE		, SCB_AGI|SCB_DEX|SCB_ASPD|SCB_SPEED );
-	set_sc( BS_ADRENALINE		, SC_ADRENALINE		, SI_ADRENALINE		, SCB_ASPD );
-	set_sc( BS_WEAPONPERFECT	, SC_WEAPONPERFECTION	, SI_WEAPONPERFECTION	, SCB_NONE );
-	set_sc( BS_OVERTHRUST		, SC_OVERTHRUST		, SI_OVERTHRUST		, SCB_NONE );
-	set_sc( BS_MAXIMIZE		, SC_MAXIMIZEPOWER	, SI_MAXIMIZEPOWER	, SCB_REGEN );
-	add_sc( HT_LANDMINE		, SC_STUN		);
-	set_sc( HT_ANKLESNARE	, SC_ANKLE	, SI_ANKLESNARE	, SCB_NONE );
-	add_sc( HT_SANDMAN		, SC_SLEEP		);
-	add_sc( HT_FLASHER		, SC_BLIND		);
-	add_sc( HT_FREEZINGTRAP		, SC_FREEZE		);
-	set_sc( AS_CLOAKING		, SC_CLOAKING		, SI_CLOAKING		, SCB_CRI|SCB_SPEED );
-	add_sc( AS_SONICBLOW		, SC_STUN		);
-	set_sc( AS_ENCHANTPOISON	, SC_ENCPOISON		, SI_ENCPOISON		, SCB_ATK_ELE );
-	set_sc( AS_POISONREACT		, SC_POISONREACT	, SI_POISONREACT	, SCB_NONE );
-	add_sc( AS_VENOMDUST		, SC_POISON		);
-	set_sc( AS_SPLASHER		, SC_SPLASHER	, SI_SPLASHER	, SCB_NONE );
-	set_sc( NV_TRICKDEAD		, SC_TRICKDEAD		, SI_TRICKDEAD		, SCB_REGEN );
-	set_sc( SM_AUTOBERSERK		, SC_AUTOBERSERK	, SI_AUTOBERSERK	, SCB_NONE );
-	add_sc( TF_SPRINKLESAND		, SC_BLIND		);
-	add_sc( TF_THROWSTONE		, SC_STUN		);
-	set_sc( MC_LOUD			, SC_LOUD		, SI_LOUD		, SCB_STR );
-	set_sc( MG_ENERGYCOAT		, SC_ENERGYCOAT		, SI_ENERGYCOAT		, SCB_NONE );
-	set_sc( NPC_EMOTION		, SC_MODECHANGE		, SI_BLANK		, SCB_MODE );
-	add_sc( NPC_EMOTION_ON		, SC_MODECHANGE		);
-	set_sc( NPC_ATTRICHANGE		, SC_ELEMENTALCHANGE	, SI_ARMOR_PROPERTY	, SCB_DEF_ELE );
-	add_sc( NPC_CHANGEWATER		, SC_ELEMENTALCHANGE	);
-	add_sc( NPC_CHANGEGROUND	, SC_ELEMENTALCHANGE	);
-	add_sc( NPC_CHANGEFIRE		, SC_ELEMENTALCHANGE	);
-	add_sc( NPC_CHANGEWIND		, SC_ELEMENTALCHANGE	);
-	add_sc( NPC_CHANGEPOISON	, SC_ELEMENTALCHANGE	);
-	add_sc( NPC_CHANGEHOLY		, SC_ELEMENTALCHANGE	);
-	add_sc( NPC_CHANGEDARKNESS	, SC_ELEMENTALCHANGE	);
-	add_sc( NPC_CHANGETELEKINESIS	, SC_ELEMENTALCHANGE	);
-	add_sc( NPC_POISON		, SC_POISON		);
-	add_sc( NPC_BLINDATTACK		, SC_BLIND		);
-	add_sc( NPC_SILENCEATTACK	, SC_SILENCE		);
-	add_sc( NPC_STUNATTACK		, SC_STUN		);
-	add_sc( NPC_PETRIFYATTACK	, SC_STONE		);
-	add_sc( NPC_CURSEATTACK		, SC_CURSE		);
-	add_sc( NPC_SLEEPATTACK		, SC_SLEEP		);
-	add_sc( NPC_MAGICALATTACK	, SC_MAGICALATTACK	);
-	set_sc( NPC_KEEPING		, SC_KEEPING		, SI_BLANK		, SCB_DEF );
-	add_sc( NPC_DARKBLESSING	, SC_COMA		);
-	set_sc( NPC_BARRIER		, SC_BARRIER		, SI_BARRIER	, SCB_MDEF|SCB_DEF );
-	add_sc( NPC_DEFENDER		, SC_ARMOR		);
-	add_sc( NPC_LICK		, SC_STUN		);
-	set_sc( NPC_HALLUCINATION	, SC_HALLUCINATION	, SI_HALLUCINATION	, SCB_NONE );
-	add_sc( NPC_REBIRTH		, SC_REBIRTH		);
-	add_sc( RG_RAID			, SC_STUN		);
-#ifdef RENEWAL
-	add_sc( RG_RAID			, SC_RAID		);
-	add_sc( RG_BACKSTAP		, SC_STUN		);
-#endif
-	set_sc( RG_STRIPWEAPON		, SC_STRIPWEAPON	, SI_STRIPWEAPON	, SCB_WATK );
-	set_sc( RG_STRIPSHIELD		, SC_STRIPSHIELD	, SI_STRIPSHIELD	, SCB_DEF );
-	set_sc( RG_STRIPARMOR		, SC_STRIPARMOR		, SI_STRIPARMOR		, SCB_VIT );
-	set_sc( RG_STRIPHELM		, SC_STRIPHELM		, SI_STRIPHELM		, SCB_INT );
-	add_sc( AM_ACIDTERROR		, SC_BLEEDING		);
-	set_sc( AM_CP_WEAPON		, SC_CP_WEAPON		, SI_CP_WEAPON		, SCB_NONE );
-	set_sc( AM_CP_SHIELD		, SC_CP_SHIELD		, SI_CP_SHIELD		, SCB_NONE );
-	set_sc( AM_CP_ARMOR		, SC_CP_ARMOR		, SI_CP_ARMOR		, SCB_NONE );
-	set_sc( AM_CP_HELM		, SC_CP_HELM		, SI_CP_HELM		, SCB_NONE );
-	set_sc( CR_AUTOGUARD		, SC_AUTOGUARD		, SI_AUTOGUARD		, SCB_NONE );
-	add_sc( CR_SHIELDCHARGE		, SC_STUN		);
-	set_sc( CR_REFLECTSHIELD	, SC_REFLECTSHIELD	, SI_REFLECTSHIELD	, SCB_NONE );
-	add_sc( CR_HOLYCROSS		, SC_BLIND		);
-	add_sc( CR_GRANDCROSS		, SC_BLIND		);
-	set_sc( CR_DEVOTION		, SC_DEVOTION	, SI_DEVOTION	, SCB_NONE);
-	set_sc( CR_PROVIDENCE		, SC_PROVIDENCE		, SI_PROVIDENCE		, SCB_ALL );
-	set_sc( CR_DEFENDER		, SC_DEFENDER		, SI_DEFENDER		, SCB_SPEED|SCB_ASPD );
-	set_sc( CR_SPEARQUICKEN		, SC_SPEARQUICKEN	, SI_SPEARQUICKEN	, SCB_ASPD|SCB_CRI|SCB_FLEE );
-	set_sc( MO_STEELBODY		, SC_STEELBODY		, SI_STEELBODY		, SCB_DEF|SCB_MDEF|SCB_ASPD|SCB_SPEED );
-	add_sc( MO_BLADESTOP		, SC_BLADESTOP_WAIT	);
-	set_sc( MO_BLADESTOP		, SC_BLADESTOP	, SI_BLADESTOP	, SCB_NONE );
-	set_sc( MO_EXPLOSIONSPIRITS	, SC_EXPLOSIONSPIRITS	, SI_EXPLOSIONSPIRITS	, SCB_CRI|SCB_REGEN );
-	set_sc( MO_EXTREMITYFIST	, SC_EXTREMITYFIST	, SI_BLANK			, SCB_REGEN );
-#ifdef RENEWAL
-	set_sc( MO_EXTREMITYFIST	, SC_EXTREMITYFIST2	, SI_EXTREMITYFIST	, SCB_NONE );
-#endif
-	set_sc( SA_MAGICROD		, SC_MAGICROD	, SI_MAGICROD	, SCB_NONE );
-	set_sc( SA_AUTOSPELL		, SC_AUTOSPELL		, SI_AUTOSPELL		, SCB_NONE );
-	set_sc( SA_FLAMELAUNCHER	, SC_FIREWEAPON		, SI_FIREWEAPON		, SCB_ATK_ELE );
-	set_sc( SA_FROSTWEAPON		, SC_WATERWEAPON	, SI_WATERWEAPON	, SCB_ATK_ELE );
-	set_sc( SA_LIGHTNINGLOADER	, SC_WINDWEAPON		, SI_WINDWEAPON		, SCB_ATK_ELE );
-	set_sc( SA_SEISMICWEAPON	, SC_EARTHWEAPON	, SI_EARTHWEAPON	, SCB_ATK_ELE );
-	set_sc( SA_VOLCANO		, SC_VOLCANO		, SI_LANDENDOW		, SCB_WATK );
-	set_sc( SA_DELUGE		, SC_DELUGE		, SI_LANDENDOW		, SCB_MAXHP );
-	set_sc( SA_VIOLENTGALE		, SC_VIOLENTGALE	, SI_LANDENDOW		, SCB_FLEE );
-	add_sc( SA_REVERSEORCISH	, SC_ORCISH		);
-	add_sc( SA_COMA			, SC_COMA		);
-	set_sc( BD_ENCORE		, SC_DANCING		, SI_BDPLAYING		, SCB_SPEED|SCB_REGEN );
-	set_sc( BD_RICHMANKIM		, SC_RICHMANKIM		, SI_RICHMANKIM	, SCB_NONE	);
-	set_sc( BD_ETERNALCHAOS		, SC_ETERNALCHAOS	, SI_ETERNALCHAOS	, SCB_DEF2 );
-	set_sc( BD_DRUMBATTLEFIELD	, SC_DRUMBATTLE		, SI_DRUMBATTLEFIELD	,
-#ifndef RENEWAL
-		SCB_WATK|SCB_DEF );
-#else
-		SCB_DEF );
-#endif
-	set_sc( BD_RINGNIBELUNGEN	, SC_NIBELUNGEN		, SI_RINGNIBELUNGEN		, SCB_WATK );
-	set_sc( BD_ROKISWEIL		, SC_ROKISWEIL	, SI_ROKISWEIL	, SCB_NONE );
-	set_sc( BD_INTOABYSS		, SC_INTOABYSS	, SI_INTOABYSS	, SCB_NONE );
-	set_sc( BD_SIEGFRIED		, SC_SIEGFRIED		, SI_SIEGFRIED	, SCB_ALL );
-	add_sc( BA_FROSTJOKER		, SC_FREEZE		);
-	set_sc( BA_WHISTLE		, SC_WHISTLE		, SI_WHISTLE		, SCB_FLEE|SCB_FLEE2 );
-	set_sc( BA_ASSASSINCROSS	, SC_ASSNCROS		, SI_ASSASSINCROSS		, SCB_ASPD );
-	set_sc( BA_POEMBRAGI		, SC_POEMBRAGI	, SI_POEMBRAGI	, SCB_NONE	);
-	set_sc( BA_APPLEIDUN		, SC_APPLEIDUN		, SI_APPLEIDUN		, SCB_MAXHP );
-	add_sc( DC_SCREAM		, SC_STUN );
-	set_sc( DC_HUMMING		, SC_HUMMING		, SI_HUMMING		, SCB_HIT );
-	set_sc( DC_DONTFORGETME		, SC_DONTFORGETME	, SI_DONTFORGETME	, SCB_SPEED|SCB_ASPD );
-	set_sc( DC_FORTUNEKISS		, SC_FORTUNE		, SI_FORTUNEKISS	, SCB_CRI );
-	set_sc( DC_SERVICEFORYOU	, SC_SERVICE4U		, SI_SERVICEFORYOU	, SCB_ALL );
-	add_sc( NPC_DARKCROSS		, SC_BLIND		);
-	add_sc( NPC_GRANDDARKNESS	, SC_BLIND		);
-	set_sc( NPC_STOP		, SC_STOP		, SI_STOP		, SCB_NONE );
-	set_sc( NPC_WEAPONBRAKER	, SC_BROKENWEAPON	, SI_BROKENWEAPON	, SCB_NONE );
-	set_sc( NPC_ARMORBRAKE		, SC_BROKENARMOR	, SI_BROKENARMOR	, SCB_NONE );
-	set_sc( NPC_CHANGEUNDEAD	, SC_CHANGEUNDEAD	, SI_UNDEAD		, SCB_DEF_ELE );
-	set_sc( NPC_POWERUP		, SC_INCHITRATE		, SI_BLANK		, SCB_HIT );
-	set_sc( NPC_AGIUP		, SC_INCFLEERATE	, SI_BLANK		, SCB_FLEE );
-	add_sc( NPC_INVISIBLE		, SC_CLOAKING		);
-	set_sc( LK_AURABLADE		, SC_AURABLADE		, SI_AURABLADE		, SCB_NONE );
-	set_sc( LK_PARRYING		, SC_PARRYING		, SI_PARRYING		, SCB_NONE );
-	set_sc( LK_CONCENTRATION	, SC_CONCENTRATION	, SI_CONCENTRATION	, SCB_BATK|SCB_WATK|SCB_HIT|SCB_DEF|SCB_DEF2 );
-	set_sc( LK_TENSIONRELAX		, SC_TENSIONRELAX	, SI_TENSIONRELAX	, SCB_REGEN );
-	set_sc( LK_BERSERK		, SC_BERSERK		, SI_BERSERK		, SCB_DEF|SCB_DEF2|SCB_MDEF|SCB_MDEF2|SCB_FLEE|SCB_SPEED|SCB_ASPD|SCB_MAXHP|SCB_REGEN );
-	set_sc( HP_ASSUMPTIO		, SC_ASSUMPTIO		,
-#ifndef RENEWAL
-			SI_ASSUMPTIO		, SCB_NONE );
-#else
-			SI_ASSUMPTIO2		, SCB_NONE );
-#endif
-	add_sc( HP_BASILICA		, SC_BASILICA		);
-	set_sc( HW_MAGICPOWER		, SC_MAGICPOWER		, SI_MAGICPOWER		, SCB_MATK );
-	add_sc( PA_SACRIFICE		, SC_SACRIFICE		);
-	set_sc( PA_GOSPEL		, SC_GOSPEL		, SI_GOSPEL		, SCB_SPEED|SCB_ASPD );
-	add_sc( PA_GOSPEL		, SC_SCRESIST		);
-	add_sc( CH_TIGERFIST		, SC_STOP		);
-	set_sc( ASC_EDP			, SC_EDP		, SI_EDP		, SCB_NONE );
-	set_sc( SN_SIGHT		, SC_TRUESIGHT		, SI_TRUESIGHT		, SCB_STR|SCB_AGI|SCB_VIT|SCB_INT|SCB_DEX|SCB_LUK|SCB_CRI|SCB_HIT );
-	set_sc( SN_WINDWALK		, SC_WINDWALK		, SI_WINDWALK		, SCB_FLEE|SCB_SPEED );
-	set_sc( WS_MELTDOWN		, SC_MELTDOWN		, SI_MELTDOWN		, SCB_NONE );
-	set_sc( WS_CARTBOOST		, SC_CARTBOOST		, SI_CARTBOOST		, SCB_SPEED );
-	set_sc( ST_CHASEWALK		, SC_CHASEWALK		, SI_CHASEWALK		, SCB_SPEED );
-	set_sc( ST_REJECTSWORD		, SC_REJECTSWORD	, SI_REJECTSWORD	, SCB_NONE );
-	add_sc( ST_REJECTSWORD		, SC_AUTOCOUNTER	);
-	set_sc( CG_MARIONETTE		, SC_MARIONETTE		, SI_MARIONETTE		, SCB_STR|SCB_AGI|SCB_VIT|SCB_INT|SCB_DEX|SCB_LUK );
-	set_sc( CG_MARIONETTE		, SC_MARIONETTE2	, SI_MARIONETTE2	, SCB_STR|SCB_AGI|SCB_VIT|SCB_INT|SCB_DEX|SCB_LUK );
-	add_sc( LK_SPIRALPIERCE		, SC_STOP		);
-	add_sc( LK_HEADCRUSH		, SC_BLEEDING		);
-	set_sc( LK_JOINTBEAT		, SC_JOINTBEAT		, SI_JOINTBEAT		, SCB_BATK|SCB_DEF2|SCB_SPEED|SCB_ASPD );
-	add_sc( HW_NAPALMVULCAN		, SC_CURSE		);
-	set_sc( PF_MINDBREAKER		, SC_MINDBREAKER	, SI_MINDBREAKER	, SCB_MATK|SCB_MDEF2 );
-	set_sc( PF_MEMORIZE		, SC_MEMORIZE	, SI_MEMORIZE	, SCB_NONE );
-	set_sc( PF_FOGWALL		, SC_FOGWALL	, SI_FOGWALL	, SCB_NONE );
-	set_sc( PF_SPIDERWEB		, SC_SPIDERWEB		, SI_SPIDERWEB		, SCB_FLEE );
-	set_sc( WE_BABY			, SC_BABY		, SI_BABY		, SCB_NONE );
-	set_sc( TK_RUN			, SC_RUN		, SI_RUN		, SCB_SPEED|SCB_DSPD );
-	set_sc( TK_RUN			, SC_SPURT		, SI_SPURT		, SCB_STR );
-	set_sc( TK_READYSTORM		, SC_READYSTORM		, SI_READYSTORM		, SCB_NONE );
-	set_sc( TK_READYDOWN		, SC_READYDOWN		, SI_READYDOWN		, SCB_NONE );
-	add_sc( TK_DOWNKICK		, SC_STUN		);
-	set_sc( TK_READYTURN		, SC_READYTURN		, SI_READYTURN		, SCB_NONE );
-	set_sc( TK_READYCOUNTER		, SC_READYCOUNTER	, SI_READYCOUNTER	, SCB_NONE );
-	set_sc( TK_DODGE		, SC_DODGE		, SI_DODGE		, SCB_NONE );
-	set_sc( TK_SPTIME		, SC_EARTHSCROLL	, SI_EARTHSCROLL	, SCB_NONE );
-	add_sc( TK_SEVENWIND		, SC_SEVENWIND		);
-	set_sc( TK_SEVENWIND		, SC_GHOSTWEAPON	, SI_GHOSTWEAPON	, SCB_ATK_ELE );
-	set_sc( TK_SEVENWIND		, SC_SHADOWWEAPON	, SI_SHADOWWEAPON	, SCB_ATK_ELE );
-	set_sc( SG_SUN_WARM		, SC_WARM		, SI_WARM		, SCB_NONE );
-	add_sc( SG_MOON_WARM		, SC_WARM		);
-	add_sc( SG_STAR_WARM		, SC_WARM		);
-	set_sc( SG_SUN_COMFORT		, SC_SUN_COMFORT	, SI_SUN_COMFORT	, SCB_DEF2 );
-	set_sc( SG_MOON_COMFORT		, SC_MOON_COMFORT	, SI_MOON_COMFORT	, SCB_FLEE );
-	set_sc( SG_STAR_COMFORT		, SC_STAR_COMFORT	, SI_STAR_COMFORT	, SCB_ASPD );
-	add_sc( SG_FRIEND		, SC_SKILLRATE_UP	);
-	set_sc( SG_KNOWLEDGE		, SC_KNOWLEDGE		, SI_BLANK		, SCB_ALL );
-	set_sc( SG_FUSION		, SC_FUSION		, SI_BLANK		, SCB_SPEED );
-	set_sc( BS_ADRENALINE2		, SC_ADRENALINE2	, SI_ADRENALINE2	, SCB_ASPD );
-	set_sc( SL_KAIZEL		, SC_KAIZEL		, SI_KAIZEL		, SCB_NONE );
-	set_sc( SL_KAAHI		, SC_KAAHI		, SI_KAAHI		, SCB_NONE );
-	set_sc( SL_KAUPE		, SC_KAUPE		, SI_KAUPE		, SCB_NONE );
-	set_sc( SL_KAITE		, SC_KAITE		, SI_KAITE		, SCB_NONE );
-	add_sc( SL_STUN			, SC_STUN		);
-	set_sc( SL_SWOO			, SC_SWOO		, SI_SWOO		, SCB_SPEED );
-	set_sc( SL_SKE			, SC_SKE		, SI_BLANK		, SCB_BATK|SCB_WATK|SCB_DEF|SCB_DEF2 );
-	set_sc( SL_SKA			, SC_SKA		, SI_BLANK		, SCB_DEF|SCB_MDEF|SCB_SPEED|SCB_ASPD );
-	set_sc( SL_SMA			, SC_SMA		, SI_SMA		, SCB_NONE );
-	set_sc( SM_SELFPROVOKE		, SC_PROVOKE		, SI_PROVOKE		, SCB_DEF|SCB_DEF2|SCB_BATK|SCB_WATK );
-	set_sc( ST_PRESERVE		, SC_PRESERVE		, SI_PRESERVE		, SCB_NONE );
-	set_sc( PF_DOUBLECASTING	, SC_DOUBLECAST		, SI_DOUBLECAST		, SCB_NONE );
-	set_sc( HW_GRAVITATION		, SC_GRAVITATION	, SI_GRAVITATION	, SCB_ASPD );
-	add_sc( WS_CARTTERMINATION	, SC_STUN		);
-	set_sc( WS_OVERTHRUSTMAX	, SC_MAXOVERTHRUST	, SI_MAXOVERTHRUST	, SCB_NONE );
-	set_sc( CG_LONGINGFREEDOM	, SC_LONGING		, SI_LONGING		, SCB_SPEED|SCB_ASPD );
-	set_sc( CG_HERMODE		, SC_HERMODE	, SI_HERMODE	, SCB_NONE		);
-	set_sc( ITEM_ENCHANTARMS	, SC_ENCHANTARMS	, SI_BLANK		, SCB_ATK_ELE );
-	set_sc( SL_HIGH			, SC_SPIRIT		, SI_SPIRIT		, SCB_ALL );
-	set_sc( KN_ONEHAND		, SC_ONEHAND		, SI_ONEHAND		, SCB_ASPD );
-	set_sc( GS_FLING		, SC_FLING		, SI_BLANK		, SCB_DEF|SCB_DEF2 );
-	add_sc( GS_CRACKER		, SC_STUN		);
-	add_sc( GS_DISARM		, SC_STRIPWEAPON	);
-	add_sc( GS_PIERCINGSHOT		, SC_BLEEDING		);
-	set_sc( GS_MADNESSCANCEL	, SC_MADNESSCANCEL	, SI_MADNESSCANCEL	,
-#ifndef RENEWAL
-		SCB_BATK|SCB_ASPD );
-#else
-		SCB_ASPD );
-#endif
-	set_sc( GS_ADJUSTMENT		, SC_ADJUSTMENT		, SI_ADJUSTMENT		, SCB_HIT|SCB_FLEE );
-	set_sc( GS_INCREASING		, SC_INCREASING		, SI_ACCURACY		, SCB_AGI|SCB_DEX|SCB_HIT );
-	set_sc( GS_GATLINGFEVER		, SC_GATLINGFEVER	, SI_GATLINGFEVER	,
-#ifndef RENEWAL
-		SCB_BATK|SCB_FLEE|SCB_SPEED|SCB_ASPD );
-#else
-		SCB_FLEE|SCB_SPEED|SCB_ASPD );
-#endif
-	add_sc( NJ_TATAMIGAESHI		, SC_TATAMIGAESHI	);
-	set_sc( NJ_SUITON		, SC_SUITON		, SI_BLANK		, SCB_AGI|SCB_SPEED );
-	add_sc( NJ_HYOUSYOURAKU		, SC_FREEZE		);
-	set_sc( NJ_NEN			, SC_NEN		, SI_NEN		, SCB_STR|SCB_INT );
-	set_sc( NJ_UTSUSEMI		, SC_UTSUSEMI		, SI_UTSUSEMI		, SCB_NONE );
-	set_sc( NJ_BUNSINJYUTSU		, SC_BUNSINJYUTSU	, SI_BUNSINJYUTSU	, SCB_DYE );
-
-	add_sc( NPC_ICEBREATH		, SC_FREEZE		);
-	add_sc( NPC_ACIDBREATH		, SC_POISON		);
-	add_sc( NPC_HELLJUDGEMENT	, SC_CURSE		);
-	add_sc( NPC_WIDESILENCE		, SC_SILENCE		);
-	add_sc( NPC_WIDEFREEZE		, SC_FREEZE		);
-	add_sc( NPC_WIDEBLEEDING	, SC_BLEEDING		);
-	add_sc( NPC_WIDESTONE		, SC_STONE		);
-	add_sc( NPC_WIDECONFUSE		, SC_CONFUSION		);
-	add_sc( NPC_WIDESLEEP		, SC_SLEEP		);
-	add_sc( NPC_WIDESIGHT		, SC_SIGHT		);
-	add_sc( NPC_EVILLAND		, SC_BLIND		);
-	add_sc( NPC_MAGICMIRROR		, SC_MAGICMIRROR	);
-	set_sc( NPC_SLOWCAST		, SC_SLOWCAST		, SI_SLOWCAST		, SCB_NONE );
-	set_sc( NPC_CRITICALWOUND	, SC_CRITICALWOUND	, SI_CRITICALWOUND	, SCB_NONE );
-	set_sc( NPC_STONESKIN		, SC_ARMORCHANGE	, SI_BLANK		, SCB_DEF|SCB_MDEF );
-	add_sc( NPC_ANTIMAGIC		, SC_ARMORCHANGE	);
-	add_sc( NPC_WIDECURSE		, SC_CURSE		);
-	add_sc( NPC_WIDESTUN		, SC_STUN		);
-
-	set_sc( NPC_HELLPOWER		, SC_HELLPOWER		, SI_HELLPOWER		, SCB_NONE );
-	set_sc( NPC_WIDEHELLDIGNITY	, SC_HELLPOWER		, SI_HELLPOWER		, SCB_NONE );
-	set_sc( NPC_INVINCIBLE		, SC_INVINCIBLE		, SI_INVINCIBLE		, SCB_SPEED );
-	set_sc( NPC_INVINCIBLEOFF	, SC_INVINCIBLEOFF	, SI_BLANK		, SCB_SPEED );
-
-	set_sc( CASH_BLESSING		, SC_BLESSING		, SI_BLESSING		, SCB_STR|SCB_INT|SCB_DEX );
-	set_sc( CASH_INCAGI		, SC_INCREASEAGI	, SI_INCREASEAGI	, SCB_AGI|SCB_SPEED );
-	set_sc( CASH_ASSUMPTIO		, SC_ASSUMPTIO		, SI_ASSUMPTIO		, SCB_NONE );
-
-	set_sc( ALL_PARTYFLEE		, SC_PARTYFLEE		, SI_PARTYFLEE		, SCB_NONE );
-	set_sc( ALL_ODINS_POWER		, SC_ODINS_POWER	, SI_ODINS_POWER	, SCB_WATK|SCB_MATK|SCB_MDEF|SCB_DEF );
-
-	set_sc( CR_SHRINK		, SC_SHRINK		, SI_SHRINK		, SCB_NONE );
-	set_sc( RG_CLOSECONFINE		, SC_CLOSECONFINE2	, SI_CLOSECONFINE2	, SCB_NONE );
-	set_sc( RG_CLOSECONFINE		, SC_CLOSECONFINE	, SI_CLOSECONFINE	, SCB_FLEE );
-	set_sc( WZ_SIGHTBLASTER		, SC_SIGHTBLASTER	, SI_SIGHTBLASTER	, SCB_NONE );
-	set_sc( DC_WINKCHARM		, SC_WINKCHARM		, SI_WINKCHARM		, SCB_NONE );
-	add_sc( MO_BALKYOUNG		, SC_STUN		);
-	add_sc( SA_ELEMENTWATER		, SC_ELEMENTALCHANGE	);
-	add_sc( SA_ELEMENTFIRE		, SC_ELEMENTALCHANGE	);
-	add_sc( SA_ELEMENTGROUND	, SC_ELEMENTALCHANGE	);
-	add_sc( SA_ELEMENTWIND		, SC_ELEMENTALCHANGE	);
-
-	set_sc( HLIF_AVOID		, SC_AVOID		, SI_BLANK		, SCB_SPEED );
-	set_sc( HLIF_CHANGE		, SC_CHANGE		, SI_BLANK		, SCB_VIT|SCB_INT );
-	set_sc( HFLI_FLEET		, SC_FLEET		, SI_BLANK		, SCB_ASPD|SCB_BATK|SCB_WATK );
-	set_sc( HFLI_SPEED		, SC_SPEED		, SI_BLANK		, SCB_FLEE );
-	set_sc( HAMI_DEFENCE		, SC_DEFENCE		, SI_BLANK		, SCB_DEF );
-	set_sc( HAMI_BLOODLUST		, SC_BLOODLUST		, SI_BLANK		, SCB_BATK|SCB_WATK );
-
-	/* Homunculus S */
-	add_sc(MH_STAHL_HORN		, SC_STUN		);
-	set_sc(MH_ANGRIFFS_MODUS	, SC_ANGRIFFS_MODUS	, SI_ANGRIFFS_MODUS	, SCB_BATK|SCB_DEF|SCB_FLEE|SCB_MAXHP );
-	set_sc(MH_GOLDENE_FERSE		, SC_GOLDENE_FERSE	, SI_GOLDENE_FERSE	, SCB_ASPD|SCB_FLEE );
-	add_sc(MH_STEINWAND		, SC_SAFETYWALL		);
-	set_sc(MH_OVERED_BOOST		, SC_OVERED_BOOST	, SI_OVERED_BOOST ,		SCB_FLEE|SCB_ASPD|SCB_DEF );
-	set_sc(MH_LIGHT_OF_REGENE	, SC_LIGHT_OF_REGENE, SI_LIGHT_OF_REGENE,	SCB_NONE);
-	set_sc(MH_VOLCANIC_ASH		, SC_ASH		, SI_VOLCANIC_ASH	, SCB_DEF|SCB_DEF2|SCB_HIT|SCB_BATK|SCB_FLEE );
-	set_sc(MH_GRANITIC_ARMOR	, SC_GRANITIC_ARMOR	, SI_GRANITIC_ARMOR	, SCB_NONE );
-	set_sc(MH_MAGMA_FLOW		, SC_MAGMA_FLOW		, SI_MAGMA_FLOW		, SCB_NONE );
-	set_sc(MH_PYROCLASTIC		, SC_PYROCLASTIC	, SI_PYROCLASTIC	, SCB_BATK|SCB_ATK_ELE );
-	set_sc(MH_LAVA_SLIDE		, SC_BURNING        , SI_BURNT          , SCB_MDEF );
-	set_sc(MH_NEEDLE_OF_PARALYZE	, SC_PARALYSIS		, SI_NEEDLE_OF_PARALYZE	, SCB_DEF2 );
-	add_sc(MH_POISON_MIST		, SC_BLIND		);
-	set_sc(MH_PAIN_KILLER		, SC_PAIN_KILLER	, SI_PAIN_KILLER	, SCB_ASPD );
-
-	add_sc(MH_STYLE_CHANGE		, SC_STYLE_CHANGE	);
-	set_sc(MH_TINDER_BREAKER	, SC_TINDER_BREAKER2	, SI_TINDER_BREAKER		, SCB_FLEE );
-	set_sc(MH_TINDER_BREAKER	, SC_TINDER_BREAKER	, SI_TINDER_BREAKER_POSTDELAY	, SCB_FLEE );
-	set_sc(MH_CBC			, SC_CBC		, SI_CBC			, SCB_FLEE );
-	set_sc(MH_EQC			, SC_EQC		, SI_EQC			, SCB_DEF2|SCB_BATK|SCB_MAXHP );
-
-	add_sc( MER_CRASH		, SC_STUN		);
-	set_sc( MER_PROVOKE		, SC_PROVOKE		, SI_PROVOKE		, SCB_DEF|SCB_DEF2|SCB_BATK|SCB_WATK );
-	add_sc( MS_MAGNUM		, SC_WATK_ELEMENT	);
-	add_sc( MER_SIGHT		, SC_SIGHT		);
-	set_sc( MER_DECAGI		, SC_DECREASEAGI	, SI_DECREASEAGI	, SCB_AGI|SCB_SPEED );
-	set_sc( MER_MAGNIFICAT		, SC_MAGNIFICAT		, SI_MAGNIFICAT		, SCB_REGEN );
-	add_sc( MER_LEXDIVINA		, SC_SILENCE		);
-	add_sc( MA_LANDMINE		, SC_STUN		);
-	add_sc( MA_SANDMAN		, SC_SLEEP		);
-	add_sc( MA_FREEZINGTRAP		, SC_FREEZE		);
-	set_sc( MER_AUTOBERSERK		, SC_AUTOBERSERK	, SI_AUTOBERSERK	, SCB_NONE );
-	set_sc( ML_AUTOGUARD		, SC_AUTOGUARD		, SI_AUTOGUARD		, SCB_NONE );
-	set_sc( MS_REFLECTSHIELD	, SC_REFLECTSHIELD	, SI_REFLECTSHIELD	, SCB_NONE );
-	set_sc( ML_DEFENDER		, SC_DEFENDER		, SI_DEFENDER		, SCB_SPEED|SCB_ASPD );
-	set_sc( MS_PARRYING		, SC_PARRYING		, SI_PARRYING		, SCB_NONE );
-	set_sc( MS_BERSERK		, SC_BERSERK		, SI_BERSERK		, SCB_DEF|SCB_DEF2|SCB_MDEF|SCB_MDEF2|SCB_FLEE|SCB_SPEED|SCB_ASPD|SCB_MAXHP|SCB_REGEN );
-	add_sc( ML_SPIRALPIERCE		, SC_STOP		);
-	set_sc( MER_QUICKEN		, SC_MERC_QUICKEN	, SI_BLANK		, SCB_ASPD );
-	add_sc( ML_DEVOTION		, SC_DEVOTION		);
-	set_sc( MER_KYRIE		, SC_KYRIE		, SI_KYRIE		, SCB_NONE );
-	set_sc( MER_BLESSING		, SC_BLESSING		, SI_BLESSING		, SCB_STR|SCB_INT|SCB_DEX );
-	set_sc( MER_INCAGI		, SC_INCREASEAGI	, SI_INCREASEAGI	, SCB_AGI|SCB_SPEED );
-
-	set_sc( GD_LEADERSHIP		, SC_LEADERSHIP		, SI_BLANK		, SCB_STR );
-	set_sc( GD_GLORYWOUNDS		, SC_GLORYWOUNDS	, SI_BLANK		, SCB_VIT );
-	set_sc( GD_SOULCOLD		, SC_SOULCOLD		, SI_BLANK		, SCB_AGI );
-	set_sc( GD_HAWKEYES		, SC_HAWKEYES		, SI_BLANK		, SCB_DEX );
-
-	set_sc( GD_BATTLEORDER		, SC_BATTLEORDERS	, SI_GDSKILL_BATTLEORDER	, SCB_STR|SCB_INT|SCB_DEX );
-	set_sc( GD_REGENERATION		, SC_REGENERATION	, SI_GDSKILL_REGENERATION	, SCB_REGEN );
-
-	/* Rune Knight */
-	set_sc( RK_ENCHANTBLADE		, SC_ENCHANTBLADE	, SI_ENCHANTBLADE		, SCB_NONE );
-	set_sc( RK_DRAGONHOWLING	, SC_FEAR		, SI_BLANK			, SCB_FLEE|SCB_HIT );
-	set_sc( RK_DEATHBOUND		, SC_DEATHBOUND		, SI_DEATHBOUND			, SCB_NONE );
-	set_sc( RK_WINDCUTTER		, SC_FEAR		, SI_BLANK			, SCB_FLEE|SCB_HIT );
-	set_sc( RK_DRAGONBREATH		, SC_BURNING     , SI_BURNT         , SCB_MDEF );
-	set_sc( RK_MILLENNIUMSHIELD	, SC_MILLENNIUMSHIELD 	, SI_REUSE_MILLENNIUMSHIELD	, SCB_NONE );
-	set_sc( RK_REFRESH		, SC_REFRESH		, SI_REFRESH			, SCB_NONE );
-	set_sc( RK_GIANTGROWTH		, SC_GIANTGROWTH	, SI_GIANTGROWTH		, SCB_STR );
-	set_sc( RK_STONEHARDSKIN	, SC_STONEHARDSKIN	, SI_STONEHARDSKIN		, SCB_DEF|SCB_MDEF );
-	set_sc( RK_VITALITYACTIVATION	, SC_VITALITYACTIVATION	, SI_VITALITYACTIVATION		, SCB_REGEN );
-	set_sc( RK_FIGHTINGSPIRIT	, SC_FIGHTINGSPIRIT	, SI_FIGHTINGSPIRIT		, SCB_WATK|SCB_ASPD );
-	set_sc( RK_ABUNDANCE		, SC_ABUNDANCE		, SI_ABUNDANCE			, SCB_NONE );
-	set_sc( RK_CRUSHSTRIKE		, SC_CRUSHSTRIKE	, SI_CRUSHSTRIKE		, SCB_NONE );
-	set_sc_with_vfx( RK_DRAGONBREATH_WATER	, SC_FREEZING	, SI_FROSTMISTY			, SCB_ASPD|SCB_SPEED|SCB_DEF|SCB_DEF2 );
-	
-	/* GC Guillotine Cross */
-	set_sc_with_vfx( GC_VENOMIMPRESS, SC_VENOMIMPRESS	, SI_VENOMIMPRESS	, SCB_NONE );
-	set_sc( GC_POISONINGWEAPON	, SC_POISONINGWEAPON	, SI_POISONINGWEAPON	, SCB_NONE );
-	set_sc( GC_WEAPONBLOCKING	, SC_WEAPONBLOCKING	, SI_WEAPONBLOCKING	, SCB_NONE );
-	set_sc( GC_CLOAKINGEXCEED	, SC_CLOAKINGEXCEED	, SI_CLOAKINGEXCEED	, SCB_SPEED );
-	set_sc( GC_HALLUCINATIONWALK	, SC_HALLUCINATIONWALK	, SI_HALLUCINATIONWALK	, SCB_FLEE );
-	set_sc( GC_ROLLINGCUTTER	, SC_ROLLINGCUTTER	, SI_ROLLINGCUTTER	, SCB_NONE );
-	set_sc_with_vfx( GC_DARKCROW	, SC_DARKCROW		, SI_DARKCROW		, SCB_NONE );
-
-	/* Arch Bishop */
-	set_sc( AB_ADORAMUS		, SC_ADORAMUS		, SI_ADORAMUS		, SCB_AGI|SCB_SPEED );
-	add_sc( AB_CLEMENTIA		, SC_BLESSING		);
-	add_sc( AB_CANTO		, SC_INCREASEAGI	);
-	set_sc( AB_EPICLESIS		, SC_EPICLESIS		, SI_EPICLESIS		, SCB_MAXHP );
-	add_sc( AB_PRAEFATIO		, SC_KYRIE		);
-	set_sc_with_vfx( AB_ORATIO	, SC_ORATIO		, SI_ORATIO		, SCB_NONE );
-	set_sc( AB_LAUDAAGNUS		, SC_LAUDAAGNUS		, SI_LAUDAAGNUS		, SCB_VIT );
-	set_sc( AB_LAUDARAMUS		, SC_LAUDARAMUS		, SI_LAUDARAMUS		, SCB_LUK );
-	set_sc( AB_RENOVATIO		, SC_RENOVATIO		, SI_RENOVATIO		, SCB_REGEN );
-	set_sc( AB_EXPIATIO		, SC_EXPIATIO		, SI_EXPIATIO		, SCB_NONE );
-	set_sc( AB_DUPLELIGHT		, SC_DUPLELIGHT		, SI_DUPLELIGHT		, SCB_NONE );
-	set_sc( AB_SECRAMENT		, SC_SECRAMENT		, SI_SECRAMENT		, SCB_NONE );
-	set_sc( AB_OFFERTORIUM		, SC_OFFERTORIUM	, SI_OFFERTORIUM	, SCB_NONE );
-
-	/* Warlock */
-	add_sc( WL_WHITEIMPRISON	, SC_WHITEIMPRISON	);
-	set_sc_with_vfx( WL_FROSTMISTY	, SC_FREEZING		, SI_FROSTMISTY		, SCB_ASPD|SCB_SPEED|SCB_DEF|SCB_DEF2 );
-	add_sc( WL_JACKFROST        , SC_FREEZE		  );
-	set_sc( WL_MARSHOFABYSS		, SC_MARSHOFABYSS	, SI_MARSHOFABYSS	, SCB_AGI|SCB_DEX|SCB_SPEED );
-	set_sc( WL_RECOGNIZEDSPELL	, SC_RECOGNIZEDSPELL	, SI_RECOGNIZEDSPELL	, SCB_MATK);
-	add_sc( WL_SIENNAEXECRATE   , SC_STONE		  );
-	set_sc( WL_STASIS			, SC_STASIS		, SI_STASIS		, SCB_NONE );
-	add_sc( WL_CRIMSONROCK      , SC_STUN         );
-	set_sc( WL_HELLINFERNO      , SC_BURNING         , SI_BURNT           , SCB_MDEF );
-	set_sc( WL_COMET            , SC_BURNING         , SI_BURNT           , SCB_MDEF );
-	set_sc( WL_TELEKINESIS_INTENSE	, SC_TELEKINESIS_INTENSE, SI_TELEKINESIS_INTENSE, SCB_MATK );
-
-	/* Ranger */
-	set_sc( RA_FEARBREEZE		, SC_FEARBREEZE		, SI_FEARBREEZE		, SCB_NONE );
-	set_sc( RA_ELECTRICSHOCKER	, SC_ELECTRICSHOCKER	, SI_ELECTRICSHOCKER	, SCB_NONE );
-	set_sc( RA_WUGDASH		, SC_WUGDASH		, SI_WUGDASH		, SCB_SPEED );
-	set_sc( RA_WUGBITE          , SC_BITE           , SI_WUGBITE        , SCB_NONE );
-	set_sc( RA_CAMOUFLAGE		, SC_CAMOUFLAGE		, SI_CAMOUFLAGE		, SCB_SPEED );
-	add_sc( RA_MAGENTATRAP		, SC_ELEMENTALCHANGE	);
-	add_sc( RA_COBALTTRAP		, SC_ELEMENTALCHANGE	);
-	add_sc( RA_MAIZETRAP		, SC_ELEMENTALCHANGE	);
-	add_sc( RA_VERDURETRAP		, SC_ELEMENTALCHANGE	);
-	set_sc( RA_FIRINGTRAP       , SC_BURNING        , SI_BURNT          , SCB_MDEF );
-	set_sc_with_vfx( RA_ICEBOUNDTRAP, SC_FREEZING		, SI_FROSTMISTY		, SCB_SPEED|SCB_ASPD|SCB_DEF|SCB_DEF2 );
-	set_sc( RA_UNLIMIT		, SC_UNLIMIT		, SI_UNLIMIT		, SCB_DEF|SCB_DEF2|SCB_MDEF|SCB_MDEF2 );
-
-	/* Mechanic */
-	set_sc( NC_ACCELERATION		, SC_ACCELERATION	, SI_ACCELERATION	, SCB_SPEED );
-	set_sc( NC_HOVERING		, SC_HOVERING		, SI_HOVERING		, SCB_SPEED );
-	set_sc( NC_SHAPESHIFT		, SC_SHAPESHIFT		, SI_SHAPESHIFT		, SCB_DEF_ELE );
-	set_sc( NC_INFRAREDSCAN		, SC_INFRAREDSCAN	, SI_INFRAREDSCAN	, SCB_FLEE );
-	set_sc( NC_ANALYZE		, SC_ANALYZE		, SI_ANALYZE		, SCB_DEF|SCB_DEF2|SCB_MDEF|SCB_MDEF2 );
-	set_sc( NC_MAGNETICFIELD	, SC_MAGNETICFIELD	, SI_MAGNETICFIELD	, SCB_NONE );
-	set_sc( NC_NEUTRALBARRIER	, SC_NEUTRALBARRIER	, SI_NEUTRALBARRIER	, SCB_DEF|SCB_MDEF );
-	set_sc( NC_STEALTHFIELD		, SC_STEALTHFIELD	, SI_STEALTHFIELD	, SCB_NONE );
-
-	/* Royal Guard */
-	set_sc( LG_REFLECTDAMAGE	, SC_REFLECTDAMAGE	, SI_LG_REFLECTDAMAGE	, SCB_NONE );
-	set_sc( LG_FORCEOFVANGUARD	, SC_FORCEOFVANGUARD	, SI_FORCEOFVANGUARD	, SCB_MAXHP );
-	set_sc( LG_EXEEDBREAK		, SC_EXEEDBREAK		, SI_EXEEDBREAK		, SCB_NONE );
-	set_sc( LG_PRESTIGE		, SC_PRESTIGE		, SI_PRESTIGE		, SCB_DEF );
-	set_sc( LG_BANDING		, SC_BANDING		, SI_BANDING		, SCB_DEF2|SCB_WATK );
-	set_sc( LG_PIETY		, SC_BENEDICTIO		, SI_BENEDICTIO		, SCB_DEF_ELE );
-	set_sc( LG_EARTHDRIVE		, SC_EARTHDRIVE		, SI_EARTHDRIVE		, SCB_DEF|SCB_ASPD );
-	set_sc( LG_INSPIRATION		, SC_INSPIRATION	, SI_INSPIRATION	, SCB_WATK|SCB_STR|SCB_AGI|SCB_VIT|SCB_INT|SCB_DEX|SCB_LUK|SCB_HIT|SCB_MAXHP);
-	set_sc( LG_KINGS_GRACE		, SC_KINGS_GRACE	, SI_KINGS_GRACE	, SCB_NONE );
-
-	/* Shadow Chaser */
-	set_sc( SC_REPRODUCE		, SC__REPRODUCE		, SI_REPRODUCE		, SCB_NONE );
-	set_sc( SC_AUTOSHADOWSPELL	, SC__AUTOSHADOWSPELL	, SI_AUTOSHADOWSPELL	, SCB_NONE );
-	set_sc( SC_SHADOWFORM		, SC__SHADOWFORM	, SI_SHADOWFORM		, SCB_NONE );
-	set_sc( SC_BODYPAINT		, SC__BODYPAINT		, SI_BODYPAINT		, SCB_ASPD );
-	set_sc( SC_INVISIBILITY		, SC__INVISIBILITY	, SI_INVISIBILITY	, SCB_ASPD|SCB_CRI|SCB_ATK_ELE );
-	set_sc( SC_DEADLYINFECT		, SC__DEADLYINFECT	, SI_DEADLYINFECT	, SCB_NONE );
-	set_sc( SC_ENERVATION		, SC__ENERVATION	, SI_ENERVATION		, SCB_BATK|SCB_WATK );
-	set_sc( SC_GROOMY		, SC__GROOMY		, SI_GROOMY		, SCB_ASPD|SCB_HIT );
-	set_sc( SC_IGNORANCE		, SC__IGNORANCE		, SI_IGNORANCE		, SCB_NONE );
-	set_sc( SC_LAZINESS		, SC__LAZINESS		, SI_LAZINESS		, SCB_FLEE|SCB_SPEED );
-	set_sc( SC_UNLUCKY		, SC__UNLUCKY		, SI_UNLUCKY		, SCB_CRI|SCB_FLEE2 );
-	set_sc( SC_WEAKNESS		, SC__WEAKNESS		, SI_WEAKNESS		, SCB_MAXHP );
-	set_sc( SC_STRIPACCESSARY	, SC__STRIPACCESSORY	, SI_STRIPACCESSARY	, SCB_DEX|SCB_INT|SCB_LUK );
-	set_sc_with_vfx( SC_MANHOLE	, SC__MANHOLE		, SI_MANHOLE		, SCB_NONE );
-	add_sc( SC_CHAOSPANIC		, SC__CHAOS			);
-	add_sc( SC_BLOODYLUST		, SC_BERSERK		);
-	add_sc( SC_FEINTBOMB		, SC__FEINTBOMB		);
-
-	/* Sura */
-	add_sc( SR_DRAGONCOMBO			, SC_STUN		);
-	add_sc( SR_EARTHSHAKER			, SC_STUN		);
-	set_sc( SR_CRESCENTELBOW		, SC_CRESCENTELBOW	, SI_CRESCENTELBOW		, SCB_NONE );
-	set_sc_with_vfx( SR_CURSEDCIRCLE	, SC_CURSEDCIRCLE_TARGET, SI_CURSEDCIRCLE_TARGET	, SCB_NONE );
-	set_sc( SR_LIGHTNINGWALK		, SC_LIGHTNINGWALK	, SI_LIGHTNINGWALK		, SCB_NONE );
-	set_sc( SR_RAISINGDRAGON		, SC_RAISINGDRAGON	, SI_RAISINGDRAGON		, SCB_REGEN|SCB_MAXHP|SCB_MAXSP );
-	set_sc( SR_GENTLETOUCH_ENERGYGAIN	, SC_GT_ENERGYGAIN	, SI_GENTLETOUCH_ENERGYGAIN	, SCB_NONE );
-	set_sc( SR_GENTLETOUCH_CHANGE		, SC_GT_CHANGE		, SI_GENTLETOUCH_CHANGE		, SCB_WATK|SCB_MDEF|SCB_ASPD|SCB_MAXHP );
-	set_sc( SR_GENTLETOUCH_REVITALIZE	, SC_GT_REVITALIZE	, SI_GENTLETOUCH_REVITALIZE	, SCB_MAXHP|SCB_REGEN );
-	add_sc( SR_FLASHCOMBO			, SC_FLASHCOMBO );
-
-	/* Wanderer / Minstrel */
-	set_sc( WA_SWING_DANCE			, SC_SWINGDANCE			, SI_SWINGDANCE			, SCB_SPEED|SCB_ASPD );
-	set_sc( WA_SYMPHONY_OF_LOVER		, SC_SYMPHONYOFLOVER		, SI_SYMPHONYOFLOVERS		, SCB_MDEF );
-	set_sc( WA_MOONLIT_SERENADE		, SC_MOONLITSERENADE		, SI_MOONLITSERENADE		, SCB_MATK );
-	set_sc( MI_RUSH_WINDMILL		, SC_RUSHWINDMILL		, SI_RUSHWINDMILL		, SCB_WATK  );
-	set_sc( MI_ECHOSONG			, SC_ECHOSONG			, SI_ECHOSONG			, SCB_DEF  );
-	set_sc( MI_HARMONIZE			, SC_HARMONIZE			, SI_HARMONIZE			, SCB_STR|SCB_AGI|SCB_VIT|SCB_INT|SCB_DEX|SCB_LUK );
-	set_sc_with_vfx( WM_POEMOFNETHERWORLD	, SC_NETHERWORLD		, SI_NETHERWORLD		, SCB_NONE );
-	set_sc_with_vfx( WM_VOICEOFSIREN	, SC_VOICEOFSIREN		, SI_VOICEOFSIREN		, SCB_NONE );
-	set_sc_with_vfx( WM_LULLABY_DEEPSLEEP	, SC_DEEPSLEEP			, SI_DEEPSLEEP			, SCB_NONE );
-	set_sc( WM_SIRCLEOFNATURE		, SC_SIRCLEOFNATURE		, SI_SIRCLEOFNATURE		, SCB_NONE );
-	set_sc( WM_GLOOMYDAY			, SC_GLOOMYDAY			, SI_GLOOMYDAY			, SCB_FLEE|SCB_SPEED|SCB_ASPD );
-	set_sc( WM_SONG_OF_MANA			, SC_SONGOFMANA			, SI_SONGOFMANA			, SCB_NONE );
-	set_sc( WM_DANCE_WITH_WUG		, SC_DANCEWITHWUG		, SI_DANCEWITHWUG		, SCB_ASPD );
-	set_sc( WM_SATURDAY_NIGHT_FEVER		, SC_SATURDAYNIGHTFEVER		, SI_SATURDAYNIGHTFEVER		, SCB_BATK|SCB_DEF|SCB_FLEE|SCB_REGEN );
-	set_sc( WM_LERADS_DEW			, SC_LERADSDEW			, SI_LERADSDEW			, SCB_MAXHP );
-	set_sc( WM_MELODYOFSINK			, SC_MELODYOFSINK		, SI_MELODYOFSINK		, SCB_INT );
-	set_sc( WM_BEYOND_OF_WARCRY		, SC_BEYONDOFWARCRY		, SI_WARCRYOFBEYOND		, SCB_STR|SCB_CRI|SCB_MAXHP );
-	set_sc( WM_UNLIMITED_HUMMING_VOICE	, SC_UNLIMITEDHUMMINGVOICE	, SI_UNLIMITEDHUMMINGVOICE	, SCB_NONE );
-	set_sc( WM_FRIGG_SONG			, SC_FRIGG_SONG			, SI_FRIGG_SONG			, SCB_MAXHP );
-
-	/* Sorcerer */
-	set_sc( SO_FIREWALK		, SC_PROPERTYWALK	, SI_PROPERTYWALK	, SCB_NONE );
-	set_sc( SO_ELECTRICWALK		, SC_PROPERTYWALK	, SI_PROPERTYWALK	, SCB_NONE );
-	set_sc( SO_SPELLFIST		, SC_SPELLFIST		, SI_SPELLFIST		, SCB_NONE );
-	set_sc_with_vfx( SO_DIAMONDDUST	, SC_CRYSTALIZE		, SI_COLD		, SCB_NONE );
-	set_sc( SO_CLOUD_KILL   , SC_POISON         , SI_CLOUDKILL      , SCB_NONE );
-	set_sc( SO_STRIKING		, SC_STRIKING		, SI_STRIKING		, SCB_WATK|SCB_CRI );
-	set_sc( SO_WARMER		, SC_WARMER		, SI_WARMER		, SCB_NONE );
-	set_sc( SO_VACUUM_EXTREME	, SC_VACUUM_EXTREME	, SI_VACUUM_EXTREME	, SCB_NONE );
-	set_sc( SO_ARRULLO		, SC_DEEPSLEEP		, SI_DEEPSLEEP		, SCB_NONE );
-	set_sc( SO_FIRE_INSIGNIA	, SC_FIRE_INSIGNIA	, SI_FIRE_INSIGNIA	, SCB_MATK|SCB_BATK|SCB_WATK|SCB_ATK_ELE|SCB_REGEN );
-	set_sc( SO_WATER_INSIGNIA	, SC_WATER_INSIGNIA	, SI_WATER_INSIGNIA	, SCB_WATK|SCB_ATK_ELE|SCB_REGEN );
-	set_sc( SO_WIND_INSIGNIA	, SC_WIND_INSIGNIA	, SI_WIND_INSIGNIA	, SCB_WATK|SCB_ATK_ELE|SCB_REGEN );
-	set_sc( SO_EARTH_INSIGNIA	, SC_EARTH_INSIGNIA	, SI_EARTH_INSIGNIA	, SCB_MDEF|SCB_DEF|SCB_MAXHP|SCB_MAXSP|SCB_WATK|SCB_ATK_ELE|SCB_REGEN );
-	add_sc( SO_ELEMENTAL_SHIELD  , SC_ELEMENTAL_SHIELD );
-
-	/* Genetic */
-	set_sc( GN_CARTBOOST			, SC_GN_CARTBOOST	, SI_GN_CARTBOOST			, SCB_SPEED );
-	set_sc( GN_THORNS_TRAP			, SC_THORNSTRAP		, SI_THORNTRAP			, SCB_NONE );
-	set_sc_with_vfx( GN_BLOOD_SUCKER	, SC_BLOODSUCKER	, SI_BLOODSUCKER		, SCB_NONE );
-	set_sc( GN_FIRE_EXPANSION_SMOKE_POWDER	, SC_SMOKEPOWDER	, SI_FIRE_EXPANSION_SMOKE_POWDER, SCB_FLEE );
-	set_sc( GN_FIRE_EXPANSION_TEAR_GAS	, SC_TEARGAS		, SI_FIRE_EXPANSION_TEAR_GAS	, SCB_HIT|SCB_FLEE );
-	set_sc( GN_MANDRAGORA			, SC_MANDRAGORA		, SI_MANDRAGORA			, SCB_INT );
-	set_sc_with_vfx( GN_ILLUSIONDOPING	, SC_ILLUSIONDOPING	, SI_ILLUSIONDOPING		, SCB_HIT );
-
-	/* Elemental spirits' status changes */
-	set_sc( EL_CIRCLE_OF_FIRE	, SC_CIRCLE_OF_FIRE_OPTION	, SI_CIRCLE_OF_FIRE_OPTION	, SCB_NONE );
-	set_sc( EL_FIRE_CLOAK		, SC_FIRE_CLOAK_OPTION		, SI_FIRE_CLOAK_OPTION		, SCB_ALL );
-	set_sc( EL_WATER_SCREEN		, SC_WATER_SCREEN_OPTION	, SI_WATER_SCREEN_OPTION	, SCB_NONE );
-	set_sc( EL_WATER_DROP		, SC_WATER_DROP_OPTION		, SI_WATER_DROP_OPTION		, SCB_ALL );
-	set_sc( EL_WATER_BARRIER	, SC_WATER_BARRIER		, SI_WATER_BARRIER		, SCB_MDEF|SCB_WATK|SCB_MATK|SCB_FLEE );
-	set_sc( EL_WIND_STEP		, SC_WIND_STEP_OPTION		, SI_WIND_STEP_OPTION		, SCB_SPEED|SCB_FLEE );
-	set_sc( EL_WIND_CURTAIN		, SC_WIND_CURTAIN_OPTION	, SI_WIND_CURTAIN_OPTION	, SCB_ALL );
-	set_sc( EL_ZEPHYR		, SC_ZEPHYR			, SI_ZEPHYR			, SCB_FLEE );
-	set_sc( EL_SOLID_SKIN		, SC_SOLID_SKIN_OPTION		, SI_SOLID_SKIN_OPTION		, SCB_DEF|SCB_MAXHP );
-	set_sc( EL_STONE_SHIELD		, SC_STONE_SHIELD_OPTION	, SI_STONE_SHIELD_OPTION	, SCB_ALL );
-	set_sc( EL_POWER_OF_GAIA	, SC_POWER_OF_GAIA		, SI_POWER_OF_GAIA		, SCB_MAXHP|SCB_DEF|SCB_SPEED );
-	set_sc( EL_PYROTECHNIC		, SC_PYROTECHNIC_OPTION		, SI_PYROTECHNIC_OPTION		, SCB_WATK );
-	set_sc( EL_HEATER		, SC_HEATER_OPTION		, SI_HEATER_OPTION		, SCB_WATK );
-	set_sc( EL_TROPIC		, SC_TROPIC_OPTION		, SI_TROPIC_OPTION		, SCB_WATK );
-	set_sc( EL_AQUAPLAY		, SC_AQUAPLAY_OPTION		, SI_AQUAPLAY_OPTION		, SCB_MATK );
-	set_sc( EL_COOLER		, SC_COOLER_OPTION		, SI_COOLER_OPTION		, SCB_MATK );
-	set_sc( EL_CHILLY_AIR		, SC_CHILLY_AIR_OPTION		, SI_CHILLY_AIR_OPTION		, SCB_MATK );
-	set_sc( EL_GUST			, SC_GUST_OPTION		, SI_GUST_OPTION		, SCB_ASPD );
-	set_sc( EL_BLAST		, SC_BLAST_OPTION		, SI_BLAST_OPTION		, SCB_ASPD );
-	set_sc( EL_WILD_STORM		, SC_WILD_STORM_OPTION		, SI_WILD_STORM_OPTION		, SCB_ASPD );
-	set_sc( EL_PETROLOGY		, SC_PETROLOGY_OPTION		, SI_PETROLOGY_OPTION		, SCB_MAXHP );
-	set_sc( EL_CURSED_SOIL		, SC_CURSED_SOIL_OPTION		, SI_CURSED_SOIL_OPTION		, SCB_MAXHP );
-	set_sc( EL_UPHEAVAL		, SC_UPHEAVAL_OPTION		, SI_UPHEAVAL_OPTION		, SCB_MAXHP );
-	set_sc( EL_TIDAL_WEAPON		, SC_TIDAL_WEAPON_OPTION	, SI_TIDAL_WEAPON_OPTION	, SCB_ALL );
-	set_sc( EL_ROCK_CRUSHER		, SC_ROCK_CRUSHER		, SI_ROCK_CRUSHER		, SCB_DEF );
-	set_sc( EL_ROCK_CRUSHER_ATK	, SC_ROCK_CRUSHER_ATK		, SI_ROCK_CRUSHER_ATK		, SCB_SPEED );
-
-	add_sc( KO_YAMIKUMO			, SC_HIDING		);
-	set_sc_with_vfx( KO_JYUMONJIKIRI	, SC_JYUMONJIKIRI	, SI_KO_JYUMONJIKIRI	, SCB_NONE );
-	add_sc( KO_MAKIBISHI			, SC_STUN		);
-	set_sc( KO_MEIKYOUSISUI			, SC_MEIKYOUSISUI	, SI_MEIKYOUSISUI	, SCB_NONE );
-	set_sc( KO_KYOUGAKU			, SC_KYOUGAKU		, SI_KYOUGAKU		, SCB_STR|SCB_AGI|SCB_VIT|SCB_INT|SCB_DEX|SCB_LUK );
-	add_sc( KO_JYUSATSU			, SC_CURSE		);
-	set_sc( KO_ZENKAI			, SC_ZENKAI		, SI_ZENKAI		, SCB_NONE );
-	set_sc( KO_IZAYOI			, SC_IZAYOI		, SI_IZAYOI		, SCB_MATK );
-	set_sc( KG_KYOMU			, SC_KYOMU		, SI_KYOMU		, SCB_NONE );
-	set_sc( KG_KAGEMUSYA			, SC_KAGEMUSYA		, SI_KAGEMUSYA		, SCB_NONE );
-	set_sc( KG_KAGEHUMI			, SC_KAGEHUMI		, SI_KG_KAGEHUMI	, SCB_NONE );
-	set_sc( OB_ZANGETSU			, SC_ZANGETSU		, SI_ZANGETSU		, SCB_MATK|SCB_BATK );
-	set_sc_with_vfx( OB_AKAITSUKI		, SC_AKAITSUKI		, SI_AKAITSUKI		, SCB_NONE );
-	set_sc( OB_OBOROGENSOU			, SC_GENSOU		, SI_GENSOU		, SCB_NONE );
-
-	set_sc( ALL_FULL_THROTTLE		, SC_FULL_THROTTLE	, SI_FULL_THROTTLE	, SCB_SPEED|SCB_STR|SCB_AGI|SCB_VIT|SCB_INT|SCB_DEX|SCB_LUK );
-	set_sc_with_vfx( SC_MOONSTAR		, SC_MOONSTAR		, SI_MOONSTAR		, SCB_NONE );
-	set_sc_with_vfx( SC_SUPER_STAR		, SC_SUPER_STAR		, SI_SUPER_STAR		, SCB_NONE );
-
-	/* Rebellion */
-	add_sc( RL_MASS_SPIRAL		, SC_BLEEDING );
-	add_sc( RL_HAMMER_OF_GOD	, SC_STUN );
-	set_sc( RL_B_TRAP		, SC_B_TRAP		, SI_B_TRAP		, SCB_SPEED );
-	set_sc( RL_E_CHAIN		, SC_E_CHAIN	, SI_E_CHAIN	, SCB_NONE );
-	set_sc( RL_P_ALTER		, SC_P_ALTER	, SI_P_ALTER	, SCB_NONE );
-	set_sc( RL_SLUGSHOT		, SC_STUN		, SI_SLUGSHOT	, SCB_NONE );
-	set_sc( RL_HEAT_BARREL	, SC_HEAT_BARREL	, SI_HEAT_BARREL	, SCB_FLEE|SCB_ASPD );
-	set_sc_with_vfx( RL_C_MARKER	, SC_C_MARKER		, SI_C_MARKER		, SCB_FLEE );
-	set_sc_with_vfx( RL_AM_BLAST	, SC_ANTI_M_BLAST	, SI_ANTI_M_BLAST	, SCB_NONE );
-
-	set_sc_with_vfx( SC_ALL_RIDING		, SC_ALL_RIDING		, SI_ALL_RIDING		, SCB_SPEED );
-
-	/* Storing the target job rather than simply SC_SPIRIT simplifies code later on */
-	SkillStatusChangeTable[SL_ALCHEMIST]	= (sc_type)MAPID_ALCHEMIST,
-	SkillStatusChangeTable[SL_MONK]		= (sc_type)MAPID_MONK,
-	SkillStatusChangeTable[SL_STAR]		= (sc_type)MAPID_STAR_GLADIATOR,
-	SkillStatusChangeTable[SL_SAGE]		= (sc_type)MAPID_SAGE,
-	SkillStatusChangeTable[SL_CRUSADER]	= (sc_type)MAPID_CRUSADER,
-	SkillStatusChangeTable[SL_SUPERNOVICE]	= (sc_type)MAPID_SUPER_NOVICE,
-	SkillStatusChangeTable[SL_KNIGHT]	= (sc_type)MAPID_KNIGHT,
-	SkillStatusChangeTable[SL_WIZARD]	= (sc_type)MAPID_WIZARD,
-	SkillStatusChangeTable[SL_PRIEST]	= (sc_type)MAPID_PRIEST,
-	SkillStatusChangeTable[SL_BARDDANCER]	= (sc_type)MAPID_BARDDANCER,
-	SkillStatusChangeTable[SL_ROGUE]	= (sc_type)MAPID_ROGUE,
-	SkillStatusChangeTable[SL_ASSASIN]	= (sc_type)MAPID_ASSASSIN,
-	SkillStatusChangeTable[SL_BLACKSMITH]	= (sc_type)MAPID_BLACKSMITH,
-	SkillStatusChangeTable[SL_HUNTER]	= (sc_type)MAPID_HUNTER,
-	SkillStatusChangeTable[SL_SOULLINKER]	= (sc_type)MAPID_SOUL_LINKER,
-
-	/* Status that don't have a skill associated */
-	StatusIconChangeTable[SC_WEIGHT50] = SI_WEIGHT50;
-	StatusIconChangeTable[SC_WEIGHT90] = SI_WEIGHT90;
-	StatusIconChangeTable[SC_ASPDPOTION0] = SI_ASPDPOTION0;
-	StatusIconChangeTable[SC_ASPDPOTION1] = SI_ASPDPOTION1;
-	StatusIconChangeTable[SC_ASPDPOTION2] = SI_ASPDPOTION2;
-	StatusIconChangeTable[SC_ASPDPOTION3] = SI_ASPDPOTIONINFINITY;
-	StatusIconChangeTable[SC_SPEEDUP0] = SI_MOVHASTE_HORSE;
-	StatusIconChangeTable[SC_SPEEDUP1] = SI_SPEEDPOTION1;
-	StatusIconChangeTable[SC_CHASEWALK2] = SI_CHASEWALK2;
-	StatusIconChangeTable[SC_MIRACLE] = SI_SPIRIT;
-	StatusIconChangeTable[SC_INTRAVISION] = SI_INTRAVISION;
-	StatusIconChangeTable[SC_STRFOOD] = SI_FOODSTR;
-	StatusIconChangeTable[SC_AGIFOOD] = SI_FOODAGI;
-	StatusIconChangeTable[SC_VITFOOD] = SI_FOODVIT;
-	StatusIconChangeTable[SC_INTFOOD] = SI_FOODINT;
-	StatusIconChangeTable[SC_DEXFOOD] = SI_FOODDEX;
-	StatusIconChangeTable[SC_LUKFOOD] = SI_FOODLUK;
-	StatusIconChangeTable[SC_FLEEFOOD]= SI_FOODFLEE;
-	StatusIconChangeTable[SC_HITFOOD] = SI_FOODHIT;
-	StatusIconChangeTable[SC_MANU_ATK] = SI_MANU_ATK;
-	StatusIconChangeTable[SC_MANU_DEF] = SI_MANU_DEF;
-	StatusIconChangeTable[SC_SPL_ATK] = SI_SPL_ATK;
-	StatusIconChangeTable[SC_SPL_DEF] = SI_SPL_DEF;
-	StatusIconChangeTable[SC_MANU_MATK] = SI_MANU_MATK;
-	StatusIconChangeTable[SC_SPL_MATK] = SI_SPL_MATK;
-	StatusIconChangeTable[SC_ATKPOTION] = SI_PLUSATTACKPOWER;
-	StatusIconChangeTable[SC_MATKPOTION] = SI_PLUSMAGICPOWER;
-
-	/* Cash Items */
-	StatusIconChangeTable[SC_FOOD_STR_CASH] = SI_FOOD_STR_CASH;
-	StatusIconChangeTable[SC_FOOD_AGI_CASH] = SI_FOOD_AGI_CASH;
-	StatusIconChangeTable[SC_FOOD_VIT_CASH] = SI_FOOD_VIT_CASH;
-	StatusIconChangeTable[SC_FOOD_DEX_CASH] = SI_FOOD_DEX_CASH;
-	StatusIconChangeTable[SC_FOOD_INT_CASH] = SI_FOOD_INT_CASH;
-	StatusIconChangeTable[SC_FOOD_LUK_CASH] = SI_FOOD_LUK_CASH;
-	StatusIconChangeTable[SC_EXPBOOST] = SI_EXPBOOST;
-	StatusIconChangeTable[SC_ITEMBOOST] = SI_ITEMBOOST;
-	StatusIconChangeTable[SC_JEXPBOOST] = SI_CASH_PLUSONLYJOBEXP;
-	StatusIconChangeTable[SC_LIFEINSURANCE] = SI_LIFEINSURANCE;
-	StatusIconChangeTable[SC_BOSSMAPINFO] = SI_BOSSMAPINFO;
-	StatusIconChangeTable[SC_DEF_RATE] = SI_DEF_RATE;
-	StatusIconChangeTable[SC_MDEF_RATE] = SI_MDEF_RATE;
-	StatusIconChangeTable[SC_INCCRI] = SI_INCCRI;
-	StatusIconChangeTable[SC_INCFLEE2] = SI_PLUSAVOIDVALUE;
-	StatusIconChangeTable[SC_INCHEALRATE] = SI_INCHEALRATE;
-	StatusIconChangeTable[SC_S_LIFEPOTION] = SI_S_LIFEPOTION;
-	StatusIconChangeTable[SC_L_LIFEPOTION] = SI_L_LIFEPOTION;
-	StatusIconChangeTable[SC_SPCOST_RATE] = SI_ATKER_BLOOD;
-	StatusIconChangeTable[SC_COMMONSC_RESIST] = SI_TARGET_BLOOD;
-
-	/* Mercenary Bonus Effects */
-	StatusIconChangeTable[SC_MERC_FLEEUP] = SI_MERC_FLEEUP;
-	StatusIconChangeTable[SC_MERC_ATKUP] = SI_MERC_ATKUP;
-	StatusIconChangeTable[SC_MERC_HPUP] = SI_MERC_HPUP;
-	StatusIconChangeTable[SC_MERC_SPUP] = SI_MERC_SPUP;
-	StatusIconChangeTable[SC_MERC_HITUP] = SI_MERC_HITUP;
-
-	/* Warlock Spheres */
-	StatusIconChangeTable[SC_SPHERE_1] = SI_SPHERE_1;
-	StatusIconChangeTable[SC_SPHERE_2] = SI_SPHERE_2;
-	StatusIconChangeTable[SC_SPHERE_3] = SI_SPHERE_3;
-	StatusIconChangeTable[SC_SPHERE_4] = SI_SPHERE_4;
-	StatusIconChangeTable[SC_SPHERE_5] = SI_SPHERE_5;
-
-	/* Warlock Preserved spells */
-	StatusIconChangeTable[SC_SPELLBOOK1] = SI_SPELLBOOK1;
-	StatusIconChangeTable[SC_SPELLBOOK2] = SI_SPELLBOOK2;
-	StatusIconChangeTable[SC_SPELLBOOK3] = SI_SPELLBOOK3;
-	StatusIconChangeTable[SC_SPELLBOOK4] = SI_SPELLBOOK4;
-	StatusIconChangeTable[SC_SPELLBOOK5] = SI_SPELLBOOK5;
-	StatusIconChangeTable[SC_SPELLBOOK6] = SI_SPELLBOOK6;
-	StatusIconChangeTable[SC_MAXSPELLBOOK] = SI_SPELLBOOK7;
-	StatusIconChangeTable[SC_FREEZE_SP] = SI_FREEZE_SP;
-
-	StatusIconChangeTable[SC_NEUTRALBARRIER_MASTER] = SI_NEUTRALBARRIER_MASTER;
-	StatusIconChangeTable[SC_STEALTHFIELD_MASTER] = SI_STEALTHFIELD_MASTER;
-	StatusIconChangeTable[SC_OVERHEAT] = SI_OVERHEAT;
-	StatusIconChangeTable[SC_OVERHEAT_LIMITPOINT] = SI_OVERHEAT_LIMITPOINT;
-
-	StatusIconChangeTable[SC_HALLUCINATIONWALK_POSTDELAY] = SI_HALLUCINATIONWALK_POSTDELAY;
-	StatusIconChangeTable[SC_TOXIN] = SI_TOXIN;
-	StatusIconChangeTable[SC_PARALYSE] = SI_PARALYSE;
-	StatusIconChangeTable[SC_VENOMBLEED] = SI_VENOMBLEED;
-	StatusIconChangeTable[SC_MAGICMUSHROOM] = SI_MAGICMUSHROOM;
-	StatusIconChangeTable[SC_DEATHHURT] = SI_DEATHHURT;
-	StatusIconChangeTable[SC_PYREXIA] = SI_PYREXIA;
-	StatusIconChangeTable[SC_OBLIVIONCURSE] = SI_OBLIVIONCURSE;
-	StatusIconChangeTable[SC_LEECHESEND] = SI_LEECHESEND;
-	StatusIconChangeTable[SC_BANDING_DEFENCE] = SI_BANDING_DEFENCE;
-	StatusIconChangeTable[SC_SHIELDSPELL_DEF] = SI_SHIELDSPELL_DEF;
-	StatusIconChangeTable[SC_SHIELDSPELL_MDEF] = SI_SHIELDSPELL_MDEF;
-	StatusIconChangeTable[SC_SHIELDSPELL_REF] = SI_SHIELDSPELL_REF;
-	StatusIconChangeTable[SC_GLOOMYDAY_SK] = SI_GLOOMYDAY;
-
-	StatusIconChangeTable[SC_CURSEDCIRCLE_ATKER] = SI_CURSEDCIRCLE_ATKER;
-	StatusIconChangeTable[SC__BLOODYLUST] = SI_BLOODYLUST;
-	StatusIconChangeTable[SC_STOMACHACHE] = SI_STOMACHACHE;
-	StatusIconChangeTable[SC_MYSTERIOUS_POWDER] = SI_MYSTERIOUS_POWDER;
-	StatusIconChangeTable[SC_MELON_BOMB] = SI_MELON_BOMB;
-	StatusIconChangeTable[SC_BANANA_BOMB] = SI_BANANA_BOMB;
-	StatusIconChangeTable[SC_BANANA_BOMB_SITDOWN] = SI_BANANA_BOMB_SITDOWN_POSTDELAY;
-
-	/* Genetics New Food Items Status Icons */
-	StatusIconChangeTable[SC_SAVAGE_STEAK] = SI_SAVAGE_STEAK;
-	StatusIconChangeTable[SC_COCKTAIL_WARG_BLOOD] = SI_COCKTAIL_WARG_BLOOD;
-	StatusIconChangeTable[SC_MINOR_BBQ] = SI_MINOR_BBQ;
-	StatusIconChangeTable[SC_SIROMA_ICE_TEA] = SI_SIROMA_ICE_TEA;
-	StatusIconChangeTable[SC_DROCERA_HERB_STEAMED] = SI_DROCERA_HERB_STEAMED;
-	StatusIconChangeTable[SC_PUTTI_TAILS_NOODLES] = SI_PUTTI_TAILS_NOODLES;
-
-	StatusIconChangeTable[SC_BOOST500] = SI_BOOST500;
-	StatusIconChangeTable[SC_FULL_SWING_K] = SI_FULL_SWING_K;
-	StatusIconChangeTable[SC_MANA_PLUS] = SI_MANA_PLUS;
-	StatusIconChangeTable[SC_MUSTLE_M] = SI_MUSTLE_M;
-	StatusIconChangeTable[SC_LIFE_FORCE_F] = SI_LIFE_FORCE_F;
-	StatusIconChangeTable[SC_EXTRACT_WHITE_POTION_Z] = SI_EXTRACT_WHITE_POTION_Z;
-	StatusIconChangeTable[SC_VITATA_500] = SI_VITATA_500;
-	StatusIconChangeTable[SC_EXTRACT_SALAMINE_JUICE] = SI_EXTRACT_SALAMINE_JUICE;
-
-	/* Elemental Spirit's 'side' status change icons */
-	StatusIconChangeTable[SC_CIRCLE_OF_FIRE] = SI_CIRCLE_OF_FIRE;
-	StatusIconChangeTable[SC_FIRE_CLOAK] = SI_FIRE_CLOAK;
-	StatusIconChangeTable[SC_WATER_SCREEN] = SI_WATER_SCREEN;
-	StatusIconChangeTable[SC_WATER_DROP] = SI_WATER_DROP;
-	StatusIconChangeTable[SC_WIND_STEP] = SI_WIND_STEP;
-	StatusIconChangeTable[SC_WIND_CURTAIN] = SI_WIND_CURTAIN;
-	StatusIconChangeTable[SC_SOLID_SKIN] = SI_SOLID_SKIN;
-	StatusIconChangeTable[SC_STONE_SHIELD] = SI_STONE_SHIELD;
-	StatusIconChangeTable[SC_PYROTECHNIC] = SI_PYROTECHNIC;
-	StatusIconChangeTable[SC_HEATER] = SI_HEATER;
-	StatusIconChangeTable[SC_TROPIC] = SI_TROPIC;
-	StatusIconChangeTable[SC_AQUAPLAY] = SI_AQUAPLAY;
-	StatusIconChangeTable[SC_COOLER] = SI_COOLER;
-	StatusIconChangeTable[SC_CHILLY_AIR] = SI_CHILLY_AIR;
-	StatusIconChangeTable[SC_GUST] = SI_GUST;
-	StatusIconChangeTable[SC_BLAST] = SI_BLAST;
-	StatusIconChangeTable[SC_WILD_STORM] = SI_WILD_STORM;
-	StatusIconChangeTable[SC_PETROLOGY] = SI_PETROLOGY;
-	StatusIconChangeTable[SC_CURSED_SOIL] = SI_CURSED_SOIL;
-	StatusIconChangeTable[SC_UPHEAVAL] = SI_UPHEAVAL;
-
-	StatusIconChangeTable[SC_REBOUND] = SI_REBOUND;
-	StatusIconChangeTable[SC_MONSTER_TRANSFORM] = SI_MONSTER_TRANSFORM;
-	StatusIconChangeTable[SC_ALL_RIDING] = SI_ALL_RIDING;
-	StatusIconChangeTable[SC_PUSH_CART] = SI_ON_PUSH_CART;
-	StatusIconChangeTable[SC_MTF_ASPD] = SI_MTF_ASPD;
-	StatusIconChangeTable[SC_MTF_RANGEATK] = SI_MTF_RANGEATK;
-	StatusIconChangeTable[SC_MTF_MATK] = SI_MTF_MATK;
-	StatusIconChangeTable[SC_MTF_MLEATKED] = SI_MTF_MLEATKED;
-	StatusIconChangeTable[SC_MTF_CRIDAMAGE] = SI_MTF_CRIDAMAGE;
-	StatusIconChangeTable[SC_MOONSTAR] = SI_MOONSTAR;
-	StatusIconChangeTable[SC_SUPER_STAR] = SI_SUPER_STAR;
-	StatusIconChangeTable[SC_H_MINE] = SI_H_MINE;
-	StatusIconChangeTable[SC_QD_SHOT_READY] = SI_E_QD_SHOT_READY;
-	StatusIconChangeTable[SC_HEAT_BARREL_AFTER] = SI_HEAT_BARREL_AFTER;
-	StatusIconChangeTable[SC_STRANGELIGHTS] = SI_STRANGELIGHTS;
-	StatusIconChangeTable[SC_DECORATION_OF_MUSIC] = SI_DECORATION_OF_MUSIC;
-	StatusIconChangeTable[SC_QUEST_BUFF1] = SI_QUEST_BUFF1;
-	StatusIconChangeTable[SC_QUEST_BUFF2] = SI_QUEST_BUFF2;
-	StatusIconChangeTable[SC_QUEST_BUFF3] = SI_QUEST_BUFF3;
-
-	/* Other SC which are not necessarily associated to skills */
-	StatusChangeFlagTable[SC_ASPDPOTION0] = SCB_ASPD;
-	StatusChangeFlagTable[SC_ASPDPOTION1] = SCB_ASPD;
-	StatusChangeFlagTable[SC_ASPDPOTION2] = SCB_ASPD;
-	StatusChangeFlagTable[SC_ASPDPOTION3] = SCB_ASPD;
-	StatusChangeFlagTable[SC_SPEEDUP0] = SCB_SPEED;
-	StatusChangeFlagTable[SC_SPEEDUP1] = SCB_SPEED;
-	StatusChangeFlagTable[SC_ATKPOTION] = SCB_BATK;
-	StatusChangeFlagTable[SC_MATKPOTION] = SCB_MATK;
-	StatusChangeFlagTable[SC_INCALLSTATUS] |= SCB_STR|SCB_AGI|SCB_VIT|SCB_INT|SCB_DEX|SCB_LUK;
-	StatusChangeFlagTable[SC_INCSTR] |= SCB_STR;
-	StatusChangeFlagTable[SC_INCAGI] |= SCB_AGI;
-	StatusChangeFlagTable[SC_INCVIT] |= SCB_VIT;
-	StatusChangeFlagTable[SC_INCINT] |= SCB_INT;
-	StatusChangeFlagTable[SC_INCDEX] |= SCB_DEX;
-	StatusChangeFlagTable[SC_INCLUK] |= SCB_LUK;
-	StatusChangeFlagTable[SC_INCHIT] |= SCB_HIT;
-	StatusChangeFlagTable[SC_INCHITRATE] |= SCB_HIT;
-	StatusChangeFlagTable[SC_INCFLEE] |= SCB_FLEE;
-	StatusChangeFlagTable[SC_INCFLEERATE] |= SCB_FLEE;
-	StatusChangeFlagTable[SC_INCCRI] |= SCB_CRI;
-	StatusChangeFlagTable[SC_INCASPDRATE] |= SCB_ASPD;
-	StatusChangeFlagTable[SC_INCFLEE2] |= SCB_FLEE2;
-	StatusChangeFlagTable[SC_INCMHPRATE] |= SCB_MAXHP;
-	StatusChangeFlagTable[SC_INCMSPRATE] |= SCB_MAXSP;
-	StatusChangeFlagTable[SC_INCMHP] |= SCB_MAXHP;
-	StatusChangeFlagTable[SC_INCMSP] |= SCB_MAXSP;
-	StatusChangeFlagTable[SC_INCATKRATE] |= SCB_BATK|SCB_WATK;
-	StatusChangeFlagTable[SC_INCMATKRATE] |= SCB_MATK;
-	StatusChangeFlagTable[SC_INCDEFRATE] |= SCB_DEF;
-	StatusChangeFlagTable[SC_STRFOOD] |= SCB_STR;
-	StatusChangeFlagTable[SC_AGIFOOD] |= SCB_AGI;
-	StatusChangeFlagTable[SC_VITFOOD] |= SCB_VIT;
-	StatusChangeFlagTable[SC_INTFOOD] |= SCB_INT;
-	StatusChangeFlagTable[SC_DEXFOOD] |= SCB_DEX;
-	StatusChangeFlagTable[SC_LUKFOOD] |= SCB_LUK;
-	StatusChangeFlagTable[SC_HITFOOD] |= SCB_HIT;
-	StatusChangeFlagTable[SC_FLEEFOOD] |= SCB_FLEE;
-	StatusChangeFlagTable[SC_BATKFOOD] |= SCB_BATK;
-	StatusChangeFlagTable[SC_WATKFOOD] |= SCB_WATK;
-	StatusChangeFlagTable[SC_MATKFOOD] |= SCB_MATK;
-	StatusChangeFlagTable[SC_ARMOR_ELEMENT] |= SCB_DEF_ELE;
-	StatusChangeFlagTable[SC_ARMOR_RESIST] |= SCB_DEF_ELE;
-	StatusChangeFlagTable[SC_SPCOST_RATE] |= SCB_ALL;
-	StatusChangeFlagTable[SC_WALKSPEED] |= SCB_SPEED;
-	StatusChangeFlagTable[SC_ITEMSCRIPT] |= SCB_ALL;
-	StatusChangeFlagTable[SC_SLOWDOWN] |= SCB_SPEED;
-	StatusChangeFlagTable[SC_CHASEWALK2] |= SCB_STR;
-
-	/* Cash Items */
-	StatusChangeFlagTable[SC_FOOD_STR_CASH] = SCB_STR;
-	StatusChangeFlagTable[SC_FOOD_AGI_CASH] = SCB_AGI;
-	StatusChangeFlagTable[SC_FOOD_VIT_CASH] = SCB_VIT;
-	StatusChangeFlagTable[SC_FOOD_DEX_CASH] = SCB_DEX;
-	StatusChangeFlagTable[SC_FOOD_INT_CASH] = SCB_INT;
-	StatusChangeFlagTable[SC_FOOD_LUK_CASH] = SCB_LUK;
-
-	/* Mercenary Bonus Effects */
-	StatusChangeFlagTable[SC_MERC_FLEEUP] |= SCB_FLEE;
-	StatusChangeFlagTable[SC_MERC_ATKUP] |= SCB_WATK;
-	StatusChangeFlagTable[SC_MERC_HPUP] |= SCB_MAXHP;
-	StatusChangeFlagTable[SC_MERC_SPUP] |= SCB_MAXSP;
-	StatusChangeFlagTable[SC_MERC_HITUP] |= SCB_HIT;
-
-	StatusChangeFlagTable[SC_STEALTHFIELD_MASTER] |= SCB_SPEED;
-	StatusChangeFlagTable[SC_HALLUCINATIONWALK_POSTDELAY] |= SCB_SPEED|SCB_ASPD;
-	StatusChangeFlagTable[SC_PARALYSE] |= SCB_FLEE|SCB_SPEED|SCB_ASPD;
-	StatusChangeFlagTable[SC_DEATHHURT] |= SCB_REGEN;
-	StatusChangeFlagTable[SC_VENOMBLEED] |= SCB_MAXHP;
-	StatusChangeFlagTable[SC_MAGICMUSHROOM] |= SCB_REGEN;
-	StatusChangeFlagTable[SC_PYREXIA] |= SCB_HIT|SCB_FLEE;
-	StatusChangeFlagTable[SC_OBLIVIONCURSE] |= SCB_REGEN;
-	StatusChangeFlagTable[SC_BANDING_DEFENCE] |= SCB_SPEED;
-	StatusChangeFlagTable[SC_SHIELDSPELL_DEF] |= SCB_WATK;
-	StatusChangeFlagTable[SC_SHIELDSPELL_REF] |= SCB_DEF;
-	StatusChangeFlagTable[SC_STOMACHACHE] |= SCB_STR|SCB_AGI|SCB_VIT|SCB_DEX|SCB_INT|SCB_LUK;
-	StatusChangeFlagTable[SC_MYSTERIOUS_POWDER] |= SCB_MAXHP;
-	StatusChangeFlagTable[SC_MELON_BOMB] |= SCB_SPEED|SCB_ASPD;
-	StatusChangeFlagTable[SC_BANANA_BOMB] |= SCB_LUK;
-	StatusChangeFlagTable[SC_SAVAGE_STEAK] |= SCB_STR;
-	StatusChangeFlagTable[SC_COCKTAIL_WARG_BLOOD] |= SCB_INT;
-	StatusChangeFlagTable[SC_MINOR_BBQ] |= SCB_VIT;
-	StatusChangeFlagTable[SC_SIROMA_ICE_TEA] |= SCB_DEX;
-	StatusChangeFlagTable[SC_DROCERA_HERB_STEAMED] |= SCB_AGI;
-	StatusChangeFlagTable[SC_PUTTI_TAILS_NOODLES] |= SCB_LUK;
-	StatusChangeFlagTable[SC_BOOST500] |= SCB_ASPD;
-	StatusChangeFlagTable[SC_FULL_SWING_K] |= SCB_BATK;
-	StatusChangeFlagTable[SC_MANA_PLUS] |= SCB_MATK;
-	StatusChangeFlagTable[SC_MUSTLE_M] |= SCB_MAXHP;
-	StatusChangeFlagTable[SC_LIFE_FORCE_F] |= SCB_MAXSP;
-	StatusChangeFlagTable[SC_EXTRACT_WHITE_POTION_Z] |= SCB_REGEN;
-	StatusChangeFlagTable[SC_VITATA_500] |= SCB_REGEN;
-	StatusChangeFlagTable[SC_EXTRACT_SALAMINE_JUICE] |= SCB_ASPD;
-	StatusChangeFlagTable[SC_REBOUND] |= SCB_SPEED|SCB_REGEN;
-	StatusChangeFlagTable[SC_DEFSET] |= SCB_DEF|SCB_DEF2;
-	StatusChangeFlagTable[SC_MDEFSET] |= SCB_MDEF|SCB_MDEF2;
-	StatusChangeFlagTable[SC_WEDDING] |= SCB_SPEED;
-	StatusChangeFlagTable[SC_ALL_RIDING] |= SCB_SPEED;
-	StatusChangeFlagTable[SC_PUSH_CART] |= SCB_SPEED;
-	StatusChangeFlagTable[SC_MTF_ASPD] |= SCB_ASPD|SCB_HIT;
-	StatusChangeFlagTable[SC_MTF_MATK] |= SCB_MATK;
-	StatusChangeFlagTable[SC_MTF_MLEATKED] |= SCB_ALL;
-	StatusChangeFlagTable[SC_MOONSTAR] |= SCB_NONE;
-	StatusChangeFlagTable[SC_SUPER_STAR] |= SCB_NONE;
-	StatusChangeFlagTable[SC_STRANGELIGHTS] |= SCB_NONE;
-	StatusChangeFlagTable[SC_DECORATION_OF_MUSIC] |= SCB_NONE;
-	StatusChangeFlagTable[SC_QUEST_BUFF1] |= SCB_BATK|SCB_MATK;
-	StatusChangeFlagTable[SC_QUEST_BUFF2] |= SCB_BATK|SCB_MATK;
-	StatusChangeFlagTable[SC_QUEST_BUFF3] |= SCB_BATK|SCB_MATK;
-
-#ifdef RENEWAL
-	// renewal EDP increases your weapon atk
-	StatusChangeFlagTable[SC_EDP] |= SCB_WATK;
-#endif
-
-	if( !battle_config.display_hallucination ) // Disable Hallucination.
-		StatusIconChangeTable[SC_HALLUCINATION] = SI_BLANK;
-
-	/* StatusDisplayType Table [Ind] */
-	StatusDisplayType[SC_ALL_RIDING]	  = true;
-	StatusDisplayType[SC_PUSH_CART]		  = true;
-	StatusDisplayType[SC_SPHERE_1]		  = true;
-	StatusDisplayType[SC_SPHERE_2]		  = true;
-	StatusDisplayType[SC_SPHERE_3]		  = true;
-	StatusDisplayType[SC_SPHERE_4]		  = true;
-	StatusDisplayType[SC_SPHERE_5]		  = true;
-	StatusDisplayType[SC_CAMOUFLAGE]	  = true;
-	StatusDisplayType[SC_DUPLELIGHT]	  = true;
-	StatusDisplayType[SC_ORATIO]		  = true;
-	StatusDisplayType[SC_FREEZING]		  = true;
-	StatusDisplayType[SC_VENOMIMPRESS]	  = true;
-	StatusDisplayType[SC_HALLUCINATIONWALK]	  = true;
-	StatusDisplayType[SC_ROLLINGCUTTER]	  = true;
-	StatusDisplayType[SC_BANDING]		  = true;
-	StatusDisplayType[SC_CRYSTALIZE]	  = true;
-	StatusDisplayType[SC_DEEPSLEEP]		  = true;
-	StatusDisplayType[SC_CURSEDCIRCLE_ATKER]  = true;
-	StatusDisplayType[SC_CURSEDCIRCLE_TARGET] = true;
-	StatusDisplayType[SC_NETHERWORLD]	  = true;
-	StatusDisplayType[SC_VOICEOFSIREN]	  = true;
-	StatusDisplayType[SC_BLOODSUCKER]	  = true;
-	StatusDisplayType[SC__SHADOWFORM]	  = true;
-	StatusDisplayType[SC__MANHOLE]		  = true;
-	StatusDisplayType[SC_JYUMONJIKIRI]	  = true;
-	StatusDisplayType[SC_AKAITSUKI]		  = true;
-	StatusDisplayType[SC_MONSTER_TRANSFORM]	  = true;
-	StatusDisplayType[SC_DARKCROW]		  = true;
-	StatusDisplayType[SC_OFFERTORIUM]	  = true;
-	StatusDisplayType[SC_TELEKINESIS_INTENSE] = true;
-	StatusDisplayType[SC_UNLIMIT]		  = true;
-	StatusDisplayType[SC_ILLUSIONDOPING]	  = true;
-	StatusDisplayType[SC_C_MARKER]		  = true;
-	StatusDisplayType[SC_ANTI_M_BLAST]	  = true;
-	StatusDisplayType[SC_MOONSTAR]		  = true;
-	StatusDisplayType[SC_SUPER_STAR]	  = true;
-	StatusDisplayType[SC_STRANGELIGHTS]	  = true;
-	StatusDisplayType[SC_DECORATION_OF_MUSIC] = true;
-
-	/* StatusChangeState (SCS_) NOMOVE */
-	StatusChangeStateTable[SC_ANKLE]				|= SCS_NOMOVE;
-	StatusChangeStateTable[SC_AUTOCOUNTER]			|= SCS_NOMOVE;
-	StatusChangeStateTable[SC_TRICKDEAD]			|= SCS_NOMOVE;
-	StatusChangeStateTable[SC_BLADESTOP]			|= SCS_NOMOVE;
-	StatusChangeStateTable[SC_BLADESTOP_WAIT]		|= SCS_NOMOVE;
-	StatusChangeStateTable[SC_GOSPEL]				|= SCS_NOMOVE|SCS_NOMOVECOND;
-	StatusChangeStateTable[SC_BASILICA]				|= SCS_NOMOVE|SCS_NOMOVECOND;
-	StatusChangeStateTable[SC_STOP]					|= SCS_NOMOVE;
-	StatusChangeStateTable[SC_CLOSECONFINE]			|= SCS_NOMOVE;
-	StatusChangeStateTable[SC_CLOSECONFINE2]		|= SCS_NOMOVE;
-	StatusChangeStateTable[SC_TINDER_BREAKER]		|= SCS_NOMOVE;
-	StatusChangeStateTable[SC_TINDER_BREAKER2]		|= SCS_NOMOVE;
-	StatusChangeStateTable[SC_MADNESSCANCEL]		|= SCS_NOMOVE;
-	StatusChangeStateTable[SC_GRAVITATION]			|= SCS_NOMOVE|SCS_NOMOVECOND;
-	StatusChangeStateTable[SC_WHITEIMPRISON]		|= SCS_NOMOVE;
-	StatusChangeStateTable[SC_ELECTRICSHOCKER]		|= SCS_NOMOVE;
-	StatusChangeStateTable[SC_BITE]					|= SCS_NOMOVE;
-	StatusChangeStateTable[SC_THORNSTRAP]			|= SCS_NOMOVE;
-	StatusChangeStateTable[SC_MAGNETICFIELD]		|= SCS_NOMOVE|SCS_NOMOVECOND;
-	StatusChangeStateTable[SC__MANHOLE]				|= SCS_NOMOVE;
-	StatusChangeStateTable[SC_CURSEDCIRCLE_ATKER]	|= SCS_NOMOVE;
-	StatusChangeStateTable[SC_CURSEDCIRCLE_TARGET]	|= SCS_NOMOVE;
-	StatusChangeStateTable[SC_CRYSTALIZE]			|= SCS_NOMOVE|SCS_NOMOVECOND;
-	StatusChangeStateTable[SC_NETHERWORLD]			|= SCS_NOMOVE;
-	StatusChangeStateTable[SC_CAMOUFLAGE]			|= SCS_NOMOVE|SCS_NOMOVECOND;
-	StatusChangeStateTable[SC_MEIKYOUSISUI]			|= SCS_NOMOVE;
-	StatusChangeStateTable[SC_KAGEHUMI]				|= SCS_NOMOVE;
-	StatusChangeStateTable[SC_KYOUGAKU]				|= SCS_NOMOVE;
-	StatusChangeStateTable[SC_PARALYSIS]			|= SCS_NOMOVE;
-
-	/* StatusChangeState (SCS_) NOPICKUPITEMS */
-	StatusChangeStateTable[SC_HIDING]				|= SCS_NOPICKITEM;
-	StatusChangeStateTable[SC_CLOAKING]				|= SCS_NOPICKITEM;
-	StatusChangeStateTable[SC_TRICKDEAD]			|= SCS_NOPICKITEM;
-	StatusChangeStateTable[SC_BLADESTOP]			|= SCS_NOPICKITEM;
-	StatusChangeStateTable[SC_CLOAKINGEXCEED]		|= SCS_NOPICKITEM;
-	StatusChangeStateTable[SC__FEINTBOMB]			|= SCS_NOPICKITEM;
-	StatusChangeStateTable[SC_NOCHAT]				|= SCS_NOPICKITEM|SCS_NOPICKITEMCOND;
-
-	/* StatusChangeState (SCS_) NODROPITEMS */
-	StatusChangeStateTable[SC_AUTOCOUNTER]			|= SCS_NODROPITEM;
-	StatusChangeStateTable[SC_BLADESTOP]			|= SCS_NODROPITEM;
-	StatusChangeStateTable[SC_NOCHAT]				|= SCS_NODROPITEM|SCS_NODROPITEMCOND;
-
-	/* StatusChangeState (SCS_) NOCAST (skills) */
-	StatusChangeStateTable[SC_SILENCE]				|= SCS_NOCAST;
-	StatusChangeStateTable[SC_STEELBODY]			|= SCS_NOCAST;
-	StatusChangeStateTable[SC_BERSERK]				|= SCS_NOCAST;
-	StatusChangeStateTable[SC__BLOODYLUST]			|= SCS_NOCAST;
-	StatusChangeStateTable[SC_DEATHBOUND]			|= SCS_NOCAST;
-	StatusChangeStateTable[SC_OBLIVIONCURSE]		|= SCS_NOCAST;
-	StatusChangeStateTable[SC_WHITEIMPRISON]		|= SCS_NOCAST;
-	StatusChangeStateTable[SC__SHADOWFORM]			|= SCS_NOCAST;
-	StatusChangeStateTable[SC__INVISIBILITY]		|= SCS_NOCAST;
-	StatusChangeStateTable[SC_CRYSTALIZE]			|= SCS_NOCAST|SCS_NOCASTCOND;
-	StatusChangeStateTable[SC__IGNORANCE]			|= SCS_NOCAST;
-	StatusChangeStateTable[SC__MANHOLE]				|= SCS_NOCAST;
-	StatusChangeStateTable[SC_DEEPSLEEP]			|= SCS_NOCAST;
-	StatusChangeStateTable[SC_SATURDAYNIGHTFEVER]	|= SCS_NOCAST;
-	StatusChangeStateTable[SC_CURSEDCIRCLE_TARGET]	|= SCS_NOCAST;
-	StatusChangeStateTable[SC_KINGS_GRACE]			|= SCS_NOCAST;
-	StatusChangeStateTable[SC_HEAT_BARREL_AFTER]	|= SCS_NOCAST;
-
-	/* StatusChangeState (SCS_) NOCHAT (skills) */
-	StatusChangeStateTable[SC_BERSERK]				|= SCS_NOCHAT;
-	StatusChangeStateTable[SC_SATURDAYNIGHTFEVER]	|= SCS_NOCHAT;
-	StatusChangeStateTable[SC_DEEPSLEEP]			|= SCS_NOCHAT;
-	StatusChangeStateTable[SC_NOCHAT]				|= SCS_NOCHAT|SCS_NOCHATCOND;
->>>>>>> 557aaa23
 }
 
 /** Creates dummy status */
@@ -1855,11 +807,7 @@
 			return false;
 		}
 
-<<<<<<< HEAD
 		if (skill_id != RK_REFRESH && sc->cant.cast && skill_id != SR_GENTLETOUCH_CURE) { // Stuned/Frozen/etc
-=======
-		if (skill_id != RK_REFRESH && sc->opt1 && !(sc->opt1 == OPT1_CRYSTALIZE && src->type == BL_MOB) && sc->opt1 != OPT1_BURNING && skill_id != SR_GENTLETOUCH_CURE) { // Stuned/Frozen/etc
->>>>>>> 557aaa23
 			if (flag != 1) // Can't cast, casted stuff can't damage.
 				return false;
 			if (!(skill_get_inf(skill_id)&INF_GROUND_SKILL)) 
@@ -7639,11 +6587,11 @@
 	if (sc->option&OPTION_MADOGEAR && StatusChange[type].flag&SCF_FAILED_MADO)
 		return 0;
 
-	// Check for BOSS resistances
+	// Check for Boss resistances
 	if(status->mode&MD_BOSS && !(flag&1) && StatusChange[type].flag&SCF_BOSS_RESIST)
 		return 0;
 
-	// Check for mvp resistance // atm only those who OS
+	// Check for MVP resistance
 	if(status->mode&MD_MVP && !(flag&1) && StatusChange[type].flag&SCF_MVP_RESIST)
 		return 0;
 
@@ -7652,9 +6600,9 @@
 		uint8 i;
 		for (i = 0; i < StatusChange[type].fail_count; i ++) {
 			if (StatusChange[type].fail[i] && sc->data[StatusChange[type].fail[i]])
- 				return 0;
- 		}
- 	}
+				return 0;
+		}
+	}
 
 	sd = BL_CAST(BL_PC, bl);
 
@@ -7698,63 +6646,8 @@
 			)
 				return 0;
 		break;
-<<<<<<< HEAD
 		case SC_ADRENALINE2:
 			if(sd && !pc_check_weapontype(sd,skill_get_weapontype(BS_ADRENALINE2)))
-=======
-	case SC_ONEHAND:
-	case SC_MERC_QUICKEN:
-	case SC_TWOHANDQUICKEN:
-		if(sc->data[SC_DECREASEAGI] || sc->data[SC_ADORAMUS])
-			return 0;
-
-	case SC_INCREASEAGI:
-	case SC_CONCENTRATE:
-	case SC_SPEARQUICKEN:
-	case SC_TRUESIGHT:
-	case SC_WINDWALK:
-	case SC_CARTBOOST:
-	case SC_ASSNCROS:
-		if (sc->data[SC_QUAGMIRE])
-			return 0;
-		if(sc->option&OPTION_MADOGEAR)
-			return 0; // Mado is immune to increase agi, wind walk, cart boost, etc (others above) [Ind]
-	break;
-	case SC_CLOAKING:
-		// Avoid cloaking with no wall and low skill level. [Skotlex]
-		// Due to the cloaking card, we have to check the wall versus to known
-		// skill level rather than the used one. [Skotlex]
-		// if (sd && val1 < 3 && skill_check_cloaking(bl,NULL))
-		if( sd && pc_checkskill(sd, AS_CLOAKING) < 3 && !skill_check_cloaking(bl,NULL) )
-			return 0;
-	break;
-	case SC_MODECHANGE:
-	{
-		int mode;
-		struct status_data *bstatus = status_get_base_status(bl);
-		if (!bstatus) return 0;
-		if (sc->data[type]) { // Pile up with previous values.
-			if(!val2) val2 = sc->data[type]->val2;
-			val3 |= sc->data[type]->val3;
-			val4 |= sc->data[type]->val4;
-		}
-		mode = val2?val2:bstatus->mode; // Base mode
-		if (val4) mode&=~val4; // Del mode
-		if (val3) mode|= val3; // Add mode
-		if (mode == bstatus->mode) { // No change.
-			if (sc->data[type]) // Abort previous status
-				return status_change_end(bl, type, INVALID_TIMER);
-			return 0;
-		}
-	}
-	break;
-	// Strip skills, need to divest something or it fails.
-	case SC_STRIPWEAPON:
-		if (sd && !(flag&4)) { // Apply sc anyway if loading saved sc_data
-			short i;
-			opt_flag = 0; // Reuse to check success condition.
-			if(sd->bonus.unstripable_equip&EQP_WEAPON)
->>>>>>> 557aaa23
 				return 0;
 		break;
 		case SC_CLOAKING:
@@ -7784,144 +6677,6 @@
 				return 0;
 			}
 		}
-<<<<<<< HEAD
-=======
-		if (tick == 1) return 1; // Minimal duration: Only strip without causing the SC
-	break;
-	case SC_STRIPSHIELD:
-		if( val2 == 1 ) val2 = 0; // GX effect. Do not take shield off..
-		else
-		if (sd && !(flag&4)) {
-			short i;
-			if(sd->bonus.unstripable_equip&EQP_SHIELD)
-				return 0;
-			i = sd->equip_index[EQI_HAND_L];
-			if ( i < 0 || !sd->inventory_data[i] || sd->inventory_data[i]->type != IT_ARMOR )
-				return 0;
-			pc_unequipitem(sd,i,3);
-		}
-		if (tick == 1) return 1; // Minimal duration: Only strip without causing the SC
-	break;
-	case SC_STRIPARMOR:
-		if (sd && !(flag&4)) {
-			short i;
-			if(sd->bonus.unstripable_equip&EQP_ARMOR)
-				return 0;
-			i = sd->equip_index[EQI_ARMOR];
-			if ( i < 0 || !sd->inventory_data[i] )
-				return 0;
-			pc_unequipitem(sd,i,3);
-		}
-		if (tick == 1) return 1; // Minimal duration: Only strip without causing the SC
-	break;
-	case SC_STRIPHELM:
-		if (sd && !(flag&4)) {
-			short i;
-			if(sd->bonus.unstripable_equip&EQP_HELM)
-				return 0;
-			i = sd->equip_index[EQI_HEAD_TOP];
-			if ( i < 0 || !sd->inventory_data[i] )
-				return 0;
-			pc_unequipitem(sd,i,3);
-		}
-		if (tick == 1) return 1; // Minimal duration: Only strip without causing the SC
-	break;
-	case SC_MERC_FLEEUP:
-	case SC_MERC_ATKUP:
-	case SC_MERC_HPUP:
-	case SC_MERC_SPUP:
-	case SC_MERC_HITUP:
-		if( bl->type != BL_MER )
-			return 0; // Stats only for Mercenaries
-	break;
-	case SC_STRFOOD:
-		if (sc->data[SC_FOOD_STR_CASH] && sc->data[SC_FOOD_STR_CASH]->val1 > val1)
-			return 0;
-	break;
-	case SC_AGIFOOD:
-		if (sc->data[SC_FOOD_AGI_CASH] && sc->data[SC_FOOD_AGI_CASH]->val1 > val1)
-			return 0;
-	break;
-	case SC_VITFOOD:
-		if (sc->data[SC_FOOD_VIT_CASH] && sc->data[SC_FOOD_VIT_CASH]->val1 > val1)
-			return 0;
-	break;
-	case SC_INTFOOD:
-		if (sc->data[SC_FOOD_INT_CASH] && sc->data[SC_FOOD_INT_CASH]->val1 > val1)
-			return 0;
-	break;
-	case SC_DEXFOOD:
-		if (sc->data[SC_FOOD_DEX_CASH] && sc->data[SC_FOOD_DEX_CASH]->val1 > val1)
-			return 0;
-	break;
-	case SC_LUKFOOD:
-		if (sc->data[SC_FOOD_LUK_CASH] && sc->data[SC_FOOD_LUK_CASH]->val1 > val1)
-			return 0;
-	break;
-	case SC_FOOD_STR_CASH:
-		if (sc->data[SC_STRFOOD] && sc->data[SC_STRFOOD]->val1 > val1)
-			return 0;
-	break;
-	case SC_FOOD_AGI_CASH:
-		if (sc->data[SC_AGIFOOD] && sc->data[SC_AGIFOOD]->val1 > val1)
-			return 0;
-	break;
-	case SC_FOOD_VIT_CASH:
-		if (sc->data[SC_VITFOOD] && sc->data[SC_VITFOOD]->val1 > val1)
-			return 0;
-	break;
-	case SC_FOOD_INT_CASH:
-		if (sc->data[SC_INTFOOD] && sc->data[SC_INTFOOD]->val1 > val1)
-			return 0;
-	break;
-	case SC_FOOD_DEX_CASH:
-		if (sc->data[SC_DEXFOOD] && sc->data[SC_DEXFOOD]->val1 > val1)
-			return 0;
-	break;
-	case SC_FOOD_LUK_CASH:
-		if (sc->data[SC_LUKFOOD] && sc->data[SC_LUKFOOD]->val1 > val1)
-			return 0;
-	break;
-	case SC_CAMOUFLAGE:
-		if( sd && pc_checkskill(sd, RA_CAMOUFLAGE) < 3 && !skill_check_camouflage(bl,NULL) )
-			return 0;
-	break;
-	case SC__STRIPACCESSORY:
-		if( sd ) {
-			short i = -1;
-			if( !(sd->bonus.unstripable_equip&EQP_ACC_L) ) {
-				i = sd->equip_index[EQI_ACC_L];
-				if( i >= 0 && sd->inventory_data[i] && sd->inventory_data[i]->type == IT_ARMOR )
-					pc_unequipitem(sd,i,3); // Left-Accessory
-			}
-			if( !(sd->bonus.unstripable_equip&EQP_ACC_R) ) {
-				i = sd->equip_index[EQI_ACC_R];
-				if( i >= 0 && sd->inventory_data[i] && sd->inventory_data[i]->type == IT_ARMOR )
-					pc_unequipitem(sd,i,3); // Right-Accessory
-			}
-			if( i < 0 )
-				return 0;
-		}
-		if (tick == 1) return 1; // Minimal duration: Only strip without causing the SC
-	break;
-	case SC_TOXIN:
-	case SC_PARALYSE:
-	case SC_VENOMBLEED:
-	case SC_MAGICMUSHROOM:
-	case SC_DEATHHURT:
-	case SC_PYREXIA:
-	case SC_OBLIVIONCURSE:
-	case SC_LEECHESEND:
-		{ // It doesn't stack or even renew
-			int i = SC_TOXIN;
-			for(; i<= SC_LEECHESEND; i++)
-				if(sc->data[i])	return 0;
-		}
-	break;
-	case SC_SATURDAYNIGHTFEVER:
-		if (sc->data[SC_BERSERK] || sc->data[SC_INSPIRATION])
-			return 0;
->>>>>>> 557aaa23
 		break;
 		// Strip skills, need to divest something or it fails.
 		case SC_STRIPWEAPON:
@@ -8145,45 +6900,6 @@
 				if (sce->val2 > val2)
 					return 0;
 				break;
-<<<<<<< HEAD
-=======
-			case SC_S_LIFEPOTION:
-			case SC_L_LIFEPOTION:
-			case SC_BOSSMAPINFO:
-			case SC_STUN:
-			case SC_SLEEP:
-			case SC_POISON:
-			case SC_CURSE:
-			case SC_SILENCE:
-			case SC_CONFUSION:
-			case SC_BLIND:
-			case SC_BLEEDING:
-			case SC_DPOISON:
-			case SC_CLOSECONFINE2: // Can't be re-closed in.
-			case SC_TINDER_BREAKER2:
-			case SC_MARIONETTE:
-			case SC_MARIONETTE2:
-			case SC_NOCHAT:
-			case SC_ABUNDANCE:
-			case SC_FEAR:
-			case SC_TOXIN:
-			case SC_PARALYSE:
-			case SC_VENOMBLEED:
-			case SC_MAGICMUSHROOM:
-			case SC_DEATHHURT:
-			case SC_PYREXIA:
-			case SC_OBLIVIONCURSE:
-			case SC_LEECHESEND:
-			case SC__INVISIBILITY:
-			case SC__ENERVATION:
-			case SC__GROOMY:
-			case SC__IGNORANCE:
-			case SC__LAZINESS:
-			case SC__WEAKNESS:
-			case SC__UNLUCKY:
-			case SC__CHAOS:
-				return 0;
->>>>>>> 557aaa23
 			case SC_COMBO:
 			case SC_DANCING:
 			case SC_DEVOTION:
@@ -8756,11 +7472,7 @@
 				while( i >= 0 ) {
 					enum sc_type type2 = types[i];
 					if( d_sc->data[type2] )
-<<<<<<< HEAD
-						sc_start(d_bl,bl, type2, 100, d_sc->data[type2]->val1, skill_get_time(status_sc_get_skill(type2),d_sc->data[type2]->val1));
-=======
-						status_change_start(d_bl, bl, type2, 10000, d_sc->data[type2]->val1, 0, 0, (type2 == SC_REFLECTSHIELD ? 1 : 0), skill_get_time(status_sc2skill(type2),d_sc->data[type2]->val1), (type2 == SC_DEFENDER) ? 1 : 1|16);
->>>>>>> 557aaa23
+						status_change_start(d_bl, bl, type2, 10000, d_sc->data[type2]->val1, 0, 0, (type2 == SC_REFLECTSHIELD ? 1 : 0), skill_get_time(status_sc_get_skill(type2),d_sc->data[type2]->val1), (type2 == SC_DEFENDER) ? 1 : 1|16);
 					i--;
 				}
 			}
@@ -9892,7 +8604,6 @@
 		status_display_add(sd,type,dval1,dval2,dval3);
 	}
 
-<<<<<<< HEAD
 	//SC that force player to stand if is sitting
 	if (sd && pc_issit(sd) && StatusChange[type].flag&SCF_SET_STAND)
 		pc_setstand(sd, true);
@@ -9913,67 +8624,6 @@
 					unit_stop_walking(bl, 1);
 				break;
 			default:
-=======
-	// Those that make you stop attacking/walking....
-	switch (type) {
-		case SC_FREEZE:
-		case SC_STUN:
-		case SC_SLEEP:
-		case SC_STONE:
-		case SC_DEEPSLEEP:
-			if (sd && pc_issit(sd)) // Avoid sprite sync problems.
-				pc_setstand(sd, true);
-		case SC_TRICKDEAD:
-			status_change_end(bl, SC_DANCING, INVALID_TIMER);
-			// Cancel cast when get status [LuzZza]
-			if (battle_config.sc_castcancel&bl->type)
-				unit_skillcastcancel(bl, 0);
-		case SC_WHITEIMPRISON:
-			unit_stop_attack(bl);
-		case SC_STOP:
-		case SC_CONFUSION:
-		case SC_CLOSECONFINE:
-		case SC_CLOSECONFINE2:
-		case SC_TINDER_BREAKER:
-		case SC_TINDER_BREAKER2:
-		case SC_SPIDERWEB:
-		case SC_ELECTRICSHOCKER:
-		case SC_BITE:
-		case SC_THORNSTRAP:
-		case SC__MANHOLE:
-		case SC__CHAOS:
-		case SC_CRYSTALIZE:
-		case SC_CURSEDCIRCLE_ATKER:
-		case SC_FEAR:
-		case SC_NETHERWORLD:
-		case SC_MEIKYOUSISUI:
-		case SC_KYOUGAKU:
-		case SC_PARALYSIS:
-		case SC_MAGNETICFIELD:
-			unit_stop_walking(bl,1);
-		break;
-		case SC_ANKLE:
-			if( battle_config.skill_trap_type || !map_flag_gvg(bl->m) )
-				unit_stop_walking(bl,1);
-		break;
-		case SC_HIDING:
-		case SC_CLOAKING:
-		case SC_CLOAKINGEXCEED:
-		case SC__FEINTBOMB:
-		case SC_CHASEWALK:
-		case SC_WEIGHT90:
-		case SC_CAMOUFLAGE:
-		case SC_VOICEOFSIREN:
-		case SC_HEAT_BARREL_AFTER:
-			unit_stop_attack(bl);
-		break;
-		case SC_SILENCE:
-			if (battle_config.sc_castcancel&bl->type)
-				unit_skillcastcancel(bl, 0);
-		break;
-		case SC_VACUUM_EXTREME:
-			if (!map_flag_gvg(bl->m))
->>>>>>> 557aaa23
 				unit_stop_walking(bl, 1);
 				break;
 		}
@@ -10039,13 +8689,8 @@
 		calc_flag&=~SCB_DYE;
 	}
 
-<<<<<<< HEAD
-	if(!(flag&4 && StatusChange[type].flag&SCF_DISPLAY))
+	if(!(flag&16) && !(flag&4 && StatusChange[type].flag&SCF_DISPLAY))
 		clif_status_change(bl,StatusChange[type].icon,1,tick,(val_flag&1)?val1:1,(val_flag&2)?val2:0,(val_flag&4)?val3:0);
-=======
-	if(!(flag&16) && !(flag&4 && StatusDisplayType[type]))
-		clif_status_change(bl,StatusIconChangeTable[type],1,tick,(val_flag&1)?val1:1,(val_flag&2)?val2:0,(val_flag&4)?val3:0);
->>>>>>> 557aaa23
 
 	// Used as temporary storage for scs with interval ticks, so that the actual duration is sent to the client first.
 	if( tick_time )
