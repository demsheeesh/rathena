--- conflicted
+++ resolved
@@ -2299,12 +2299,6 @@
 	packet(0x0A84,94);
 #endif
 
-<<<<<<< HEAD
-// 2016-09-21bRagexeRE
-#if PACKETVER >= 20160921
-	packet(0x0A37,59);
-#endif
-
 // 2016-10-12aRagexeRE
 #if PACKETVER >= 20161012
 	packet( HEADER_ZC_REFINE_OPEN_WINDOW, sizeof( struct PACKET_ZC_REFINE_OPEN_WINDOW ) );
@@ -2314,8 +2308,6 @@
 	parseable_packet( HEADER_CZ_REFINE_WINDOW_CLOSE, sizeof( struct PACKET_CZ_REFINE_WINDOW_CLOSE ), clif_parse_refineui_close, 0 );
 #endif
 
-=======
->>>>>>> 10703304
 // 2016-10-26bRagexeRE
 #if PACKETVER >= 20161026
 	packet(0x0AA5,-1);
