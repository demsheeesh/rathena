--- conflicted
+++ resolved
@@ -1523,32 +1523,21 @@
 }
 
 void guild_guildaura_refresh(struct map_session_data *sd, uint16 skill_id, uint16 skill_lv) {
-<<<<<<< HEAD
-	struct skill_unit_group* group = NULL;
-	sc_type type = skill_get_sc(skill_id);
-
-	if (type == SC_NONE)
-		return;
-=======
->>>>>>> ec7879c9
 	if( !(battle_config.guild_aura&(is_agit_start()?2:1)) &&
 			!(battle_config.guild_aura&(map_flag_gvg2(sd->bl.m)?8:4)) )
 		return;
 	if( !skill_lv )
 		return;
-<<<<<<< HEAD
+
+	sc_type type = skill_get_sc(skill_id);
+
+	if (type == SC_NONE)
+		return;
+
 	status_change_end(&sd->bl, type, INVALID_TIMER);
-=======
-
-	std::shared_ptr<s_skill_unit_group> group;
-	sc_type type = status_skill2sc(skill_id);
-
-	if( sd->sc.data[type] && (group = skill_id2group(sd->sc.data[type]->val4)) ) {
-		skill_delunitgroup(group);
-		status_change_end(&sd->bl,type,INVALID_TIMER);
-	}
->>>>>>> ec7879c9
-	group = skill_unitsetting(&sd->bl,skill_id,skill_lv,sd->bl.x,sd->bl.y,0);
+
+	std::shared_ptr<s_skill_unit_group> group = skill_unitsetting(&sd->bl,skill_id,skill_lv,sd->bl.x,sd->bl.y,0);
+
 	if( group )
 		sc_start4(NULL,&sd->bl,type,100,(battle_config.guild_aura&16)?0:skill_lv,0,0,group->group_id,600000);//duration doesn't matter these status never end with val4
 	return;
