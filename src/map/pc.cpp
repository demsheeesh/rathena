--- conflicted
+++ resolved
@@ -9427,18 +9427,13 @@
 				for (const auto &it : statuses) {
 					enum sc_type status = static_cast<sc_type>(it.first);
 
-<<<<<<< HEAD
 					if (sd->sc.data[status]) {
 						int skill_id;
 
-						if (status_sc_get_flag(status)&SCF_REM_ON_MADOGEAR || ((skill_id = status_sc_get_skill(status)) >= 0 && !(skill_get_inf3(skill_id)&INF3_USABLE_MADO) && skill_get_sc(skill_id) != SC_NONE))
+						if (status_sc_get_flag(status)&SCF_REM_ON_MADOGEAR || ((skill_id = status_sc_get_skill(status)) >= 0 && !skill_get_inf2(skill_id, INF2_ALLOWONMADO) && skill_get_sc(skill_id) != SC_NONE))
 							status_change_end(&sd->bl, status, INVALID_TIMER);
 					}
 				}
-=======
-				if (skill_id > 0 && !skill_get_inf2(skill_id, INF2_ALLOWONMADO))
-					status_change_end(&sd->bl,statuses[i],INVALID_TIMER);
->>>>>>> 03fa1af7
 			}
 			pc_bonus_script_clear(sd,BSF_REM_ON_MADOGEAR);
 		}
@@ -9570,48 +9565,6 @@
 	return (itemdb_isdropable(item, pc_get_group_level(sd)));
 }
 
-<<<<<<< HEAD
-=======
-/**
- * Determines whether a player can attack based on status changes
- *  Why not use status_check_skilluse?
- *  "src MAY be null to indicate we shouldn't check it, this is a ground-based skill attack."
- *  Even ground-based attacks should be blocked by these statuses
- * Called from unit_attack and unit_attack_timer_sub
- * @retval true Can attack
- **/
-bool pc_can_attack( struct map_session_data *sd, int target_id ) {
-	nullpo_retr(false, sd);
-
-	if( pc_is90overweight(sd) || pc_isridingwug(sd) )
-		return false;
-
-	if (sd->state.block_action & PCBLOCK_ATTACK)
-		return false;
-
-	if(
-#ifdef RENEWAL
-		sd->sc.data[SC_BASILICA_CELL] ||
-#else
-		sd->sc.data[SC_BASILICA] ||
-#endif
-		sd->sc.data[SC__SHADOWFORM] ||
-		sd->sc.data[SC_CURSEDCIRCLE_ATKER] ||
-		sd->sc.data[SC_CURSEDCIRCLE_TARGET] ||
-		sd->sc.data[SC_CRYSTALIZE] ||
-		sd->sc.data[SC_ALL_RIDING] || // The client doesn't let you, this is to make cheat-safe
-		sd->sc.data[SC_TRICKDEAD] ||
-		(sd->sc.data[SC_VOICEOFSIREN] && sd->sc.data[SC_VOICEOFSIREN]->val2 == target_id) ||
-		sd->sc.data[SC_BLADESTOP] ||
-		sd->sc.data[SC_DEEPSLEEP] ||
-		(sd->sc.data[SC_GRAVITATION] && sd->sc.data[SC_GRAVITATION]->val3 == BCT_SELF) ||
-		sd->sc.data[SC_KINGS_GRACE] )
-			return false;
-
-	return true;
-}
-
->>>>>>> 03fa1af7
 /*==========================================
  * Read '@type' variables (temporary numeric char reg)
  *------------------------------------------*/
