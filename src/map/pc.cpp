// Copyright (c) rAthena Dev Teams - Licensed under GNU GPL
// For more information, see LICENCE in the main folder

#include "pc.hpp"

#include <map>

#include <math.h>
#include <stdlib.h>

#include <yaml-cpp/yaml.h>

#include "../common/cbasetypes.hpp"
#include "../common/core.hpp" // get_svn_revision()
#include "../common/database.hpp"
#include "../common/ers.hpp"  // ers_destroy
#include "../common/malloc.hpp"
#include "../common/mmo.hpp" //NAME_LENGTH
#include "../common/nullpo.hpp"
#include "../common/random.hpp"
#include "../common/showmsg.hpp"
#include "../common/socket.hpp" // session[]
#include "../common/strlib.hpp" // safestrncpy()
#include "../common/timer.hpp"
#include "../common/utilities.hpp"
#include "../common/utils.hpp"

#include "achievement.hpp"
#include "atcommand.hpp" // get_atcommand_level()
#include "battle.hpp" // battle_config
#include "battleground.hpp"
#include "buyingstore.hpp"  // struct s_buyingstore
#include "channel.hpp"
#include "chat.hpp"
#include "chrif.hpp"
#include "clan.hpp"
#include "clif.hpp"
#include "date.hpp" // is_day_of_*()
#include "duel.hpp"
#include "elemental.hpp"
#include "guild.hpp"
#include "homunculus.hpp"
#include "instance.hpp"
#include "intif.hpp"
#include "itemdb.hpp" // MAX_ITEMGROUP
#include "log.hpp"
#include "map.hpp"
#include "mercenary.hpp"
#include "mob.hpp"
#include "npc.hpp"
#include "party.hpp" // party_search()
#include "pc_groups.hpp"
#include "pet.hpp" // pet_unlocktarget()
#include "quest.hpp"
#include "script.hpp" // struct script_reg, struct script_regstr
#include "searchstore.hpp"  // struct s_search_store_info
#include "status.hpp" // OPTION_*, struct weapon_atk
#include "storage.hpp"
#include "unit.hpp" // unit_stop_attack(), unit_stop_walking()
#include "vending.hpp" // struct s_vending

using namespace rathena;

int pc_split_atoui(char* str, unsigned int* val, char sep, int max);
static inline bool pc_attendance_rewarded_today( struct map_session_data* sd );

#define PVP_CALCRANK_INTERVAL 1000	// PVP calculation interval

static unsigned int statp[MAX_LEVEL+1];

// h-files are for declarations, not for implementations... [Shinomori]
struct skill_tree_entry skill_tree[CLASS_COUNT][MAX_SKILL_TREE];
// timer for night.day implementation
int day_timer_tid = INVALID_TIMER;
int night_timer_tid = INVALID_TIMER;

struct eri *pc_sc_display_ers = NULL;
struct eri *num_reg_ers;
struct eri *str_reg_ers;
int pc_expiration_tid = INVALID_TIMER;

struct fame_list smith_fame_list[MAX_FAME_LIST];
struct fame_list chemist_fame_list[MAX_FAME_LIST];
struct fame_list taekwon_fame_list[MAX_FAME_LIST];

struct s_job_info job_info[CLASS_COUNT];

const std::string AttendanceDatabase::getDefaultLocation(){
	return std::string(db_path) + "/attendance.yml";
}

/**
 * Reads and parses an entry from the attendance_db.
 * @param node: YAML node containing the entry.
 * @return count of successfully parsed rows
 */
uint64 AttendanceDatabase::parseBodyNode(const YAML::Node &node){
	uint32 start;

	if( !this->asUInt32( node, "Start", start ) ){
		return 0;
	}

	std::shared_ptr<s_attendance_period> attendance_period = this->find( start );
	bool exists = attendance_period != nullptr;

	if( !exists ){
		if( !this->nodeExists( node, "End" ) ){
			this->invalidWarning( node, "Node \"End\" is missing.\n" );
			return 0;
		}

		if( !this->nodeExists( node, "Rewards" ) ){
			this->invalidWarning( node, "Node \"Rewards\" is missing.\n" );
			return 0;
		}

		attendance_period = std::make_shared<s_attendance_period>();

		attendance_period->start = start;
	}

	// If it does not exist yet, we need to check it for sure
	bool requiresCollisionDetection = !exists;

	if( this->nodeExists( node, "End" ) ){
		uint32 end;

		if( !this->asUInt32( node, "End", end ) ){
			return 0;
		}

		// If the period is outdated already, we do not even bother parsing
		if( end < date_get( DT_YYYYMMDD ) ){
			this->invalidWarning( node, "Node \"End\" date %u has already passed, skipping.\n", end );
			return 0;
		}

		if( !exists || attendance_period->end != end ){
			requiresCollisionDetection = true;
			attendance_period->end = end;
		}
	}

	// Collision detection
	if( requiresCollisionDetection ){
		bool collision = false;

		for( std::pair<const uint32,std::shared_ptr<s_attendance_period>>& pair : *this ){
			std::shared_ptr<s_attendance_period> period = pair.second;

			if( exists && period->start == attendance_period->start ){
				// Dont compare to yourself
				continue;
			}

			// Check if start is inside another period
			if( period->start <= attendance_period->start && start <= period->end ){
				this->invalidWarning( node, "Node \"Start\" period %u intersects with period %u-%u, skipping.\n", attendance_period->start, period->start, period->end );
				collision = true;
				break;
			}

			// Check if end is inside another period
			if( period->start <= attendance_period->end && attendance_period->end <= period->end ){
				this->invalidWarning( node, "Node \"End\" period %u intersects with period %u-%u.\n", attendance_period->start, period->start, period->end );
				collision = true;
				break;
			}
		}

		if( collision ){
			return 0;
		}
	}

	if( this->nodeExists( node, "Rewards" ) ){
		const YAML::Node& rewardsNode = node["Rewards"];

		for( const YAML::Node& rewardNode : rewardsNode ){
			uint32 day;

			if( !this->asUInt32( rewardNode, "Day", day ) ){
				continue;
			}

			day -= 1;

			std::shared_ptr<s_attendance_reward> reward = util::map_find( attendance_period->rewards, day );
			bool reward_exists = reward != nullptr;

			if( !reward_exists ){
				if( !this->nodeExists( rewardNode, "ItemId" ) ){
					this->invalidWarning( rewardNode, "Node \"ItemId\" is missing.\n" );
					return 0;
				}

				reward = std::make_shared<s_attendance_reward>();
			}

			if( this->nodeExists( rewardNode, "ItemId" ) ){
				t_itemid item_id;

				if( !this->asUInt32( rewardNode, "ItemId", item_id ) ){
					continue;
				}

				if( item_id == 0 || !itemdb_exists( item_id ) ){
					ShowError( "pc_attendance_load: Unknown item ID %u for day %d.\n", item_id, day + 1 );
					continue;
				}

				reward->item_id = item_id;
			}

			if( this->nodeExists( rewardNode, "Amount" ) ){
				uint16 amount;

				if( !this->asUInt16( rewardNode, "Amount", amount ) ){
					continue;
				}

				if( amount == 0 ){
					ShowWarning( "pc_attendance_load: Invalid reward count %hu for day %d. Defaulting to 1...\n", amount, day + 1 );
					amount = 1;
				}else if( amount > MAX_AMOUNT ){
					ShowError( "pc_attendance_load: Reward count %hu above maximum %hu for day %d. Defaulting to %hu...\n", amount, MAX_AMOUNT, day + 1, MAX_AMOUNT );
					amount = MAX_AMOUNT;
				}

				reward->amount = amount;
			}else{
				if( !reward_exists ){
					reward->amount = 1;
				}
			}

			if( !reward_exists ){
				attendance_period->rewards[day] = reward;
			}
		}

		bool missing_day = false;

		for( int day = 0; day < attendance_period->rewards.size(); day++ ){
			if( attendance_period->rewards.find( day ) == attendance_period->rewards.end() ){
				ShowError( "pc_attendance_load: Reward for day %d is missing.\n", day + 1 );
				missing_day = true;
				break;
			}
		}

		if( missing_day ){
			return 0;
		}
	}

	if( !exists ){
		this->put( start, attendance_period );
	}

	return 1;
}

AttendanceDatabase attendance_db;

const std::string PenaltyDatabase::getDefaultLocation(){
	return std::string( db_path ) + "/level_penalty.yml";
}

uint64 PenaltyDatabase::parseBodyNode( const YAML::Node& node ){
	std::string type_constant;

	if( !this->asString( node, "Type", type_constant ) ){
		return 0;
	}

	int64 constant_value;

	if( !script_get_constant( ( "PENALTY_" + type_constant ).c_str(), &constant_value ) ){
		this->invalidWarning( node["Type"], "Unknown penalty type \"%s\".\n", type_constant.c_str() );
		return 0;
	}

	if( constant_value < PENALTY_NONE || constant_value > PENALTY_MAX ){
		this->invalidWarning( node["Type"], "Invalid penalty type \"%s\".\n", type_constant.c_str() );
		return 0;
	}

	e_penalty_type type = static_cast<e_penalty_type>( constant_value );

	std::shared_ptr<s_penalty> penalty = this->find( type );
	bool exists = penalty != nullptr;

	if( !exists ){
		penalty = std::make_shared<s_penalty>();
		penalty->type = type;

		for( int i = 0, max = ARRAYLENGTH( penalty->rate ); i < max; i++ ){
			penalty->rate[i] = UINT16_MAX;
		}
	}

	if( this->nodeExists( node, "LevelDifferences" ) ){
		for( const YAML::Node& levelNode : node["LevelDifferences"] ){
			if( !this->nodesExist( levelNode, { "Difference", "Rate" } ) ){
				return 0;
			}

			int32 difference;

			if( !this->asInt32( levelNode, "Difference", difference ) ){
				return 0;
			}

			if( std::abs( difference ) > MAX_LEVEL ){
				this->invalidWarning( levelNode["Difference"], "Level difference %d is bigger than maximum level %d.\n", difference, MAX_LEVEL );
				return 0;
			}

			uint16 rate;

			if( !this->asUInt16Rate( levelNode, "Rate", rate ) ){
				return 0;
			}

			penalty->rate[difference + MAX_LEVEL - 1] = rate;
		}
	}

	if( !exists ){
		this->put( type, penalty );
	}

	return 1;
}

void PenaltyDatabase::loadingFinished(){
	for( const auto& pair : *this ){
		for( int i = MAX_LEVEL - 1, max = ARRAYLENGTH( pair.second->rate ), last_rate = 100; i < max; i++ ){
			uint16 rate = pair.second->rate[i];

			// Check if it has been defined
			if( rate == UINT16_MAX ){
				pair.second->rate[i] = last_rate;
			}else{
				last_rate = rate;
			}
		}

		for( int i = MAX_LEVEL - 1, last_rate = 100; i >= 0; i-- ){
			uint16 rate = pair.second->rate[i];

			// Check if it has been defined
			if( rate == UINT16_MAX ){
				pair.second->rate[i] = last_rate;
			}else{
				last_rate = rate;
			}
		}
	}
}

PenaltyDatabase penalty_db;

#define MOTD_LINE_SIZE 128
static char motd_text[MOTD_LINE_SIZE][CHAT_SIZE_MAX]; // Message of the day buffer [Valaris]

bool reg_load;

/**
 * Translation table from athena equip index to aegis bitmask
*/
unsigned int equip_bitmask[EQI_MAX] = {
	EQP_ACC_L,				// EQI_ACC_L
	EQP_ACC_R,				// EQI_ACC_R
	EQP_SHOES,				// EQI_SHOES
	EQP_GARMENT,			// EQI_GARMENT
	EQP_HEAD_LOW,			// EQI_HEAD_LOW
	EQP_HEAD_MID,			// EQI_HEAD_MID
	EQP_HEAD_TOP,			// EQI_HEAD_TOP
	EQP_ARMOR,				// EQI_ARMOR
	EQP_HAND_L,				// EQI_HAND_L
	EQP_HAND_R,				// EQI_HAND_R
	EQP_COSTUME_HEAD_TOP,	// EQI_COSTUME_HEAD_TOP
	EQP_COSTUME_HEAD_MID,	// EQI_COSTUME_HEAD_MID
	EQP_COSTUME_HEAD_LOW,	// EQI_COSTUME_HEAD_LOW
	EQP_COSTUME_GARMENT,	// EQI_COSTUME_GARMENT
	EQP_AMMO,				// EQI_AMMO
	EQP_SHADOW_ARMOR,		// EQI_SHADOW_ARMOR
	EQP_SHADOW_WEAPON,		// EQI_SHADOW_WEAPON
	EQP_SHADOW_SHIELD,		// EQI_SHADOW_SHIELD
	EQP_SHADOW_SHOES,		// EQI_SHADOW_SHOES
	EQP_SHADOW_ACC_R,		// EQI_SHADOW_ACC_R
	EQP_SHADOW_ACC_L		// EQI_SHADOW_ACC_L
};

//Links related info to the sd->hate_mob[]/sd->feel_map[] entries
const struct sg_data sg_info[MAX_PC_FEELHATE] = {
		{ SG_SUN_ANGER, SG_SUN_BLESS, SG_SUN_COMFORT, "PC_FEEL_SUN", "PC_HATE_MOB_SUN", is_day_of_sun },
		{ SG_MOON_ANGER, SG_MOON_BLESS, SG_MOON_COMFORT, "PC_FEEL_MOON", "PC_HATE_MOB_MOON", is_day_of_moon },
		{ SG_STAR_ANGER, SG_STAR_BLESS, SG_STAR_COMFORT, "PC_FEEL_STAR", "PC_HATE_MOB_STAR", is_day_of_star }
	};

void pc_set_reg_load( bool val ){
	reg_load = val;
}

/**
 * Item Cool Down Delay Saving
 * Struct item_cd is not a member of struct map_session_data
 * to keep cooldowns in memory between player log-ins.
 * All cooldowns are reset when server is restarted.
 **/
DBMap* itemcd_db = NULL; // char_id -> struct item_cd
struct item_cd {
	t_tick tick[MAX_ITEMDELAYS]; //tick
	t_itemid nameid[MAX_ITEMDELAYS]; //item id
};

/**
* Converts a class to its array index for CLASS_COUNT defined arrays.
* Note that it does not do a validity check for speed purposes, where parsing
* player input make sure to use a pcdb_checkid first!
* @param class_ Job ID see enum e_job
* @return Class Index
*/
int pc_class2idx(int class_) {
	if (class_ >= JOB_NOVICE_HIGH)
		return class_- JOB_NOVICE_HIGH+JOB_MAX_BASIC;
	return class_;
}

/**
* Get player's group ID
* @param sd
* @return Group ID
*/
int pc_get_group_id(struct map_session_data *sd) {
	return sd->group_id;
}

/** Get player's group Level
* @param sd
* @return Group Level
*/
int pc_get_group_level(struct map_session_data *sd) {
	return sd->group_level;
}

/**
 * Remove a player from queue after timeout
 * @param tid: Timer ID
 * @param tick: Timer
 * @param id: ID
 * @return 0 on success or 1 otherwise
 */
static TIMER_FUNC(pc_on_expire_active)
{
	map_session_data *sd = (map_session_data *)data;

	nullpo_retr(1, sd);

	sd->tid_queue_active = INVALID_TIMER;

	bg_queue_leave(sd);
	clif_bg_queue_entry_init(sd);
	return 0;
}

/**
 * Function used to set timer externally
 * @param sd: Player data
 */
void pc_set_bg_queue_timer(map_session_data *sd) {
	nullpo_retv(sd);

	if (sd->tid_queue_active != INVALID_TIMER) {
		delete_timer(sd->tid_queue_active, pc_on_expire_active);
		sd->tid_queue_active = INVALID_TIMER;
	}

	sd->tid_queue_active = add_timer(gettick() + 20000, pc_on_expire_active, 0, (intptr_t)sd);
}

/**
 * Function used to delete timer externally
 * @param sd: Player data
 */
void pc_delete_bg_queue_timer(map_session_data *sd) {
	nullpo_retv(sd);

	if (sd->tid_queue_active != INVALID_TIMER) {
		delete_timer(sd->tid_queue_active, pc_on_expire_active);
		sd->tid_queue_active = INVALID_TIMER;
	}
}

static TIMER_FUNC(pc_invincible_timer){
	struct map_session_data *sd;

	if( (sd=(struct map_session_data *)map_id2sd(id)) == NULL || sd->bl.type!=BL_PC )
		return 1;

	if(sd->invincible_timer != tid){
		ShowError("invincible_timer %d != %d\n",sd->invincible_timer,tid);
		return 0;
	}
	sd->invincible_timer = INVALID_TIMER;
	skill_unit_move(&sd->bl,tick,1);

	return 0;
}

void pc_setinvincibletimer(struct map_session_data* sd, int val) {
	nullpo_retv(sd);

	if( sd->invincible_timer != INVALID_TIMER )
		delete_timer(sd->invincible_timer,pc_invincible_timer);
	sd->invincible_timer = add_timer(gettick()+val,pc_invincible_timer,sd->bl.id,0);
}

void pc_delinvincibletimer(struct map_session_data* sd)
{
	nullpo_retv(sd);

	if( sd->invincible_timer != INVALID_TIMER )
	{
		delete_timer(sd->invincible_timer,pc_invincible_timer);
		sd->invincible_timer = INVALID_TIMER;
		skill_unit_move(&sd->bl,gettick(),1);
	}
}

static TIMER_FUNC(pc_spiritball_timer){
	struct map_session_data *sd;
	int i;

	if( (sd=(struct map_session_data *)map_id2sd(id)) == NULL || sd->bl.type!=BL_PC )
		return 1;

	if( sd->spiritball <= 0 )
	{
		ShowError("pc_spiritball_timer: %d spiritball's available. (aid=%d cid=%d tid=%d)\n", sd->spiritball, sd->status.account_id, sd->status.char_id, tid);
		sd->spiritball = 0;
		return 0;
	}

	ARR_FIND(0, sd->spiritball, i, sd->spirit_timer[i] == tid);
	if( i == sd->spiritball )
	{
		ShowError("pc_spiritball_timer: timer not found (aid=%d cid=%d tid=%d)\n", sd->status.account_id, sd->status.char_id, tid);
		return 0;
	}

	sd->spiritball--;
	if( i != sd->spiritball )
		memmove(sd->spirit_timer+i, sd->spirit_timer+i+1, (sd->spiritball-i)*sizeof(int));
	sd->spirit_timer[sd->spiritball] = INVALID_TIMER;

	clif_spiritball(&sd->bl);

	return 0;
}

/**
* Adds a spiritball to player for 'interval' ms
* @param sd
* @param interval
* @param max
*/
void pc_addspiritball(struct map_session_data *sd,int interval,int max)
{
	int tid;
	uint8 i;

	nullpo_retv(sd);

	if(max > MAX_SPIRITBALL)
		max = MAX_SPIRITBALL;
	if(sd->spiritball < 0)
		sd->spiritball = 0;

	if( sd->spiritball && sd->spiritball >= max )
	{
		if(sd->spirit_timer[0] != INVALID_TIMER)
			delete_timer(sd->spirit_timer[0],pc_spiritball_timer);
		sd->spiritball--;
		if( sd->spiritball != 0 )
			memmove(sd->spirit_timer+0, sd->spirit_timer+1, (sd->spiritball)*sizeof(int));
		sd->spirit_timer[sd->spiritball] = INVALID_TIMER;
	}

	tid = add_timer(gettick()+interval, pc_spiritball_timer, sd->bl.id, 0);
	ARR_FIND(0, sd->spiritball, i, sd->spirit_timer[i] == INVALID_TIMER || DIFF_TICK(get_timer(tid)->tick, get_timer(sd->spirit_timer[i])->tick) < 0);
	if( i != sd->spiritball )
		memmove(sd->spirit_timer+i+1, sd->spirit_timer+i, (sd->spiritball-i)*sizeof(int));
	sd->spirit_timer[i] = tid;
	sd->spiritball++;
	if( (sd->class_&MAPID_THIRDMASK) == MAPID_ROYAL_GUARD )
		clif_millenniumshield(&sd->bl,sd->spiritball);
	else
		clif_spiritball(&sd->bl);
}

/**
* Removes number of spiritball from player
* @param sd
* @param count
* @param type 1 = doesn't give client effect
*/
void pc_delspiritball(struct map_session_data *sd,int count,int type)
{
	uint8 i;

	nullpo_retv(sd);

	if(sd->spiritball <= 0) {
		sd->spiritball = 0;
		return;
	}

	if(count == 0)
		return;
	if(count > sd->spiritball)
		count = sd->spiritball;
	sd->spiritball -= count;
	if(count > MAX_SPIRITBALL)
		count = MAX_SPIRITBALL;

	for(i=0;i<count;i++) {
		if(sd->spirit_timer[i] != INVALID_TIMER) {
			delete_timer(sd->spirit_timer[i],pc_spiritball_timer);
			sd->spirit_timer[i] = INVALID_TIMER;
		}
	}
	for(i=count;i<MAX_SPIRITBALL;i++) {
		sd->spirit_timer[i-count] = sd->spirit_timer[i];
		sd->spirit_timer[i] = INVALID_TIMER;
	}

	if(!type) {
		if( (sd->class_&MAPID_THIRDMASK) == MAPID_ROYAL_GUARD )
			clif_millenniumshield(&sd->bl,sd->spiritball);
		else
			clif_spiritball(&sd->bl);
	}
}

/**
 * Adds a soulball to player
 * @param sd: Player data
 * @param max: Max amount of soulballs
 */
int pc_addsoulball(map_session_data *sd, int max)
{
	nullpo_ret(sd);

	status_change *sc = status_get_sc(&sd->bl);

	if (sc == nullptr || sc->data[SC_SOULENERGY] == nullptr) {
		sc_start(&sd->bl, &sd->bl, SC_SOULENERGY, 100, 0, skill_get_time2(SP_SOULCOLLECT, 1));
		sd->soulball = 0;
	}

	max = min(max, MAX_SOUL_BALL);
	sd->soulball = cap_value(sd->soulball, 0, MAX_SOUL_BALL);

	if (sd->soulball && sd->soulball >= max)
		sd->soulball--;

	sd->soulball++;
	sc_start(&sd->bl, &sd->bl, SC_SOULENERGY, 100, sd->soulball, skill_get_time2(SP_SOULCOLLECT, 1));
	clif_soulball(sd);

	return 0;
}

/**
 * Removes number of soulball from player
 * @param sd: Player data
 * @param count: Amount to remove
 * @param type: true = doesn't give client effect
 */
int pc_delsoulball(map_session_data *sd, int count, bool type)
{
	nullpo_ret(sd);

	if (count <= 0)
		return 0;

	status_change *sc = status_get_sc(&sd->bl);

	if (sd->soulball <= 0 || sc == nullptr || sc->data[SC_SOULENERGY] == nullptr) {
		sd->soulball = 0;
		return 0;
	}

	sd->soulball -= cap_value(count, 0, sd->soulball);
	if (sd->soulball == 0)
		status_change_end(&sd->bl, SC_SOULENERGY, INVALID_TIMER);
	else
		sc->data[SC_SOULENERGY]->val1 = sd->soulball;

	if (!type)
		clif_soulball(sd);

	return 0;
}

/**
* Increases a player's fame points and displays a notice to him
* @param sd Player
* @param count Fame point
*/
void pc_addfame(struct map_session_data *sd,int count)
{
	enum e_rank ranktype;
	nullpo_retv(sd);
	sd->status.fame += count;
	if(sd->status.fame > MAX_FAME)
		sd->status.fame = MAX_FAME;

	switch(sd->class_&MAPID_UPPERMASK){
		case MAPID_BLACKSMITH:	ranktype = RANK_BLACKSMITH; break;
		case MAPID_ALCHEMIST:	ranktype = RANK_ALCHEMIST; break;
		case MAPID_TAEKWON:		ranktype = RANK_TAEKWON; break;
		default:
			ShowWarning( "pc_addfame: Trying to add fame to class '%s'(%d).\n", job_name(sd->class_), sd->class_ );
			return;
	}

	clif_update_rankingpoint(sd,ranktype,count);
	chrif_updatefamelist(sd);
}

/**
 * Check whether a player ID is in the fame rankers list of its job, returns his/her position if so, 0 else
 * @param sd
 * @param job Job use enum e_mapid
 * @return Rank
 */
unsigned char pc_famerank(uint32 char_id, int job)
{
	uint8 i;

	switch(job){
		case MAPID_BLACKSMITH: // Blacksmith
		    for(i = 0; i < MAX_FAME_LIST; i++){
				if(smith_fame_list[i].id == char_id)
				    return i + 1;
			}
			break;
		case MAPID_ALCHEMIST: // Alchemist
			for(i = 0; i < MAX_FAME_LIST; i++){
				if(chemist_fame_list[i].id == char_id)
					return i + 1;
			}
			break;
		case MAPID_TAEKWON: // Taekwon
			for(i = 0; i < MAX_FAME_LIST; i++){
				if(taekwon_fame_list[i].id == char_id)
					return i + 1;
			}
			break;
	}

	return 0;
}

/**
* Restart player's HP & SP value
* @param sd
* @param type Restart type: 1 - Normal Resurection
*/
void pc_setrestartvalue(struct map_session_data *sd, char type) {
	struct status_data *status, *b_status;
	nullpo_retv(sd);

	b_status = &sd->base_status;
	status = &sd->battle_status;

	if (type&1) {	//Normal resurrection
		status->hp = 1; //Otherwise status_heal may fail if dead.
		status_heal(&sd->bl, b_status->hp, 0, 1);
		if( status->sp < b_status->sp )
			status_set_sp(&sd->bl, b_status->sp, 1);
	} else { //Just for saving on the char-server (with values as if respawned)
		sd->status.hp = b_status->hp;
		sd->status.sp = (status->sp < b_status->sp)?b_status->sp:status->sp;
	}
}

/*==========================================
	Rental System
 *------------------------------------------*/

/**
 * Ends a rental and removes the item/effect
 * @param tid: Tick ID
 * @param tick: Timer
 * @param id: Timer ID
 * @param data: Data
 * @return false - failure, true - success
 */
TIMER_FUNC(pc_inventory_rental_end){
	struct map_session_data *sd = map_id2sd(id);

	if( sd == NULL )
		return 0;
	if( tid != sd->rental_timer ) {
		ShowError("pc_inventory_rental_end: invalid timer id.\n");
		return 0;
	}

	pc_inventory_rentals(sd);
	return 1;
}

/**
 * Removes the rental timer from the player
 * @param sd: Player data
 */
void pc_inventory_rental_clear(struct map_session_data *sd)
{
	if( sd->rental_timer != INVALID_TIMER ) {
		delete_timer(sd->rental_timer, pc_inventory_rental_end);
		sd->rental_timer = INVALID_TIMER;
	}
}

/**
 * Check for items in the player's inventory that are rental type
 * @param sd: Player data
 */
void pc_inventory_rentals(struct map_session_data *sd)
{
	int i, c = 0;
	unsigned int next_tick = UINT_MAX;

	for( i = 0; i < MAX_INVENTORY; i++ ) { // Check for Rentals on Inventory
		if( sd->inventory.u.items_inventory[i].nameid == 0 )
			continue; // Nothing here
		if( sd->inventory.u.items_inventory[i].expire_time == 0 )
			continue;
		if( sd->inventory.u.items_inventory[i].expire_time <= time(NULL) ) {
			if (sd->inventory_data[i]->unequip_script)
				run_script(sd->inventory_data[i]->unequip_script, 0, sd->bl.id, fake_nd->bl.id);
			clif_rental_expired(sd, i, sd->inventory.u.items_inventory[i].nameid);
			pc_delitem(sd, i, sd->inventory.u.items_inventory[i].amount, 0, 0, LOG_TYPE_OTHER);
		} else {
			unsigned int expire_tick = (unsigned int)(sd->inventory.u.items_inventory[i].expire_time - time(NULL));

			clif_rental_time(sd, sd->inventory.u.items_inventory[i].nameid, (int)expire_tick);
			next_tick = umin(expire_tick * 1000U, next_tick);
			c++;
		}
	}

	if( c > 0 ) // min(next_tick,3600000) 1 hour each timer to keep announcing to the owner, and to avoid a but with rental time > 15 days
		sd->rental_timer = add_timer(gettick() + umin(next_tick,3600000), pc_inventory_rental_end, sd->bl.id, 0);
	else
		sd->rental_timer = INVALID_TIMER;
}

/**
 * Add a rental item to the player and adjusts the rental timer appropriately
 * @param sd: Player data
 * @param seconds: Rental time
 */
void pc_inventory_rental_add(struct map_session_data *sd, unsigned int seconds)
{
	t_tick tick = seconds * 1000;

	if( sd == NULL )
		return;

	if( sd->rental_timer != INVALID_TIMER ) {
		const struct TimerData * td;

		td = get_timer(sd->rental_timer);
		if( DIFF_TICK(td->tick, gettick()) > tick ) { // Update Timer as this one ends first than the current one
			pc_inventory_rental_clear(sd);
			sd->rental_timer = add_timer(gettick() + tick, pc_inventory_rental_end, sd->bl.id, 0);
		}
	} else
		sd->rental_timer = add_timer(gettick() + i64min(tick,3600000), pc_inventory_rental_end, sd->bl.id, 0);
}

/**
 * Check if the player can sell the current item
 * @param sd: map_session_data of the player
 * @param item: struct of the checking item
 * @param shoptype: NPC's sub type see enum npc_subtype
 * @return bool 'true' is sellable, 'false' otherwise
 */
bool pc_can_sell_item(struct map_session_data *sd, struct item *item, enum npc_subtype shoptype) {
	if (sd == NULL || item == NULL)
		return false;

	if (item->equip > 0 || item->amount < 0)
		return false;

	if (battle_config.hide_fav_sell && item->favorite)
		return false; //Cannot sell favs (optional config)

	if (!battle_config.rental_transaction && item->expire_time)
		return false; // Cannot Sell Rental Items

	if( item->equipSwitch ){
		return false;
	}

	if (itemdb_ishatched_egg(item))
		return false;

	switch (shoptype) {
		case NPCTYPE_SHOP:
			if (item->bound && battle_config.allow_bound_sell&ISR_BOUND_SELLABLE && (
				item->bound != BOUND_GUILD ||
				(sd->guild && sd->status.char_id == sd->guild->member[0].char_id) ||
				(item->bound == BOUND_GUILD && !(battle_config.allow_bound_sell&ISR_BOUND_GUILDLEADER_ONLY))
				))
				return true;
			break;
		case NPCTYPE_ITEMSHOP:
			if (item->bound && battle_config.allow_bound_sell&ISR_BOUND && (
				item->bound != BOUND_GUILD ||
				(sd->guild && sd->status.char_id == sd->guild->member[0].char_id) ||
				(item->bound == BOUND_GUILD && !(battle_config.allow_bound_sell&ISR_BOUND_GUILDLEADER_ONLY))
				))
				return true;
			else if (!item->bound) {
				struct item_data *itd = itemdb_search(item->nameid);
				if (itd && itd->flag.trade_restriction.sell && battle_config.allow_bound_sell&ISR_SELLABLE)
					return true;
			}
			break;
	}

	if (!itemdb_cansell(item, pc_get_group_level(sd)))
		return false;

	if (item->bound && !pc_can_give_bounded_items(sd))
		return false; // Don't allow sale of bound items
	return true;
}

/**
 * Determines if player can give / drop / trade / vend items
 */
bool pc_can_give_items(struct map_session_data *sd)
{
	return pc_has_permission(sd, PC_PERM_TRADE);
}

/**
 * Determines if player can give / drop / trade / vend bounded items
 */
bool pc_can_give_bounded_items(struct map_session_data *sd)
{
	return pc_has_permission(sd, PC_PERM_TRADE_BOUNDED);
}

/**
 * Determine if an item in a player's inventory is tradeable based on several merits.
 * Checks for item_trade, bound, and rental restrictions.
 * @param sd: Player data
 * @param index: Item inventory index
 * @return True if the item can be traded or false otherwise
 */
bool pc_can_trade_item(map_session_data *sd, int index) {
	if (sd && index >= 0) {
		return (sd->inventory.u.items_inventory[index].expire_time == 0 &&
			(sd->inventory.u.items_inventory[index].bound == 0 || pc_can_give_bounded_items(sd)) &&
			itemdb_cantrade(&sd->inventory.u.items_inventory[index], pc_get_group_level(sd), pc_get_group_level(sd))
			);
	}

	return false;
}

/*==========================================
 * Prepares character for saving.
 * @param sd
 *------------------------------------------*/
void pc_makesavestatus(struct map_session_data *sd) {
	nullpo_retv(sd);

	if(!battle_config.save_clothcolor)
		sd->status.clothes_color = 0;

	if(!battle_config.save_body_style)
		sd->status.body = 0;

	//Only copy the Cart/Peco/Falcon options, the rest are handled via
	//status change load/saving. [Skotlex]
#ifdef NEW_CARTS
	sd->status.option = sd->sc.option&(OPTION_INVISIBLE|OPTION_FALCON|OPTION_RIDING|OPTION_DRAGON|OPTION_WUG|OPTION_WUGRIDER|OPTION_MADOGEAR);
#else
	sd->status.option = sd->sc.option&(OPTION_INVISIBLE|OPTION_CART|OPTION_FALCON|OPTION_RIDING|OPTION_DRAGON|OPTION_WUG|OPTION_WUGRIDER|OPTION_MADOGEAR);
#endif
	if (sd->sc.data[SC_JAILED]) { //When Jailed, do not move last point.
		if(pc_isdead(sd)){
			pc_setrestartvalue(sd, 0);
		} else {
			sd->status.hp = sd->battle_status.hp;
			sd->status.sp = sd->battle_status.sp;
		}
		sd->status.last_point.map = sd->mapindex;
		sd->status.last_point.x = sd->bl.x;
		sd->status.last_point.y = sd->bl.y;
		return;
	}

	if(pc_isdead(sd)) {
		pc_setrestartvalue(sd, 0);
		memcpy(&sd->status.last_point,&sd->status.save_point,sizeof(sd->status.last_point));
	} else {
		sd->status.hp = sd->battle_status.hp;
		sd->status.sp = sd->battle_status.sp;
		sd->status.last_point.map = sd->mapindex;
		sd->status.last_point.x = sd->bl.x;
		sd->status.last_point.y = sd->bl.y;
	}

	if(map_getmapflag(sd->bl.m, MF_NOSAVE)) {
		struct map_data *mapdata = map_getmapdata(sd->bl.m);

		if(mapdata->save.map)
			memcpy(&sd->status.last_point,&mapdata->save,sizeof(sd->status.last_point));
		else
			memcpy(&sd->status.last_point,&sd->status.save_point,sizeof(sd->status.last_point));
	}
}

/*==========================================
 * Off init ? Connection?
 *------------------------------------------*/
void pc_setnewpc(struct map_session_data *sd, uint32 account_id, uint32 char_id, int login_id1, t_tick client_tick, int sex, int fd) {
	nullpo_retv(sd);

	sd->bl.id = account_id;
	sd->status.account_id = account_id;
	sd->status.char_id = char_id;
	sd->status.sex = sex;
	sd->login_id1 = login_id1;
	sd->login_id2 = 0; // at this point, we can not know the value :(
	sd->client_tick = client_tick;
	sd->state.active = 0; //to be set to 1 after player is fully authed and loaded.
	sd->bl.type = BL_PC;
	if(battle_config.prevent_logout_trigger&PLT_LOGIN)
		sd->canlog_tick = gettick();
	//Required to prevent homunculus copuing a base speed of 0.
	sd->battle_status.speed = sd->base_status.speed = DEFAULT_WALK_SPEED;
}

/**
* Get equip point for an equip
* @param sd
* @param id
*/
int pc_equippoint_sub(struct map_session_data *sd,struct item_data* id){
	int ep = 0;

	nullpo_ret(sd);
	nullpo_ret(id);

	if (!itemdb_isequip2(id))
		return 0; //Not equippable by players.

	ep = id->equip;
	if(id->subtype == W_DAGGER	|| id->subtype == W_1HSWORD || id->subtype == W_1HAXE) {
		if(pc_checkskill(sd,AS_LEFT) > 0 || (sd->class_&MAPID_UPPERMASK) == MAPID_ASSASSIN || (sd->class_&MAPID_UPPERMASK) == MAPID_KAGEROUOBORO) { //Kagerou and Oboro can dual wield daggers. [Rytech]
			if (ep == EQP_WEAPON)
				return EQP_ARMS;
			if (ep == EQP_SHADOW_WEAPON)
				return EQP_SHADOW_ARMS;
		}
	}
	return ep;
}

/**
* Get equip point for an equip
* @param sd
* @param n Equip index in inventory
*/
int pc_equippoint(struct map_session_data *sd,int n){
	nullpo_ret(sd);

	return pc_equippoint_sub(sd,sd->inventory_data[n]);
}

/**
 * Fill inventory_data with struct *item_data through inventory (fill with struct *item)
 * @param sd : player session
 * @return 0 sucess, 1:invalid sd
 */
void pc_setinventorydata(struct map_session_data *sd)
{
	uint8 i;
	nullpo_retv(sd);

	for(i = 0; i < MAX_INVENTORY; i++) {
		t_itemid id = sd->inventory.u.items_inventory[i].nameid;
		sd->inventory_data[i] = id?itemdb_search(id):NULL;
	}
}

/**
* 'Calculates' weapon type
* @param sd : Player
*/
void pc_calcweapontype(struct map_session_data *sd)
{
	nullpo_retv(sd);

	// single-hand
	if(sd->weapontype2 == W_FIST) {
		sd->status.weapon = sd->weapontype1;
		return;
	}
	if(sd->weapontype1 == W_FIST) {
		sd->status.weapon = sd->weapontype2;
		return;
	}
	// dual-wield
	sd->status.weapon = W_FIST;
	switch (sd->weapontype1){
	case W_DAGGER:
		switch (sd->weapontype2) {
		case W_DAGGER:  sd->status.weapon = W_DOUBLE_DD; break;
		case W_1HSWORD: sd->status.weapon = W_DOUBLE_DS; break;
		case W_1HAXE:   sd->status.weapon = W_DOUBLE_DA; break;
		}
		break;
	case W_1HSWORD:
		switch (sd->weapontype2) {
		case W_DAGGER:  sd->status.weapon = W_DOUBLE_DS; break;
		case W_1HSWORD: sd->status.weapon = W_DOUBLE_SS; break;
		case W_1HAXE:   sd->status.weapon = W_DOUBLE_SA; break;
		}
		break;
	case W_1HAXE:
		switch (sd->weapontype2) {
		case W_DAGGER:  sd->status.weapon = W_DOUBLE_DA; break;
		case W_1HSWORD: sd->status.weapon = W_DOUBLE_SA; break;
		case W_1HAXE:   sd->status.weapon = W_DOUBLE_AA; break;
		}
	}
	// unknown, default to right hand type
	if (!sd->status.weapon)
		sd->status.weapon = sd->weapontype1;
}

/**
* Set equip index
* @param sd : Player
*/
void pc_setequipindex(struct map_session_data *sd)
{
	uint16 i;

	nullpo_retv(sd);

	for (i = 0; i < EQI_MAX; i++){
		sd->equip_index[i] = -1;
		sd->equip_switch_index[i] = -1;
	}

	for (i = 0; i < MAX_INVENTORY; i++) {
		if (sd->inventory.u.items_inventory[i].nameid == 0)
			continue;
		if (sd->inventory.u.items_inventory[i].equip) {
			uint8 j;
			for (j = 0; j < EQI_MAX; j++)
				if (sd->inventory.u.items_inventory[i].equip & equip_bitmask[j])
					sd->equip_index[j] = i;

			if (sd->inventory.u.items_inventory[i].equip & EQP_HAND_R) {
				if (sd->inventory_data[i])
					sd->weapontype1 = sd->inventory_data[i]->subtype;
				else
					sd->weapontype1 = W_FIST;
			}

			if( sd->inventory.u.items_inventory[i].equip & EQP_HAND_L ) {
				if( sd->inventory_data[i] && sd->inventory_data[i]->type == IT_WEAPON )
					sd->weapontype2 = sd->inventory_data[i]->subtype;
				else
					sd->weapontype2 = W_FIST;
			}
		}
		if (sd->inventory.u.items_inventory[i].equipSwitch) {
			for (uint8 j = 0; j < EQI_MAX; j++) {
				if (sd->inventory.u.items_inventory[i].equipSwitch & equip_bitmask[j]) {
					sd->equip_switch_index[j] = i;
				}
			}
		}
	}
	pc_calcweapontype(sd);
}

//static int pc_isAllowedCardOn(struct map_session_data *sd,int s,int eqindex,int flag)
//{
//	int i;
//	struct item *item = &sd->inventory.u.items_inventory[eqindex];
//	struct item_data *data;
//
//	//Crafted/made/hatched items.
//	if (itemdb_isspecial(item->card[0]))
//		return 1;
//
//	/* scan for enchant armor gems */
//	if( item->card[MAX_SLOTS - 1] && s < MAX_SLOTS - 1 )
//		s = MAX_SLOTS - 1;
//
//	ARR_FIND( 0, s, i, item->card[i] && (data = itemdb_exists(item->card[i])) != NULL && data->flag.no_equip&flag );
//	return( i < s ) ? 0 : 1;
//}


/**
 * Check if an item is equiped by player
 * (Check if the itemid is equiped then search if that match the index in inventory (should be))
 * @param sd : player session
 * @param nameid : itemid
 * @return 1:yes, 0:no
 */
bool pc_isequipped(struct map_session_data *sd, t_itemid nameid)
{
	uint8 i;

	for( i = 0; i < EQI_MAX; i++ )
	{
		short index = sd->equip_index[i], j;
		if( index < 0 )
			continue;
		if( pc_is_same_equip_index((enum equip_index)i, sd->equip_index, index) )
			continue;
		if( !sd->inventory_data[index] ) 
			continue;
		if( sd->inventory_data[index]->nameid == nameid )
			return true;
		for( j = 0; j < sd->inventory_data[index]->slots; j++ ){
			if( sd->inventory.u.items_inventory[index].card[j] == nameid )
				return true;
		}
	}

	return false;
}

/**
 * Check adoption rules
 * @param p1_sd: Player 1
 * @param p2_sd: Player 2
 * @param b_sd: Player that will be adopted
 * @return ADOPT_ALLOWED - Sent message to Baby to accept or deny
 *         ADOPT_ALREADY_ADOPTED - Already adopted
 *         ADOPT_MARRIED_AND_PARTY - Need to be married and in the same party
 *         ADOPT_EQUIP_RINGS - Need wedding rings equipped
 *         ADOPT_NOT_NOVICE - Adoptee is not a Novice
 *         ADOPT_CHARACTER_NOT_FOUND - Parent or Baby not found
 *         ADOPT_MORE_CHILDREN - Cannot adopt more than 1 Baby (client message)
 *         ADOPT_LEVEL_70 - Parents need to be level 70+ (client message)
 *         ADOPT_MARRIED - Cannot adopt a married person (client message)
 */
e_adopt_responses pc_try_adopt(struct map_session_data *p1_sd, struct map_session_data *p2_sd, struct map_session_data *b_sd)
{
	if( !p1_sd || !p2_sd || !b_sd )
		return ADOPT_CHARACTER_NOT_FOUND;

	if( b_sd->status.father || b_sd->status.mother || b_sd->adopt_invite )
		return ADOPT_ALREADY_ADOPTED; // already adopted baby / in adopt request

	if( !p1_sd->status.partner_id || !p1_sd->status.party_id || p1_sd->status.party_id != b_sd->status.party_id )
		return ADOPT_MARRIED_AND_PARTY; // You need to be married and in party with baby to adopt

	if( p1_sd->status.partner_id != p2_sd->status.char_id || p2_sd->status.partner_id != p1_sd->status.char_id )
		return ADOPT_MARRIED_AND_PARTY; // Not married, wrong married

	if( p2_sd->status.party_id != p1_sd->status.party_id )
		return ADOPT_MARRIED_AND_PARTY; // Both parents need to be in the same party

	// Parents need to have their ring equipped
	if( !pc_isequipped(p1_sd, WEDDING_RING_M) && !pc_isequipped(p1_sd, WEDDING_RING_F) )
		return ADOPT_EQUIP_RINGS;

	if( !pc_isequipped(p2_sd, WEDDING_RING_M) && !pc_isequipped(p2_sd, WEDDING_RING_F) )
		return ADOPT_EQUIP_RINGS;

	// Already adopted a baby
	if( p1_sd->status.child || p2_sd->status.child ) {
		clif_Adopt_reply(p1_sd, ADOPT_REPLY_MORE_CHILDREN);
		return ADOPT_MORE_CHILDREN;
	}

	// Parents need at least lvl 70 to adopt
	if( p1_sd->status.base_level < 70 || p2_sd->status.base_level < 70 ) {
		clif_Adopt_reply(p1_sd, ADOPT_REPLY_LEVEL_70);
		return ADOPT_LEVEL_70;
	}

	if( b_sd->status.partner_id ) {
		clif_Adopt_reply(p1_sd, ADOPT_REPLY_MARRIED);
		return ADOPT_MARRIED;
	}

#ifdef RENEWAL
	if (b_sd->status.base_level < 51)
#else
	if (!((b_sd->status.class_ >= JOB_NOVICE && b_sd->status.class_ <= JOB_THIEF) || b_sd->status.class_ == JOB_SUPER_NOVICE || b_sd->status.class_ == JOB_SUPER_NOVICE_E))
#endif
		return ADOPT_NOT_NOVICE;

	return ADOPT_ALLOWED;
}

/*==========================================
 * Adoption Process
 *------------------------------------------*/
bool pc_adoption(struct map_session_data *p1_sd, struct map_session_data *p2_sd, struct map_session_data *b_sd)
{
	int job, joblevel;
	t_exp jobexp;

	if( pc_try_adopt(p1_sd, p2_sd, b_sd) != ADOPT_ALLOWED )
		return false;

	// Preserve current job levels and progress
	joblevel = b_sd->status.job_level;
	jobexp = b_sd->status.job_exp;

	job = pc_mapid2jobid(b_sd->class_|JOBL_BABY, b_sd->status.sex);
	if( job != -1 && pc_jobchange(b_sd, job, 0) )
	{ // Success, proceed to configure parents and baby skills
		p1_sd->status.child = b_sd->status.char_id;
		p2_sd->status.child = b_sd->status.char_id;
		b_sd->status.father = p1_sd->status.char_id;
		b_sd->status.mother = p2_sd->status.char_id;

		// Restore progress
		b_sd->status.job_level = joblevel;
		clif_updatestatus(b_sd, SP_JOBLEVEL);
		b_sd->status.job_exp = jobexp;
		clif_updatestatus(b_sd, SP_JOBEXP);

		// Baby Skills
		pc_skill(b_sd, WE_BABY, 1, ADDSKILL_PERMANENT);
		pc_skill(b_sd, WE_CALLPARENT, 1, ADDSKILL_PERMANENT);
		pc_skill(b_sd, WE_CHEERUP, 1, ADDSKILL_PERMANENT);

		// Parents Skills
		pc_skill(p1_sd, WE_CALLBABY, 1, ADDSKILL_PERMANENT);
		pc_skill(p2_sd, WE_CALLBABY, 1, ADDSKILL_PERMANENT);

		chrif_save(p1_sd, CSAVE_NORMAL);
		chrif_save(p2_sd, CSAVE_NORMAL);
		chrif_save(b_sd, CSAVE_NORMAL);

		achievement_update_objective(b_sd, AG_BABY, 1, 1);
		achievement_update_objective(p1_sd, AG_BABY, 1, 2);
		achievement_update_objective(p2_sd, AG_BABY, 1, 2);

		return true;
	}

	return false; // Job Change Fail
}

<<<<<<< HEAD
/**
 * Check unadoption rules and remove adoption
 * @param p1_sd: Player 1
 * @param p2_sd: Player 2
 * @param b_sd: Player that will be unadopted
 * @param independent_baby: If the baby becomes a normal class
 * @return see pc.hpp::e_unadopt_responses
 */
e_unadopt_responses pc_unadopt(struct map_session_data *p1_sd, struct map_session_data *p2_sd, struct map_session_data *b_sd, bool independent_baby) {
	if (!p1_sd || !p2_sd || !b_sd)
		return UNADOPT_CHARACTER_NOT_FOUND;

	if (!b_sd->status.father || !b_sd->status.mother)
		return UNADOPT_NOT_ADOPTED;

	if (p1_sd->status.child != b_sd->status.char_id && p2_sd->status.child != b_sd->status.char_id)
		return UNADOPT_NOT_CHILD;

	// Baby is separated from parents by independence option (Becomes a normal class)
	if (independent_baby) {
		int32 joblevel = b_sd->status.job_level, job = pc_mapid2jobid(b_sd->class_ | ~JOBL_BABY, b_sd->status.sex);
		uint32 jobexp = b_sd->status.job_exp;

		if (job == -1 || !pc_jobchange(b_sd, job, 0))
			return UNADOPT_CHARACTER_NOT_FOUND;
	}

	// Remove Baby/Parent status
	p1_sd->status.child = 0;
	p2_sd->status.child = 0;
	b_sd->status.father = 0;
	b_sd->status.mother = 0;

	uint16 sk_idx;

	// Remove Baby Skills
	if ((sk_idx = skill_get_index(WE_BABY)) > 0 && pc_checkskill(b_sd, WE_BABY) > 0) {
		b_sd->status.skill[sk_idx].lv = 0;
		b_sd->status.skill[sk_idx].flag = SKILL_FLAG_TEMPORARY;
		clif_deleteskill(b_sd, WE_BABY);
	}
	if ((sk_idx = skill_get_index(WE_CALLPARENT)) > 0 && pc_checkskill(b_sd, WE_CALLPARENT) > 0) {
		b_sd->status.skill[sk_idx].lv = 0;
		b_sd->status.skill[sk_idx].flag = SKILL_FLAG_TEMPORARY;
		clif_deleteskill(b_sd, WE_CALLPARENT);
	}
	if ((sk_idx = skill_get_index(WE_CHEERUP)) > 0 && pc_checkskill(b_sd, WE_CHEERUP) > 0) {
		b_sd->status.skill[sk_idx].lv = 0;
		b_sd->status.skill[sk_idx].flag = SKILL_FLAG_TEMPORARY;
		clif_deleteskill(b_sd, WE_CHEERUP);
	}

	// Remove Parents Skills
	if ((sk_idx = skill_get_index(WE_CALLBABY)) > 0) {
		if (pc_checkskill(p1_sd, WE_CALLBABY) > 0) {
			p1_sd->status.skill[sk_idx].lv = 0;
			p1_sd->status.skill[sk_idx].flag = SKILL_FLAG_TEMPORARY;
			clif_deleteskill(b_sd, WE_CALLBABY);
		}
		if (pc_checkskill(p2_sd, WE_CALLBABY) > 0) {
			p1_sd->status.skill[sk_idx].lv = 0;
			p1_sd->status.skill[sk_idx].flag = SKILL_FLAG_TEMPORARY;
			clif_deleteskill(b_sd, WE_CALLBABY);
		}
	}

	chrif_save(p1_sd, CSAVE_NORMAL);
	chrif_save(p2_sd, CSAVE_NORMAL);
	chrif_save(b_sd, CSAVE_NORMAL);

	return UNADOPT_ALLOWED;
=======
static bool pc_job_can_use_item( struct map_session_data* sd, struct item_data* item ){
	nullpo_retr( false, sd );
	nullpo_retr( false, item );

	// Calculate the required bit to check
	uint64 job = 1ULL << ( sd->class_ & MAPID_BASEMASK );

	size_t index;

	// 2-1
	if( ( sd->class_ & JOBL_2_1 ) != 0 ){
		index = 1;
	// 2-2
	}else if( ( sd->class_ & JOBL_2_2 ) != 0 ){
		index = 2;
	// Basejob
	}else{
		index = 0;
	}

	return ( item->class_base[index] & job ) != 0;
>>>>>>> b52b3c9a
}

/*==========================================
 * Check if player can use/equip selected item. Used by pc_isUseitem and pc_isequip
   Returns:
		false : Cannot use/equip
		true  : Can use/equip
 * Credits:
		[Inkfish] for first idea
		[Haru] for third-classes extension
		[Cydh] finishing :D
 *------------------------------------------*/
static bool pc_isItemClass (struct map_session_data *sd, struct item_data* item) {
	while (1) {
		if (item->class_upper&ITEMJ_NORMAL && !(sd->class_&(JOBL_UPPER|JOBL_THIRD|JOBL_BABY)))	//normal classes (no upper, no baby, no third)
			break;
#ifndef RENEWAL
		//allow third classes to use trans. class items
		if (item->class_upper&ITEMJ_UPPER && sd->class_&(JOBL_UPPER|JOBL_THIRD))	//trans. classes
			break;
		//third-baby classes can use same item too
		if (item->class_upper&ITEMJ_BABY && sd->class_&JOBL_BABY)	//baby classes
			break;
		//don't need to decide specific rules for third-classes?
		//items for third classes can be used for all third classes
		if (item->class_upper&(ITEMJ_THIRD|ITEMJ_THIRD_UPPER|ITEMJ_THIRD_BABY) && sd->class_&JOBL_THIRD)
			break;
#else
		//trans. classes (exl. third-trans.)
		if (item->class_upper&ITEMJ_UPPER && sd->class_&JOBL_UPPER && !(sd->class_&JOBL_THIRD))
			break;
		//baby classes (exl. third-baby)
		if (item->class_upper&ITEMJ_BABY && sd->class_&JOBL_BABY && !(sd->class_&JOBL_THIRD))
			break;
		//third classes (exl. third-trans. and baby-third)
		if (item->class_upper&ITEMJ_THIRD && sd->class_&JOBL_THIRD && !(sd->class_&(JOBL_UPPER|JOBL_BABY)))
			break;
		//trans-third classes
		if (item->class_upper&ITEMJ_THIRD_UPPER && sd->class_&JOBL_THIRD && sd->class_&JOBL_UPPER)
			break;
		//third-baby classes
		if (item->class_upper&ITEMJ_THIRD_BABY && sd->class_&JOBL_THIRD && sd->class_&JOBL_BABY)
			break;
#endif
		return false;
	}
	return true;
}

/*=================================================
 * Checks if the player can equip the item at index n in inventory.
 * @param sd
 * @param n Item index in inventory
 * @return ITEM_EQUIP_ACK_OK(0) if can be equipped, or ITEM_EQUIP_ACK_FAIL(1)/ITEM_EQUIP_ACK_FAILLEVEL(2) if can't
 *------------------------------------------------*/
uint8 pc_isequip(struct map_session_data *sd,int n)
{
	struct item_data *item;

	nullpo_retr(ITEM_EQUIP_ACK_FAIL, sd);

	item = sd->inventory_data[n];

	if(pc_has_permission(sd, PC_PERM_USE_ALL_EQUIPMENT))
		return ITEM_EQUIP_ACK_OK;

	if(item == NULL)
		return ITEM_EQUIP_ACK_FAIL;
	if(item->elv && sd->status.base_level < (unsigned int)item->elv)
		return ITEM_EQUIP_ACK_FAILLEVEL;
	if(item->elvmax && sd->status.base_level > (unsigned int)item->elvmax)
		return ITEM_EQUIP_ACK_FAILLEVEL;
	if(item->sex != SEX_BOTH && sd->status.sex != item->sex)
		return ITEM_EQUIP_ACK_FAIL;

	//fail to equip if item is restricted
	if (!battle_config.allow_equip_restricted_item && itemdb_isNoEquip(item, sd->bl.m))
		return ITEM_EQUIP_ACK_FAIL;

	if (item->equip&EQP_AMMO) {
		switch (item->subtype) {
			case AMMO_ARROW:
				if (battle_config.ammo_check_weapon && sd->status.weapon != W_BOW && sd->status.weapon != W_MUSICAL && sd->status.weapon != W_WHIP) {
					clif_msg(sd, ITEM_NEED_BOW);
					return ITEM_EQUIP_ACK_FAIL;
				}
				break;
			case AMMO_DAGGER:
				if (!pc_checkskill(sd, AS_VENOMKNIFE))
					return ITEM_EQUIP_ACK_FAIL;
				break;
			case AMMO_BULLET:
			case AMMO_SHELL:
				if (battle_config.ammo_check_weapon && sd->status.weapon != W_REVOLVER && sd->status.weapon != W_RIFLE && sd->status.weapon != W_GATLING && sd->status.weapon != W_SHOTGUN
#ifdef RENEWAL
					&& sd->status.weapon != W_GRENADE
#endif
					) {
					clif_msg(sd, ITEM_BULLET_EQUIP_FAIL);
					return ITEM_EQUIP_ACK_FAIL;
				}
				break;
#ifndef RENEWAL
			case AMMO_GRENADE:
				if (battle_config.ammo_check_weapon && sd->status.weapon != W_GRENADE) {
					clif_msg(sd, ITEM_BULLET_EQUIP_FAIL);
					return ITEM_EQUIP_ACK_FAIL;
				}
				break;
#endif
			case AMMO_CANNONBALL:
				if (!pc_ismadogear(sd) && (sd->status.class_ == JOB_MECHANIC_T || sd->status.class_ == JOB_MECHANIC)) {
					clif_msg(sd, ITEM_NEED_MADOGEAR); // Item can only be used when Mado Gear is mounted.
					return ITEM_EQUIP_ACK_FAIL;
				}
				if (sd->state.active && !pc_iscarton(sd) && //Check if sc data is already loaded
					(sd->status.class_ == JOB_GENETIC_T || sd->status.class_ == JOB_GENETIC)) {
					clif_msg(sd, ITEM_NEED_CART); // Only available when cart is mounted.
					return ITEM_EQUIP_ACK_FAIL;
				}
				break;
		}
	}

	if (sd->sc.count) {
		if(item->equip & EQP_ARMS && item->type == IT_WEAPON && sd->sc.data[SC_STRIPWEAPON]) // Also works with left-hand weapons [DracoRPG]
			return ITEM_EQUIP_ACK_FAIL;
		if(item->equip & EQP_SHIELD && item->type == IT_ARMOR && sd->sc.data[SC_STRIPSHIELD])
			return ITEM_EQUIP_ACK_FAIL;
		if(item->equip & EQP_ARMOR && sd->sc.data[SC_STRIPARMOR])
			return ITEM_EQUIP_ACK_FAIL;
		if(item->equip & EQP_HEAD_TOP && sd->sc.data[SC_STRIPHELM])
			return ITEM_EQUIP_ACK_FAIL;
		if(item->equip & EQP_ACC && sd->sc.data[SC__STRIPACCESSORY])
			return ITEM_EQUIP_ACK_FAIL;
		if (item->equip & EQP_ARMS && sd->sc.data[SC__WEAKNESS])
			return ITEM_EQUIP_ACK_FAIL;
		if(item->equip && (sd->sc.data[SC_KYOUGAKU] || sd->sc.data[SC_SUHIDE]))
			return ITEM_EQUIP_ACK_FAIL;

		if (sd->sc.data[SC_SPIRIT] && sd->sc.data[SC_SPIRIT]->val2 == SL_SUPERNOVICE) {
			//Spirit of Super Novice equip bonuses. [Skotlex]
			if (sd->status.base_level > 90 && item->equip & EQP_HELM)
				return ITEM_EQUIP_ACK_OK; //Can equip all helms

			if (sd->status.base_level > 96 && item->equip & EQP_ARMS && item->type == IT_WEAPON && item->wlv == 4)
				switch(item->subtype) { //In weapons, the look determines type of weapon.
					case W_DAGGER: //All level 4 - Daggers
					case W_1HSWORD: //All level 4 - 1H Swords
					case W_1HAXE: //All level 4 - 1H Axes
					case W_MACE: //All level 4 - 1H Maces
					case W_STAFF: //All level 4 - 1H Staves
					case W_2HSTAFF: //All level 4 - 2H Staves
						return ITEM_EQUIP_ACK_OK;
				}
		}
	}

	//Not equipable by class. [Skotlex]
	if (!pc_job_can_use_item(sd,item))
		return ITEM_EQUIP_ACK_FAIL;

	if (!pc_isItemClass(sd, item))
		return ITEM_EQUIP_ACK_FAIL;

	return ITEM_EQUIP_ACK_OK;
}

/*==========================================
 * No problem with the session id
 * set the status that has been sent from char server
 *------------------------------------------*/
bool pc_authok(struct map_session_data *sd, uint32 login_id2, time_t expiration_time, int group_id, struct mmo_charstatus *st, bool changing_mapservers)
{
	int i;
	t_tick tick = gettick();
	uint32 ip = session[sd->fd]->client_addr;

	sd->login_id2 = login_id2;
	sd->group_id = group_id;

	/* load user permissions */
	pc_group_pc_load(sd);

	memcpy(&sd->status, st, sizeof(*st));

	if (st->sex != sd->status.sex) {
		clif_authfail_fd(sd->fd, 0);
		return false;
	}

	//Set the map-server used job id. [Skotlex]
	i = pc_jobid2mapid(sd->status.class_);
	if (i == -1) { //Invalid class?
		ShowError("pc_authok: Invalid class %d for player %s (%d:%d). Class was changed to novice.\n", sd->status.class_, sd->status.name, sd->status.account_id, sd->status.char_id);
		sd->status.class_ = JOB_NOVICE;
		sd->class_ = MAPID_NOVICE;
	} else
		sd->class_ = i;

	// Checks and fixes to character status data, that are required
	// in case of configuration change or stuff, which cannot be
	// checked on char-server.
	sd->status.hair = cap_value(sd->status.hair,MIN_HAIR_STYLE,MAX_HAIR_STYLE);
	sd->status.hair_color = cap_value(sd->status.hair_color,MIN_HAIR_COLOR,MAX_HAIR_COLOR);
	sd->status.clothes_color = cap_value(sd->status.clothes_color,MIN_CLOTH_COLOR,MAX_CLOTH_COLOR);
	sd->status.body = cap_value(sd->status.body,MIN_BODY_STYLE,MAX_BODY_STYLE);

	//Initializations to null/0 unneeded since map_session_data was filled with 0 upon allocation.
	sd->state.connect_new = 1;

	sd->followtimer = INVALID_TIMER; // [MouseJstr]
	sd->invincible_timer = INVALID_TIMER;
	sd->npc_timer_id = INVALID_TIMER;
	sd->pvp_timer = INVALID_TIMER;
	sd->expiration_tid = INVALID_TIMER;
	sd->autotrade_tid = INVALID_TIMER;
	sd->respawn_tid = INVALID_TIMER;
	sd->tid_queue_active = INVALID_TIMER;

	sd->skill_keep_using.tid = INVALID_TIMER;
	sd->skill_keep_using.skill_id = 0;
	sd->skill_keep_using.level = 0;
	sd->skill_keep_using.target = 0;

#ifdef SECURE_NPCTIMEOUT
	// Initialize to defaults/expected
	sd->npc_idle_timer = INVALID_TIMER;
	sd->npc_idle_tick = tick;
	sd->npc_idle_type = NPCT_INPUT;
	sd->state.ignoretimeout = false;
#endif

	sd->canuseitem_tick = tick;
	sd->canusecashfood_tick = tick;
	sd->canequip_tick = tick;
	sd->cantalk_tick = tick;
	sd->canskill_tick = tick;
	sd->cansendmail_tick = tick;
	sd->idletime = last_tick;

	for(i = 0; i < MAX_SPIRITBALL; i++)
		sd->spirit_timer[i] = INVALID_TIMER;

	if (battle_config.item_auto_get)
		sd->state.autoloot = 10000;

	if (battle_config.disp_experience)
		sd->state.showexp = 1;
	if (battle_config.disp_zeny)
		sd->state.showzeny = 1;
#ifdef VIP_ENABLE
	if (!battle_config.vip_disp_rate)
		sd->vip.disableshowrate = 1;
#endif

	if (!(battle_config.display_skill_fail&2))
		sd->state.showdelay = 1;

	memset(&sd->inventory, 0, sizeof(struct s_storage));
	memset(&sd->cart, 0, sizeof(struct s_storage));
	memset(&sd->storage, 0, sizeof(struct s_storage));
	memset(&sd->premiumStorage, 0, sizeof(struct s_storage));
	memset(&sd->equip_index, -1, sizeof(sd->equip_index));
	memset(&sd->equip_switch_index, -1, sizeof(sd->equip_switch_index));

	if( pc_isinvisible(sd) && !pc_can_use_command( sd, "hide", COMMAND_ATCOMMAND ) ){
		sd->status.option &= ~OPTION_INVISIBLE;
	}

	status_change_init(&sd->bl);

	sd->sc.option = sd->status.option; //This is the actual option used in battle.

	unit_dataset(&sd->bl);

	sd->guild_x = -1;
	sd->guild_y = -1;

	sd->delayed_damage = 0;

	// Event Timers
	for( i = 0; i < MAX_EVENTTIMER; i++ )
		sd->eventtimer[i] = INVALID_TIMER;
	// Rental Timer
	sd->rental_timer = INVALID_TIMER;

	for( i = 0; i < 3; i++ )
		sd->hate_mob[i] = -1;

	sd->quest_log = NULL;
	sd->num_quests = 0;
	sd->avail_quests = 0;
	sd->save_quest = false;
	sd->count_rewarp = 0;
	sd->mail.pending_weight = 0;
	sd->mail.pending_zeny = 0;
	sd->mail.pending_slots = 0;

	sd->regs.vars = i64db_alloc(DB_OPT_BASE);
	sd->regs.arrays = NULL;
	sd->vars_dirty = false;
	sd->vars_ok = false;
	sd->vars_received = 0x0;

	//warp player
	if ((i=pc_setpos(sd,sd->status.last_point.map, sd->status.last_point.x, sd->status.last_point.y, CLR_OUTSIGHT)) != SETPOS_OK) {
		ShowError ("Last_point_map %s - id %d not found (error code %d)\n", mapindex_id2name(sd->status.last_point.map), sd->status.last_point.map, i);

		// try warping to a default map instead (church graveyard)
		if (pc_setpos(sd, mapindex_name2id(MAP_PRONTERA), 273, 354, CLR_OUTSIGHT) != SETPOS_OK) {
			// if we fail again
			clif_authfail_fd(sd->fd, 0);
			return false;
		}
	}

	clif_authok(sd);

	//Prevent S. Novices from getting the no-death bonus just yet. [Skotlex]
	sd->die_counter=-1;

	//display login notice
	ShowInfo("'" CL_WHITE "%s" CL_RESET "' logged in."
	         " (AID/CID: '" CL_WHITE "%d/%d" CL_RESET "',"
	         " IP: '" CL_WHITE "%d.%d.%d.%d" CL_RESET "',"
	         " Group '" CL_WHITE "%d" CL_RESET "').\n",
	         sd->status.name, sd->status.account_id, sd->status.char_id,
	         CONVIP(ip), sd->group_id);
	// Send friends list
	clif_friendslist_send(sd);

	if( !changing_mapservers ) {

		if (battle_config.display_version == 1)
			pc_show_version(sd);

		// Message of the Day [Valaris]
		for(i=0; i < MOTD_LINE_SIZE && motd_text[i][0]; i++) {
			if (battle_config.motd_type)
				clif_messagecolor(&sd->bl, color_table[COLOR_LIGHT_GREEN], motd_text[i], false, SELF);
			else
				clif_displaymessage(sd->fd, motd_text[i]);
		}

		if (expiration_time != 0)
			sd->expiration_time = expiration_time;

		/**
		 * Fixes login-without-aura glitch (the screen won't blink at this point, don't worry :P)
		 **/
		clif_changemap(sd,sd->bl.m,sd->bl.x,sd->bl.y);
	}

	pc_validate_skill(sd);

	/* [Ind] */
	sd->sc_display = NULL;
	sd->sc_display_count = 0;

	// Player has not yet received the CashShop list
	sd->status.cashshop_sent = false;

	sd->last_addeditem_index = -1;
	
	sd->bonus_script.head = NULL;
	sd->bonus_script.count = 0;

	// Initialize BG queue
	sd->bg_queue_id = 0;

#if PACKETVER_MAIN_NUM >= 20150507 || PACKETVER_RE_NUM >= 20150429 || defined(PACKETVER_ZERO)
	sd->hatEffects = {};
#endif

	sd->catch_target_class = PET_CATCH_FAIL;

	// Check EXP overflow, since in previous revision EXP on Max Level can be more than 'official' Max EXP
	if (pc_is_maxbaselv(sd) && sd->status.base_exp > MAX_LEVEL_BASE_EXP) {
		sd->status.base_exp = MAX_LEVEL_BASE_EXP;
		clif_updatestatus(sd, SP_BASEEXP);
	}
	if (pc_is_maxjoblv(sd) && sd->status.job_exp > MAX_LEVEL_JOB_EXP) {
		sd->status.job_exp = MAX_LEVEL_JOB_EXP;
		clif_updatestatus(sd, SP_JOBEXP);
	}

	// Request all registries (auth is considered completed whence they arrive)
	intif_request_registry(sd,7);
	return true;
}

/*==========================================
 * Closes a connection because it failed to be authenticated from the char server.
 *------------------------------------------*/
void pc_authfail(struct map_session_data *sd)
{
	clif_authfail_fd(sd->fd, 0);
	return;
}

/**
 * Player register a bl as hatred
 * @param sd : player session
 * @param pos : hate position [0;2]
 * @param bl : target bl
 * @return false:failed, true:success
 */
bool pc_set_hate_mob(struct map_session_data *sd, int pos, struct block_list *bl)
{
	int class_;
	if (!sd || !bl || pos < 0 || pos > 2)
		return false;
	if (sd->hate_mob[pos] != -1)
	{	//Can't change hate targets.
		clif_hate_info(sd, pos, sd->hate_mob[pos], 0); //Display current
		return false;
	}

	class_ = status_get_class(bl);
	if (!pcdb_checkid(class_)) {
		unsigned int max_hp = status_get_max_hp(bl);
		if ((pos == 1 && max_hp < 6000) || (pos == 2 && max_hp < 20000))
			return false;
		if (pos != status_get_size(bl))
			return false; //Wrong size
	}
	sd->hate_mob[pos] = class_;
	pc_setglobalreg(sd, add_str(sg_info[pos].hate_var), class_+1);
	clif_hate_info(sd, pos, class_, 1);
	return true;
}

/*==========================================
 * Invoked once after the char/account/account2 registry variables are received. [Skotlex]
 * We didn't receive item information at this point so DO NOT attempt to do item operations here.
 * See intif_parse_StorageReceived() for item operations [lighta]
 *------------------------------------------*/
void pc_reg_received(struct map_session_data *sd)
{
	uint8 i;

	sd->vars_ok = true;

	sd->change_level_2nd = static_cast<unsigned char>(pc_readglobalreg(sd, add_str(JOBCHANGE2ND_VAR)));
	sd->change_level_3rd = static_cast<unsigned char>(pc_readglobalreg(sd, add_str(JOBCHANGE3RD_VAR)));
	sd->die_counter = static_cast<int>(pc_readglobalreg(sd, add_str(PCDIECOUNTER_VAR)));

	sd->langtype = static_cast<int>(pc_readaccountreg(sd, add_str(LANGTYPE_VAR)));
	if (msg_checklangtype(sd->langtype,true) < 0)
		sd->langtype = 0; //invalid langtype reset to default

	// Cash shop
	sd->cashPoints = static_cast<int>(pc_readaccountreg(sd, add_str(CASHPOINT_VAR)));
	sd->kafraPoints = static_cast<int>(pc_readaccountreg(sd, add_str(KAFRAPOINT_VAR)));

	// Cooking Exp
	sd->cook_mastery = static_cast<short>(pc_readglobalreg(sd, add_str(COOKMASTERY_VAR)));

	if( (sd->class_&MAPID_BASEMASK) == MAPID_TAEKWON )
	{ // Better check for class rather than skill to prevent "skill resets" from unsetting this
		sd->mission_mobid = static_cast<short>(pc_readglobalreg(sd, add_str(TKMISSIONID_VAR)));
		sd->mission_count = static_cast<unsigned char>(pc_readglobalreg(sd, add_str(TKMISSIONCOUNT_VAR)));
	}

	if (battle_config.feature_banking)
		sd->bank_vault = static_cast<int>(pc_readreg2(sd, BANK_VAULT_VAR));

	if (battle_config.feature_roulette) {
		sd->roulette_point.bronze = static_cast<int>(pc_readreg2(sd, ROULETTE_BRONZE_VAR));
		sd->roulette_point.silver = static_cast<int>(pc_readreg2(sd, ROULETTE_SILVER_VAR));
		sd->roulette_point.gold = static_cast<int>(pc_readreg2(sd, ROULETTE_GOLD_VAR));
	}
	sd->roulette.prizeIdx = -1;

	//SG map and mob read [Komurka]
	for(i=0;i<MAX_PC_FEELHATE;i++) { //for now - someone need to make reading from txt/sql
		uint16 j;

		if ((j = static_cast<uint16>(pc_readglobalreg(sd, add_str(sg_info[i].feel_var)))) != 0) {
			sd->feel_map[i].index = j;
			sd->feel_map[i].m = map_mapindex2mapid(j);
		} else {
			sd->feel_map[i].index = 0;
			sd->feel_map[i].m = -1;
		}
		sd->hate_mob[i] = static_cast<short>(pc_readglobalreg(sd, add_str(sg_info[i].hate_var)))-1;
	}

	if ((i = pc_checkskill(sd,RG_PLAGIARISM)) > 0) {
		unsigned short skid = static_cast<unsigned short>(pc_readglobalreg(sd, add_str(SKILL_VAR_PLAGIARISM)));
		sd->cloneskill_idx = skill_get_index(skid);
		if (sd->cloneskill_idx > 0) {
			sd->status.skill[sd->cloneskill_idx].id = skid;
			sd->status.skill[sd->cloneskill_idx].lv = static_cast<uint8>(pc_readglobalreg(sd, add_str(SKILL_VAR_PLAGIARISM_LV)));
			if (sd->status.skill[sd->cloneskill_idx].lv > i)
				sd->status.skill[sd->cloneskill_idx].lv = i;
			sd->status.skill[sd->cloneskill_idx].flag = SKILL_FLAG_PLAGIARIZED;
		}
	}
	if ((i = pc_checkskill(sd,SC_REPRODUCE)) > 0) {
		unsigned short skid = static_cast<unsigned short>(pc_readglobalreg(sd, add_str(SKILL_VAR_REPRODUCE)));
		sd->reproduceskill_idx = skill_get_index(skid);
		if (sd->reproduceskill_idx > 0) {
			sd->status.skill[sd->reproduceskill_idx].id = skid;
			sd->status.skill[sd->reproduceskill_idx].lv = static_cast<uint8>(pc_readglobalreg(sd, add_str(SKILL_VAR_REPRODUCE_LV)));
			if (i < sd->status.skill[sd->reproduceskill_idx].lv)
				sd->status.skill[sd->reproduceskill_idx].lv = i;
			sd->status.skill[sd->reproduceskill_idx].flag = SKILL_FLAG_PLAGIARIZED;
		}
	}
	//Weird... maybe registries were reloaded?
	if (sd->state.active)
		return;
	sd->state.active = 1;
	sd->state.pc_loaded = false; // Ensure inventory data and status data is loaded before we calculate player stats

	intif_storage_request(sd,TABLE_STORAGE, 0, STOR_MODE_ALL); // Request storage data
	intif_storage_request(sd,TABLE_CART, 0, STOR_MODE_ALL); // Request cart data
	intif_storage_request(sd,TABLE_INVENTORY, 0, STOR_MODE_ALL); // Request inventory data

	// Restore IM_CHAR instance to the player
	for (const auto &instance : instances) {
		if (instance.second->mode == IM_CHAR && instance.second->owner_id == sd->status.char_id) {
			sd->instance_id = instance.first;
			break;
		}
	}

#if PACKETVER_MAIN_NUM < 20190403 || PACKETVER_RE_NUM < 20190320 || PACKETVER_ZERO_NUM < 20190410
	if (sd->instance_id > 0)
		instance_reqinfo(sd, sd->instance_id);
	if (sd->status.party_id > 0)
		party_member_joined(sd);
	if (sd->status.guild_id > 0)
		guild_member_joined(sd);
	if (sd->status.clan_id > 0)
		clan_member_joined(sd);
#endif

	// pet
	if (sd->status.pet_id > 0)
		intif_request_petdata(sd->status.account_id, sd->status.char_id, sd->status.pet_id);

	// Homunculus [albator]
	if( sd->status.hom_id > 0 )
		intif_homunculus_requestload(sd->status.account_id, sd->status.hom_id);
	if( sd->status.mer_id > 0 )
		intif_mercenary_request(sd->status.mer_id, sd->status.char_id);
	if( sd->status.ele_id > 0 )
		intif_elemental_request(sd->status.ele_id, sd->status.char_id);

	map_addiddb(&sd->bl);
	map_delnickdb(sd->status.char_id, sd->status.name);
	if (!chrif_auth_finished(sd))
		ShowError("pc_reg_received: Failed to properly remove player %d:%d from logging db!\n", sd->status.account_id, sd->status.char_id);

	chrif_skillcooldown_request(sd->status.account_id, sd->status.char_id);
	chrif_bsdata_request(sd->status.char_id);
#ifdef VIP_ENABLE
	sd->vip.time = 0;
	sd->vip.enabled = 0;
	chrif_req_login_operation(sd->status.account_id, sd->status.name, CHRIF_OP_LOGIN_VIP, 0, 1|8, 0);  // request VIP information
#endif
	intif_Mail_requestinbox(sd->status.char_id, 0, MAIL_INBOX_NORMAL); // MAIL SYSTEM - Request Mail Inbox
	intif_request_questlog(sd);

	if (battle_config.feature_achievement) {
		sd->achievement_data.total_score = 0;
		sd->achievement_data.level = 0;
		sd->achievement_data.save = false;
		sd->achievement_data.count = 0;
		sd->achievement_data.incompleteCount = 0;
		sd->achievement_data.achievements = NULL;
		intif_request_achievements(sd->status.char_id);
	}

	if (sd->state.connect_new == 0 && sd->fd) { //Character already loaded map! Gotta trigger LoadEndAck manually.
		sd->state.connect_new = 1;
		clif_parse_LoadEndAck(sd->fd, sd);

		if( pc_isinvisible( sd ) ){
			sd->vd.class_ = JT_INVISIBLE;
			clif_displaymessage( sd->fd, msg_txt( sd, 11 ) ); // Invisible: On
			// decrement the number of pvp players on the map
			map_getmapdata( sd->bl.m )->users_pvp--;

			if( map_getmapflag( sd->bl.m, MF_PVP ) && !map_getmapflag( sd->bl.m, MF_PVP_NOCALCRANK ) && sd->pvp_timer != INVALID_TIMER ){
				// unregister the player for ranking
				delete_timer( sd->pvp_timer, pc_calc_pvprank_timer );
				sd->pvp_timer = INVALID_TIMER;
			}

			clif_changeoption( &sd->bl );
		}
	}

	channel_autojoin(sd);
}

static int pc_calc_skillpoint(struct map_session_data* sd)
{
	uint16 i, skill_point = 0;

	nullpo_ret(sd);

	for(i = 1; i < MAX_SKILL; i++) {
		if( sd->status.skill[i].id && sd->status.skill[i].lv > 0) {
			std::shared_ptr<s_skill_db> skill = skill_db.find(sd->status.skill[i].id);

			if ((!skill->inf2[INF2_ISQUEST] || battle_config.quest_skill_learn) &&
				(!skill->inf2[INF2_ISWEDDING] || skill->inf2[INF2_ISSPIRIT]) //Do not count wedding/link skills. [Skotlex]
				)
			{
				if(sd->status.skill[i].flag == SKILL_FLAG_PERMANENT)
					skill_point += sd->status.skill[i].lv;
				else if(sd->status.skill[i].flag >= SKILL_FLAG_REPLACED_LV_0)
					skill_point += (sd->status.skill[i].flag - SKILL_FLAG_REPLACED_LV_0);
			}
		}
	}

	return skill_point;
}

static bool pc_grant_allskills(struct map_session_data *sd, bool addlv) {
	if (!sd || !pc_has_permission(sd, PC_PERM_ALL_SKILL))
		return false;

	/**
	* Dummy skills must NOT be added here otherwise they'll be displayed in the,
	* skill tree and since they have no icons they'll give resource errors
	* Get ALL skills except npc/guild ones. [Skotlex]
	* Don't add SG_DEVIL [Komurka] and MO_TRIPLEATTACK and RG_SNATCHER [ultramage]
	**/
	for (const auto &skill : skill_db) {
		uint16 skill_id = skill.second->nameid;

		if (skill_id == 0 || skill.second->inf2[INF2_ISNPC]|| skill.second->inf2[INF2_ISGUILD])
			continue;
		switch (skill_id) {
			case SM_SELFPROVOKE:
			case AB_DUPLELIGHT_MELEE:
			case AB_DUPLELIGHT_MAGIC:
			case WL_CHAINLIGHTNING_ATK:
			case WL_TETRAVORTEX_FIRE:
			case WL_TETRAVORTEX_WATER:
			case WL_TETRAVORTEX_WIND:
			case WL_TETRAVORTEX_GROUND:
			case WL_SUMMON_ATK_FIRE:
			case WL_SUMMON_ATK_WIND:
			case WL_SUMMON_ATK_WATER:
			case WL_SUMMON_ATK_GROUND:
			case LG_OVERBRAND_BRANDISH:
			case LG_OVERBRAND_PLUSATK:
			case WM_SEVERE_RAINSTORM_MELEE:
			case RL_R_TRIP_PLUSATK:
			case SG_DEVIL:
			case MO_TRIPLEATTACK:
			case RG_SNATCHER:
				continue;
			default:
				{
					uint8 lv = (uint8)skill_get_max(skill_id);

					if (lv > 0) {
						uint16 idx = skill_get_index(skill_id);

						sd->status.skill[idx].id = skill_id;
						if (addlv)
							sd->status.skill[idx].lv = lv;
					}
				}
				break;
		}
	}
	return true;
}

/*==========================================
 * Calculation of skill level.
 * @param sd
 *------------------------------------------*/
void pc_calc_skilltree(struct map_session_data *sd)
{
	nullpo_retv(sd);

	int job = pc_calc_skilltree_normalize_job(sd);
	int class_ = pc_mapid2jobid(job, sd->status.sex);

	if( class_ == -1 )
	{ //Unable to normalize job??
		ShowError("pc_calc_skilltree: Unable to normalize job %d for character %s (%d:%d)\n", job, sd->status.name, sd->status.account_id, sd->status.char_id);
		return;
	}
	class_ = pc_class2idx(class_);

	for (const auto &skill : skill_db) {
		uint16 skill_id = skill.second->nameid;
		uint16 idx = skill_get_index(skill_id);

		if( sd->status.skill[idx].flag != SKILL_FLAG_PLAGIARIZED && sd->status.skill[idx].flag != SKILL_FLAG_PERM_GRANTED ) //Don't touch these
			sd->status.skill[idx].id = 0; //First clear skills.
		/* permanent skills that must be re-checked */
		if( sd->status.skill[idx].flag == SKILL_FLAG_PERM_GRANTED ) {
			if (skill_id == 0) {
				sd->status.skill[idx].id = 0;
				sd->status.skill[idx].lv = 0;
				sd->status.skill[idx].flag = SKILL_FLAG_PERMANENT;
				continue;
			}
			switch (skill_id) {
				case NV_TRICKDEAD:
					if( (sd->class_&MAPID_UPPERMASK) != MAPID_NOVICE ) {
						sd->status.skill[idx].id = 0;
						sd->status.skill[idx].lv = 0;
						sd->status.skill[idx].flag = SKILL_FLAG_PERMANENT;
					}
					break;
			}
		}
	}

	for (const auto &skill : skill_db) {
		uint16 idx = skill_get_index(skill.second->nameid);

		// Restore original level of skills after deleting earned skills.
		if( sd->status.skill[idx].flag != SKILL_FLAG_PERMANENT && sd->status.skill[idx].flag != SKILL_FLAG_PERM_GRANTED && sd->status.skill[idx].flag != SKILL_FLAG_PLAGIARIZED ) {
			sd->status.skill[idx].lv = (sd->status.skill[idx].flag == SKILL_FLAG_TEMPORARY) ? 0 : sd->status.skill[idx].flag - SKILL_FLAG_REPLACED_LV_0;
			sd->status.skill[idx].flag = SKILL_FLAG_PERMANENT;
		}
	}

	// Removes Taekwon Ranker skill bonus
	if ((sd->class_&MAPID_UPPERMASK) != MAPID_TAEKWON) {
		uint16 c_ = pc_class2idx(JOB_TAEKWON);

		for (uint16 i = 0; i < MAX_SKILL_TREE; i++) {
			uint16 sk_id = skill_tree[c_][i].skill_id;
			uint16 sk_idx = 0;

			if (!sk_id || !(sk_idx = skill_get_index(skill_tree[c_][i].skill_id)))
				continue;

			if (sd->status.skill[sk_idx].flag != SKILL_FLAG_PLAGIARIZED && sd->status.skill[sk_idx].flag != SKILL_FLAG_PERM_GRANTED) {
				if (sk_id == NV_BASIC || sk_id == NV_FIRSTAID || sk_id == WE_CALLBABY)
					continue;
				sd->status.skill[sk_idx].id = 0;
			}
		}
	}

	// Grant all skills
	pc_grant_allskills(sd, false);

	int flag;

	do {
		uint16 skid = 0;

		flag = 0;
		for (uint16 i = 0; i < MAX_SKILL_TREE && (skid = skill_tree[class_][i].skill_id) > 0; i++) {
			bool fail = false;
			uint16 sk_idx = skill_get_index(skid);

			if (sd->status.skill[sk_idx].id)
				continue; //Skill already known.

			if (!battle_config.skillfree) {
				// Checking required skills
				for(uint8 j = 0; j < MAX_PC_SKILL_REQUIRE; j++) {
					uint16 sk_need_id = skill_tree[class_][i].need[j].skill_id;
					uint16 sk_need_idx = 0;

					if (sk_need_id && (sk_need_idx = skill_get_index(sk_need_id))) {
						short sk_need = sk_need_id;

						if (sd->status.skill[sk_need_idx].id == 0 || sd->status.skill[sk_need_idx].flag == SKILL_FLAG_TEMPORARY || sd->status.skill[sk_need_idx].flag == SKILL_FLAG_PLAGIARIZED)
							sk_need = 0; //Not learned.
						else if (sd->status.skill[sk_need_idx].flag >= SKILL_FLAG_REPLACED_LV_0) //Real learned level
							sk_need = sd->status.skill[sk_need_idx].flag - SKILL_FLAG_REPLACED_LV_0;
						else
							sk_need = pc_checkskill(sd,sk_need_id);

						if (sk_need < skill_tree[class_][i].need[j].skill_lv) {
							fail = true;
							break;
						}
					}
				}

				if (sd->status.base_level < skill_tree[class_][i].baselv) { //We need to get the actual class in this case
					int c_ = pc_mapid2jobid(sd->class_, sd->status.sex);

					c_ = pc_class2idx(c_);
					if (class_ == c_ || (class_ != c_ && sd->status.base_level < skill_tree[class_][i].baselv))
						fail = true; // base level requirement wasn't satisfied
				}
				if (sd->status.job_level < skill_tree[class_][i].joblv) { //We need to get the actual class in this case
					int c_ = pc_mapid2jobid(sd->class_, sd->status.sex);

					c_ = pc_class2idx(c_);
					if (class_ == c_ || (class_ != c_ && sd->status.job_level < skill_tree[class_][i].joblv))
						fail = true; // job level requirement wasn't satisfied
				}
			}

			if (!fail) {
				std::shared_ptr<s_skill_db> skill = skill_db.find(skid);

				if (!sd->status.skill[sk_idx].lv && (
					(skill->inf2[INF2_ISQUEST] && !battle_config.quest_skill_learn) ||
					skill->inf2[INF2_ISWEDDING] ||
					(skill->inf2[INF2_ISSPIRIT] && !sd->sc.data[SC_SPIRIT])
				))
					continue; //Cannot be learned via normal means. Note this check DOES allows raising already known skills.

				sd->status.skill[sk_idx].id = skid;

				if(skill->inf2[INF2_ISSPIRIT]) { //Spirit skills cannot be learned, they will only show up on your tree when you get buffed.
					sd->status.skill[sk_idx].lv = 1; // need to manually specify a skill level
					sd->status.skill[sk_idx].flag = SKILL_FLAG_TEMPORARY; //So it is not saved, and tagged as a "bonus" skill.
				}
				flag = 1; // skill list has changed, perform another pass
			}
		}
	} while(flag);

	if( class_ > 0 && sd->status.skill_point == 0 && pc_is_taekwon_ranker(sd) ) {
		uint16 skid = 0;

		/* Taekwon Ranker Bonus Skill Tree
		============================================
		- Grant All Taekwon Tree, but only as Bonus Skills in case they drop from ranking.
		- (c > 0) to avoid grant Novice Skill Tree in case of Skill Reset (need more logic)
		- (sd->status.skill_point == 0) to wait until all skill points are assigned to avoid problems with Job Change quest. */

		for( uint16 i = 0; i < MAX_SKILL_TREE && (skid = skill_tree[class_][i].skill_id) > 0; i++ ) {
			uint16 sk_idx = skill_get_index(skid);

			if (sk_idx == 0)
				continue;

			if( skill_get_inf2_(skid, { INF2_ISQUEST, INF2_ISWEDDING }) )
				continue; //Do not include Quest/Wedding skills.
			if( sd->status.skill[sk_idx].id == 0 ) {
				sd->status.skill[sk_idx].id = skid;
				sd->status.skill[sk_idx].flag = SKILL_FLAG_TEMPORARY; // So it is not saved, and tagged as a "bonus" skill.
			} else if( skid != NV_BASIC )
				sd->status.skill[sk_idx].flag = SKILL_FLAG_REPLACED_LV_0 + sd->status.skill[sk_idx].lv; // Remember original level
			sd->status.skill[sk_idx].lv = skill_tree_get_max(skid, sd->status.class_);
		}
	}

	// Enable Bard/Dancer spirit linked skills.
	if (sd->sc.count && sd->sc.data[SC_SPIRIT] && sd->sc.data[SC_SPIRIT]->val2 == SL_BARDDANCER) {
		std::vector<std::vector<uint16>> linked_skills = { { BA_WHISTLE, DC_HUMMING },
														   { BA_ASSASSINCROSS, DC_DONTFORGETME },
														   { BA_POEMBRAGI, DC_FORTUNEKISS },
														   { BA_APPLEIDUN, DC_SERVICEFORYOU } };

		for (const auto &skill : linked_skills) {
			if (pc_checkskill(sd, skill[!sd->status.sex]) < 10)
				continue;

			// Tag it as a non-savable, non-uppable, bonus skill
			pc_skill(sd, skill[sd->status.sex], 10, ADDSKILL_TEMP);
		}
	}
}

//Checks if you can learn a new skill after having leveled up a skill.
static void pc_check_skilltree(struct map_session_data *sd)
{
	int i, flag = 0;
	int c = 0;

	if (battle_config.skillfree)
		return; //Function serves no purpose if this is set

	i = pc_calc_skilltree_normalize_job(sd);
	c = pc_mapid2jobid(i, sd->status.sex);
	if (c == -1) { //Unable to normalize job??
		ShowError("pc_check_skilltree: Unable to normalize job %d for character %s (%d:%d)\n", i, sd->status.name, sd->status.account_id, sd->status.char_id);
		return;
	}
	c = pc_class2idx(c);

	do {
		uint16 skid = 0;

		flag = 0;
		for (i = 0; i < MAX_SKILL_TREE && (skid = skill_tree[c][i].skill_id) > 0; i++ ) {
			uint16 sk_idx = skill_get_index(skid);
			bool fail = false;
			uint8 j = 0;

			if (sd->status.skill[sk_idx].id) //Already learned
				continue;

			// Checking required skills
			for (j = 0; j < MAX_PC_SKILL_REQUIRE; j++) {
				uint16 sk_need_id = skill_tree[c][i].need[j].skill_id;
				uint16 sk_need_idx = 0;

				if (sk_need_id && (sk_need_idx = skill_get_index(sk_need_id))) {
					short sk_need = sk_need_id;

					if (sd->status.skill[sk_need_idx].id == 0 || sd->status.skill[sk_need_idx].flag == SKILL_FLAG_TEMPORARY || sd->status.skill[sk_need_idx].flag == SKILL_FLAG_PLAGIARIZED)
						sk_need = 0; //Not learned.
					else if (sd->status.skill[sk_need_idx].flag >= SKILL_FLAG_REPLACED_LV_0) //Real lerned level
						sk_need = sd->status.skill[sk_need_idx].flag - SKILL_FLAG_REPLACED_LV_0;
					else
						sk_need = pc_checkskill(sd,sk_need_id);

					if (sk_need < skill_tree[c][i].need[j].skill_lv) {
						fail = true;
						break;
					}
				}
			}

			if( fail )
				continue;
			if (sd->status.base_level < skill_tree[c][i].baselv || sd->status.job_level < skill_tree[c][i].joblv)
				continue;

			std::shared_ptr<s_skill_db> skill = skill_db.find(skid);

			if( !sd->status.skill[sk_idx].lv && (
				(skill->inf2[INF2_ISQUEST] && !battle_config.quest_skill_learn) ||
				skill->inf2[INF2_ISWEDDING] ||
				(skill->inf2[INF2_ISSPIRIT] && !sd->sc.data[SC_SPIRIT])
			) )
				continue; //Cannot be learned via normal means.

			sd->status.skill[sk_idx].id = skid;
			flag = 1;
		}
	} while(flag);
}

// Make sure all the skills are in the correct condition
// before persisting to the backend.. [MouseJstr]
void pc_clean_skilltree(struct map_session_data *sd)
{
	uint16 i;
	for (i = 0; i < MAX_SKILL; i++){
		if (sd->status.skill[i].flag == SKILL_FLAG_TEMPORARY || sd->status.skill[i].flag == SKILL_FLAG_PLAGIARIZED) {
			sd->status.skill[i].id = 0;
			sd->status.skill[i].lv = 0;
			sd->status.skill[i].flag = SKILL_FLAG_PERMANENT;
		}
		else if (sd->status.skill[i].flag >= SKILL_FLAG_REPLACED_LV_0){
			sd->status.skill[i].lv = sd->status.skill[i].flag - SKILL_FLAG_REPLACED_LV_0;
			sd->status.skill[i].flag = SKILL_FLAG_PERMANENT;
		}
	}
}

int pc_calc_skilltree_normalize_job(struct map_session_data *sd)
{
	int skill_point, novice_skills;
	int c = sd->class_;

	if (!battle_config.skillup_limit || pc_has_permission(sd, PC_PERM_ALL_SKILL))
		return c;

	skill_point = pc_calc_skillpoint(sd);

	novice_skills = job_info[pc_class2idx(JOB_NOVICE)].max_level[1] - 1;

	// limit 1st class and above to novice job levels
	if(skill_point < novice_skills && (sd->class_&MAPID_BASEMASK) != MAPID_SUMMONER)
	{
		c = MAPID_NOVICE;
	}
	// limit 2nd class and above to first class job levels (super novices are exempt)
	else if (sd->class_&JOBL_2 && (sd->class_&MAPID_UPPERMASK) != MAPID_SUPER_NOVICE)
	{
		// regenerate change_level_2nd
		if (!sd->change_level_2nd)
		{
			if (sd->class_&JOBL_THIRD)
			{
				// if neither 2nd nor 3rd jobchange levels are known, we have to assume a default for 2nd
				if (!sd->change_level_3rd)
					sd->change_level_2nd = job_info[pc_class2idx(pc_mapid2jobid(sd->class_&MAPID_UPPERMASK, sd->status.sex))].max_level[1];
				else
					sd->change_level_2nd = 1 + skill_point + sd->status.skill_point
						- (sd->status.job_level - 1)
						- (sd->change_level_3rd - 1)
						- novice_skills;
			}
			else
			{
				sd->change_level_2nd = 1 + skill_point + sd->status.skill_point
						- (sd->status.job_level - 1)
						- novice_skills;

			}

			pc_setglobalreg(sd, add_str(JOBCHANGE2ND_VAR), sd->change_level_2nd);
		}

		if (skill_point < novice_skills + (sd->change_level_2nd - 1))
		{
			c &= MAPID_BASEMASK;
		}
		// limit 3rd class to 2nd class/trans job levels
		else if(sd->class_&JOBL_THIRD)
		{
			// regenerate change_level_3rd
			if (!sd->change_level_3rd)
			{
					sd->change_level_3rd = 1 + skill_point + sd->status.skill_point
						- (sd->status.job_level - 1)
						- (sd->change_level_2nd - 1)
						- novice_skills;
					pc_setglobalreg(sd, add_str(JOBCHANGE3RD_VAR), sd->change_level_3rd);
			}

			if (skill_point < novice_skills + (sd->change_level_2nd - 1) + (sd->change_level_3rd - 1))
				c &= MAPID_UPPERMASK;
		}
	}

	// restore non-limiting flags
	c |= sd->class_&(JOBL_UPPER|JOBL_BABY);

	return c;
}

/*==========================================
 * Updates the weight status
 *------------------------------------------
 * 1: overweight 50% for pre-renewal and 70% for renewal
 * 2: overweight 90%
 * It's assumed that SC_WEIGHT50 and SC_WEIGHT90 are only started/stopped here.
 */
void pc_updateweightstatus(struct map_session_data *sd)
{
	int old_overweight;
	int new_overweight;

	nullpo_retv(sd);

	old_overweight = (sd->sc.data[SC_WEIGHT90]) ? 2 : (sd->sc.data[SC_WEIGHT50]) ? 1 : 0;
#ifdef RENEWAL
	new_overweight = (pc_is90overweight(sd)) ? 2 : (pc_is70overweight(sd)) ? 1 : 0;
#else
	new_overweight = (pc_is90overweight(sd)) ? 2 : (pc_is50overweight(sd)) ? 1 : 0;
#endif

	if( old_overweight == new_overweight )
		return; // no change

	// stop old status change
	if( old_overweight == 1 )
		status_change_end(&sd->bl, SC_WEIGHT50, INVALID_TIMER);
	else if( old_overweight == 2 )
		status_change_end(&sd->bl, SC_WEIGHT90, INVALID_TIMER);

	// start new status change
	if( new_overweight == 1 )
		sc_start(&sd->bl,&sd->bl, SC_WEIGHT50, 100, 0, 0);
	else if( new_overweight == 2 )
		sc_start(&sd->bl,&sd->bl, SC_WEIGHT90, 100, 0, 0);

	// update overweight status
	sd->regen.state.overweight = new_overweight;
}

int pc_disguise(struct map_session_data *sd, int class_)
{
	if (!class_ && !sd->disguise)
		return 0;
	if (class_ && sd->disguise == class_)
		return 0;

	if(pc_isinvisible(sd))
  	{	//Character is invisible. Stealth class-change. [Skotlex]
		sd->disguise = class_; //viewdata is set on uncloaking.
		return 2;
	}

	if (sd->bl.prev != NULL) {
		pc_stop_walking(sd, 0);
		clif_clearunit_area(&sd->bl, CLR_OUTSIGHT);
	}

	if (!class_) {
		sd->disguise = 0;
		class_ = sd->status.class_;
	} else
		sd->disguise=class_;

	status_set_viewdata(&sd->bl, class_);
	clif_changeoption(&sd->bl);

	if (sd->bl.prev != NULL) {
		clif_spawn(&sd->bl);
		if (class_ == sd->status.class_ && pc_iscarton(sd))
		{	//It seems the cart info is lost on undisguise.
			clif_cartlist(sd);
			clif_updatestatus(sd,SP_CARTINFO);
		}
		if (sd->chatID) {
			struct chat_data* cd;
			if ((cd = (struct chat_data*)map_id2bl(sd->chatID)) != NULL)
				clif_dispchat(cd,0);
		}
	}
	return 1;
}

/// Show error message
#define PC_BONUS_SHOW_ERROR(type,type2,val) { ShowError("%s: %s: Invalid %s %d.\n",__FUNCTION__,#type,#type2,(val)); break; }
/// Check for valid Element, break & show error message if invalid Element
#define PC_BONUS_CHK_ELEMENT(ele,bonus) { if (!CHK_ELEMENT((ele))) { PC_BONUS_SHOW_ERROR((bonus),Element,(ele)); }}
/// Check for valid Race, break & show error message if invalid Race
#define PC_BONUS_CHK_RACE(rc,bonus) { if (!CHK_RACE((rc))) { PC_BONUS_SHOW_ERROR((bonus),Race,(rc)); }}
/// Check for valid Race2, break & show error message if invalid Race2
#define PC_BONUS_CHK_RACE2(rc2,bonus) { if (!CHK_RACE2((rc2))) { PC_BONUS_SHOW_ERROR((bonus),Race2,(rc2)); }}
/// Check for valid Class, break & show error message if invalid Class
#define PC_BONUS_CHK_CLASS(cl,bonus) { if (!CHK_CLASS((cl))) { PC_BONUS_SHOW_ERROR((bonus),Class,(cl)); }}
/// Check for valid Size, break & show error message if invalid Size
#define PC_BONUS_CHK_SIZE(sz,bonus) { if (!CHK_MOBSIZE((sz))) { PC_BONUS_SHOW_ERROR((bonus),Size,(sz)); }}
/// Check for valid SC, break & show error message if invalid SC
#define PC_BONUS_CHK_SC(sc,bonus) { if ((sc) <= SC_NONE || (sc) >= SC_MAX) { PC_BONUS_SHOW_ERROR((bonus),Effect,(sc)); }}

/**
 * Add auto spell bonus for player while attacking/attacked
 * @param spell: Spell array
 * @param id: Skill to cast
 * @param lv: Skill level
 * @param rate: Success chance
 * @param flag: Battle flag
 * @param card_id: Used to prevent card stacking
 */
static void pc_bonus_autospell(std::vector<s_autospell> &spell, short id, short lv, short rate, short flag, unsigned short card_id)
{
	if (spell.size() == MAX_PC_BONUS) {
		ShowWarning("pc_bonus_autospell: Reached max (%d) number of autospells per character!\n", MAX_PC_BONUS);
		return;
	}

	if (!rate)
		return;

	if (!(flag&BF_RANGEMASK))
		flag |= BF_SHORT | BF_LONG; //No range defined? Use both.
	if (!(flag&BF_WEAPONMASK))
		flag |= BF_WEAPON; //No attack type defined? Use weapon.
	if (!(flag&BF_SKILLMASK)) {
		if (flag&(BF_MAGIC | BF_MISC))
			flag |= BF_SKILL; //These two would never trigger without BF_SKILL
		if (flag&BF_WEAPON)
			flag |= BF_NORMAL; //By default autospells should only trigger on normal weapon attacks.
	}

	for (auto &it : spell) {
		if ((it.card_id == card_id || it.rate < 0 || rate < 0) && it.id == id && it.lv == lv && it.flag == flag) {
			if (!battle_config.autospell_stacking && it.rate > 0 && rate > 0) // Stacking disabled
				return;
			it.rate = cap_value(it.rate + rate, -10000, 10000);
			return;
		}
	}

	struct s_autospell entry = {};

	if (rate < -10000 || rate > 10000)
		ShowWarning("pc_bonus_autospell: Item bonus rate %d exceeds -10000~10000 range, capping.\n", rate);

	entry.id = id;
	entry.lv = lv;
	entry.rate = cap_value(rate, -10000, 10000);
	entry.flag = flag;
	entry.card_id = card_id;

	spell.push_back(entry);
}

/**
 * Add auto spell bonus for player while using skills
 * @param spell: Spell array
 * @param src_skill: Trigger skill
 * @param id: Support or target type
 * @param lv: Skill level
 * @param rate: Success chance
 * @param card_id: Used to prevent card stacking
 */
static void pc_bonus_autospell_onskill(std::vector<s_autospell> &spell, short src_skill, short id, short lv, short rate, unsigned short card_id)
{
	if (spell.size() == MAX_PC_BONUS) {
		ShowWarning("pc_bonus_autospell_onskill: Reached max (%d) number of autospells per character!\n", MAX_PC_BONUS);
		return;
	}

	if (!rate)
		return;

	struct s_autospell entry = {};

	if (rate < -10000 || rate > 10000)
		ShowWarning("pc_bonus_onskill: Item bonus rate %d exceeds -10000~10000 range, capping.\n", rate);

	entry.flag = src_skill;
	entry.id = id;
	entry.lv = lv;
	entry.rate = cap_value(rate, -10000, 10000);
	entry.card_id = card_id;

	spell.push_back(entry);
}

/**
 * Add inflict effect bonus for player while attacking/attacked
 * @param effect: Effect array
 * @param sc: SC/Effect type
 * @param rate: Success chance
 * @param arrow_rate: success chance if bonus comes from arrow-type item
 * @param flag: Target flag
 * @param duration: Duration. If 0 use default duration lookup for associated skill with level 7
 */
static void pc_bonus_addeff(std::vector<s_addeffect> &effect, enum sc_type sc, short rate, short arrow_rate, unsigned char flag, unsigned int duration)
{
	if (effect.size() == MAX_PC_BONUS) {
		ShowWarning("pc_bonus_addeff: Reached max (%d) number of add effects per character!\n", MAX_PC_BONUS);
		return;
	}

	if (!(flag&(ATF_SHORT | ATF_LONG)))
		flag |= ATF_SHORT | ATF_LONG; //Default range: both
	if (!(flag&(ATF_TARGET | ATF_SELF)))
		flag |= ATF_TARGET; //Default target: enemy.
	if (!(flag&(ATF_WEAPON | ATF_MAGIC | ATF_MISC)))
		flag |= ATF_WEAPON; //Default type: weapon.

	if (!duration)
		duration = (unsigned int)skill_get_time2(status_sc2skill(sc), 7);

	for (auto &it : effect) {
		if (it.sc == sc && it.flag == flag) {
			it.rate = cap_value(it.rate + rate, -10000, 10000);
			it.arrow_rate += arrow_rate;
			it.duration = umax(it.duration, duration);
			return;
		}
	}

	struct s_addeffect entry = {};

	if (rate < -10000 || rate > 10000)
		ShowWarning("pc_bonus_addeff: Item bonus rate %d exceeds -10000~10000 range, capping.\n", rate);

	entry.sc = sc;
	entry.rate = cap_value(rate, -10000, 10000);
	entry.arrow_rate = arrow_rate;
	entry.flag = flag;
	entry.duration = duration;

	effect.push_back(entry);
}

/**
 * Add inflict effect bonus for player while attacking using skill
 * @param effect: Effect array
 * @param sc: SC/Effect type
 * @param rate: Success chance
 * @param skill_id: Skill to cast
 * @param target: Target type
 * @param duration: Duration. If 0 use default duration lookup for associated skill with level 7
 */
static void pc_bonus_addeff_onskill(std::vector<s_addeffectonskill> &effect, enum sc_type sc, short rate, short skill_id, unsigned char target, unsigned int duration)
{
	if (effect.size() == MAX_PC_BONUS) {
		ShowWarning("pc_bonus_addeff_onskill: Reached max (%d) number of add effects per character!\n", MAX_PC_BONUS);
		return;
	}

	if (!duration)
		duration = (unsigned int)skill_get_time2(status_sc2skill(sc), 7);

	for (auto &it : effect) {
		if (it.sc == sc && it.skill_id == skill_id && it.target == target) {
			it.rate = cap_value(it.rate + rate, -10000, 10000);
			it.duration = umax(it.duration, duration);
			return;
		}
	}

	struct s_addeffectonskill entry = {};

	if (rate < -10000 || rate > 10000)
		ShowWarning("pc_bonus_addeff_onskill: Item bonus rate %d exceeds -10000~10000 range, capping.\n", rate);

	entry.sc = sc;
	entry.rate = cap_value(rate, -10000, 10000);
	entry.skill_id = skill_id;
	entry.target = target;
	entry.duration = duration;

	effect.push_back(entry);
}

/**
 * Adjust/add drop rate modifier for player
 * @param drop: Player's sd->add_drop (struct s_add_drop)
 * @param nameid: item id that will be dropped
 * @param group: group id
 * @param class_: target class
 * @param race: target race. if < 0, means monster_id
 * @param rate: rate value: 1 ~ 10000. If < 0, it will be multiplied with mob level/10
 */
static void pc_bonus_item_drop(std::vector<s_add_drop> &drop, t_itemid nameid, uint16 group, int class_, short race, int rate)
{
	if (!nameid && !group) {
		ShowWarning("pc_bonus_item_drop: No Item ID nor Item Group ID specified.\n");
		return;
	}
	if (nameid && !itemdb_exists(nameid)) {
		ShowWarning("pc_bonus_item_drop: Invalid item id %u\n",nameid);
		return;
	}
	if (group && !itemdb_group_exists(group)) {
		ShowWarning("pc_bonus_item_drop: Invalid Item Group %hu\n",group);
		return;
	}

	if (drop.size() == MAX_PC_BONUS) {
		ShowWarning("pc_bonus_item_drop: Reached max (%d) number of added drops per character! (nameid: %u group: %d class_: %d race: %d rate: %d)\n", MAX_PC_BONUS, nameid, group, class_, race, rate);
		return;
	}

	//Apply config rate adjustment settings.
	if (rate >= 0) { //Absolute drop.
		if (battle_config.item_rate_adddrop != 100)
			rate = rate*battle_config.item_rate_adddrop/100;
		if (rate < battle_config.item_drop_adddrop_min)
			rate = battle_config.item_drop_adddrop_min;
		else if (rate > battle_config.item_drop_adddrop_max)
			rate = battle_config.item_drop_adddrop_max;
	} else { //Relative drop, max/min limits are applied at drop time.
		if (battle_config.item_rate_adddrop != 100)
			rate = rate*battle_config.item_rate_adddrop/100;
		if (rate > -1)
			rate = -1;
	}

	for (auto &it : drop) {
		if (it.nameid == nameid && it.group == group && it.race == race && it.class_ == class_) {
			if ((rate < 0 && it.rate < 0) || (rate > 0 && it.rate > 0)) //Adjust the rate if it has same classification
				it.rate = cap_value(it.rate + rate, -10000, 10000);
			return;
		}
	}

	struct s_add_drop entry = {};

	if (rate < -10000 || rate > 10000)
		ShowWarning("pc_bonus_item_drop: Item bonus rate %d exceeds -10000~10000 range, capping.\n", rate);

	entry.nameid = nameid;
	entry.group = group;
	entry.race = race;
	entry.class_ = class_;
	entry.rate = cap_value(rate, -10000, 10000);

	drop.push_back(entry);
}

/**
 * Add autobonus to player when attacking/attacked
 * @param bonus: Bonus array
 * @param script: Script to execute
 * @param rate: Success chance
 * @param dur: Duration
 * @param flag: Battle flag/skill
 * @param other_script: Secondary script to execute
 * @param pos: Item equip position
 * @param onskill: Skill used to trigger autobonus
 * @return True on success or false otherwise
 */
bool pc_addautobonus(std::vector<s_autobonus> &bonus, const char *script, short rate, unsigned int dur, uint16 flag, const char *other_script, unsigned int pos, bool onskill)
{
	if (bonus.size() == MAX_PC_BONUS) {
		ShowWarning("pc_addautobonus: Reached max (%d) number of autobonus per character!\n", MAX_PC_BONUS);
		return false;
	}

	if (!onskill) {
		if (!(flag&BF_RANGEMASK))
			flag |= BF_SHORT | BF_LONG; //No range defined? Use both.
		if (!(flag&BF_WEAPONMASK))
			flag |= BF_WEAPON; //No attack type defined? Use weapon.
		if (!(flag&BF_SKILLMASK)) {
			if (flag&(BF_MAGIC | BF_MISC))
				flag |= BF_SKILL; //These two would never trigger without BF_SKILL
			if (flag&BF_WEAPON)
				flag |= BF_NORMAL | BF_SKILL;
		}
	}

	struct s_autobonus entry = {};

	if (rate < -10000 || rate > 10000)
		ShowWarning("pc_addautobonus: Item bonus rate %d exceeds -10000~10000 range, capping.\n", rate);

	entry.rate = cap_value(rate, -10000, 10000);
	entry.duration = dur;
	entry.active = INVALID_TIMER;
	entry.atk_type = flag;
	entry.pos = pos;
	entry.bonus_script = aStrdup(script);
	entry.other_script = (other_script ? aStrdup(other_script) : NULL);

	bonus.push_back(entry);

	return true;
}

/**
 * Remove an autobonus from player
 * @param sd: Player data
 * @param bonus: Autobonus array
 * @param restore: Run script on clearing or not
 */
void pc_delautobonus(struct map_session_data* sd, std::vector<s_autobonus> &bonus, bool restore)
{
	nullpo_retv(sd);

	std::vector<s_autobonus>::iterator it = bonus.begin();

	while( it != bonus.end() ){
		s_autobonus b = *it;

		if (b.active != INVALID_TIMER) {
			if (restore && (sd->state.autobonus&b.pos) == b.pos) {
				if (b.bonus_script) {
					unsigned int equip_pos_idx = 0;

					// Create a list of all equipped positions to see if all items needed for the autobonus are still present [Playtester]
					for (uint8 j = 0; j < EQI_MAX; j++) {
						if (sd->equip_index[j] >= 0)
							equip_pos_idx |= sd->inventory.u.items_inventory[sd->equip_index[j]].equip;
					}

					if ((equip_pos_idx&b.pos) == b.pos)
						script_run_autobonus(b.bonus_script, sd, b.pos);
				}

				it++;

				continue;
			} else { // Logout / Unequipped an item with an activated bonus
				delete_timer(b.active, pc_endautobonus);
				b.active = INVALID_TIMER;
			}
		}

		if (b.bonus_script)
			aFree(b.bonus_script);
		if (b.other_script)
			aFree(b.other_script);

		it = bonus.erase(it);
	}
}

/**
 * Execute autobonus on player
 * @param sd: Player data
 * @param autobonus: Autobonus to run
 */
void pc_exeautobonus(struct map_session_data *sd, std::vector<s_autobonus> *bonus, struct s_autobonus *autobonus)
{
	nullpo_retv(sd);
	nullpo_retv(autobonus);

	if (autobonus->active != INVALID_TIMER)
		delete_timer(autobonus->active, pc_endautobonus);

	if( autobonus->other_script )
	{
		int j;
		unsigned int equip_pos_idx = 0;
		//Create a list of all equipped positions to see if all items needed for the autobonus are still present [Playtester]
		for(j = 0; j < EQI_MAX; j++) {
			if(sd->equip_index[j] >= 0)
				equip_pos_idx |= sd->inventory.u.items_inventory[sd->equip_index[j]].equip;
		}
		if((equip_pos_idx&autobonus->pos) == autobonus->pos)
			script_run_autobonus(autobonus->other_script,sd,autobonus->pos);
	}

	autobonus->active = add_timer(gettick()+autobonus->duration, pc_endautobonus, sd->bl.id, (intptr_t)bonus);
	sd->state.autobonus |= autobonus->pos;
	status_calc_pc(sd,SCO_NONE);
}

/**
 * Remove autobonus timer from player
 */
TIMER_FUNC(pc_endautobonus){
	struct map_session_data *sd = map_id2sd(id);
	std::vector<s_autobonus> *bonus = (std::vector<s_autobonus> *)data;

	nullpo_ret(sd);
	nullpo_ret(bonus);

	for( struct s_autobonus& autobonus : *bonus ){
		if( autobonus.active == tid ){
			autobonus.active = INVALID_TIMER;
			sd->state.autobonus &= ~autobonus.pos;
			break;
		}
	}
	
	status_calc_pc(sd,SCO_NONE);
	return 0;
}

/**
 * Add element bonus to player when attacking
 * @param sd: Player data
 * @param ele: Element to adjust
 * @param rate: Success chance
 * @param flag: Battle flag
 */
static void pc_bonus_addele(struct map_session_data* sd, unsigned char ele, short rate, short flag)
{
	nullpo_retv(sd);

	struct weapon_data *wd = (sd->state.lr_flag ? &sd->left_weapon : &sd->right_weapon);

	if (wd->addele2.size() == MAX_PC_BONUS) {
		ShowWarning("pc_bonus_addele: Reached max (%d) number of add element damage bonuses per character!\n", MAX_PC_BONUS);
		return;
	}

	if (!(flag&BF_RANGEMASK))
		flag |= BF_SHORT | BF_LONG;
	if (!(flag&BF_WEAPONMASK))
		flag |= BF_WEAPON;
	if (!(flag&BF_SKILLMASK)) {
		if (flag&(BF_MAGIC | BF_MISC))
			flag |= BF_SKILL;
		if (flag&BF_WEAPON)
			flag |= BF_NORMAL | BF_SKILL;
	}

	for (auto &it : wd->addele2) {
		if (it.ele == ele && it.flag == flag) {
			it.rate = cap_value(it.rate + rate, -10000, 10000);
			return;
		}
	}

	struct s_addele2 entry = {};

	if (rate < -10000 || rate > 10000)
		ShowWarning("pc_bonus_addele: Item bonus rate %d exceeds -10000~10000 range, capping.\n", rate);

	entry.ele = ele;
	entry.rate = cap_value(rate, -10000, 10000);
	entry.flag = flag;

	wd->addele2.push_back(entry);
}

/**
 * Reduce element bonus to player when attacking
 * @param sd: Player data
 * @param ele: Element to adjust
 * @param rate: Success chance
 * @param flag: Battle flag
 */
static void pc_bonus_subele(struct map_session_data* sd, unsigned char ele, short rate, short flag)
{
	nullpo_retv(sd);

	if (sd->subele2.size() == MAX_PC_BONUS) {
		ShowWarning("pc_bonus_subele: Reached max (%d) number of resist element damage bonuses per character!\n", MAX_PC_BONUS);
		return;
	}

	if (!(flag&BF_RANGEMASK))
		flag |= BF_SHORT | BF_LONG;
	if (!(flag&BF_WEAPONMASK))
		flag |= BF_WEAPON;
	if (!(flag&BF_SKILLMASK)) {
		if (flag&(BF_MAGIC | BF_MISC))
			flag |= BF_SKILL;
		if (flag&BF_WEAPON)
			flag |= BF_NORMAL | BF_SKILL;
	}

	for (auto &it : sd->subele2) {
		if (it.ele == ele && it.flag == flag) {
			it.rate = cap_value(it.rate + rate, -10000, 10000);
			return;
		}
	}

	struct s_addele2 entry = {};

	if (rate < -10000 || rate > 10000)
		ShowWarning("pc_bonus_subele: Item bonus rate %d exceeds -10000~10000 range, capping.\n", rate);

	entry.ele = ele;
	entry.rate = cap_value(rate, -10000, 10000);
	entry.flag = flag;

	sd->subele2.push_back(entry);
}

/**
 * Adjust race damage to target when attacking
 * @param sd: Player data
 * @param race: Race to adjust
 * @param rate: Success chance
 * @param flag: Battle flag
*/
static void pc_bonus_subrace(struct map_session_data* sd, unsigned char race, short rate, short flag)
{
	if (sd->subrace3.size() == MAX_PC_BONUS) {
		ShowWarning("pc_bonus_subrace: Reached max (%d) number of resist race damage bonuses per character!\n", MAX_PC_BONUS);
		return;
	}

	if (!(flag&BF_RANGEMASK))
		flag |= BF_SHORT | BF_LONG;
	if (!(flag&BF_WEAPONMASK))
		flag |= BF_WEAPON;
	if (!(flag&BF_SKILLMASK)) {
		if (flag&(BF_MAGIC | BF_MISC))
			flag |= BF_SKILL;
		if (flag&BF_WEAPON)
			flag |= BF_NORMAL | BF_SKILL;
	}

	for (auto &it : sd->subrace3) {
		if (it.race == race && it.flag == flag) {
			it.rate = cap_value(it.rate + rate, -10000, 10000);
			return;
		}
	}

	struct s_addrace2 entry = {};

	if (rate < -10000 || rate > 10000)
		ShowWarning("pc_bonus_subrace: Item bonus rate %d exceeds -10000~10000 range, capping.\n", rate);

	entry.race = race;
	entry.rate = cap_value(rate, -10000, 10000);
	entry.flag = flag;

	sd->subrace3.push_back(entry);
}
/**
 * General item bonus for player
 * @param bonus: Bonus array
 * @param id: Key
 * @param val: Value
 * @param cap_rate: If Value is a rate value that needs to be capped
 */
static void pc_bonus_itembonus(std::vector<s_item_bonus> &bonus, uint16 id, int val, bool cap_rate)
{
	for (auto &it : bonus) {
		if (it.id == id) {
			if (cap_rate)
				it.val = cap_value(it.val + val, -10000, 10000);
			else
				it.val += val;
			return;
		}
	}

	struct s_item_bonus entry = {};

	if (cap_rate && (val < -10000 || val > 10000)) {
		ShowWarning("pc_bonus_itembonus: Item bonus val %d exceeds -10000~10000 range, capping.\n", val);
		val = cap_value(val, -10000, 10000);
	}

	entry.id = id;
	entry.val = val;

	bonus.push_back(entry);
}

/**
 * Remove HP/SP to player when attacking
 * @param bonus: Bonus array
 * @param rate: Success chance
 * @param per: Percentage of HP/SP to vanish
 * @param flag: Battle flag
 */
static void pc_bonus_addvanish(std::vector<s_vanish_bonus> &bonus, int16 rate, int16 per, int flag) {
	if (bonus.size() == MAX_PC_BONUS) {
		ShowWarning("pc_bonus_addvanish: Reached max (%d) number of vanish damage bonuses per character!\n", MAX_PC_BONUS);
		return;
	}

	if (!(flag&BF_RANGEMASK))
		flag |= BF_SHORT | BF_LONG;
	if (!(flag&BF_WEAPONMASK))
		flag |= BF_WEAPON;
	if (!(flag&BF_SKILLMASK)) {
		if (flag&(BF_MAGIC | BF_MISC))
			flag |= BF_SKILL;
		if (flag&BF_WEAPON)
			flag |= BF_NORMAL | BF_SKILL;
	}

	for (auto &it : bonus) {
		if (it.flag == flag) {
			it.rate = cap_value(it.rate + rate, -10000, 10000);
			it.per += per;
			return;
		}
	}

	struct s_vanish_bonus entry = {};

	if (rate < -10000 || rate > 10000)
		ShowWarning("pc_bonus_addvanish: Item bonus rate %d exceeds -10000~10000 range, capping.\n", rate);

	entry.rate = cap_value(rate, -10000, 10000);
	entry.per = per;
	entry.flag = flag;

	bonus.push_back(entry);
}

/*==========================================
 * Add a bonus(type) to player sd
 * format: bonus bBonusName,val;
 * @param sd
 * @param type Bonus type used by bBonusName
 * @param val Value that usually for rate or fixed value
 *------------------------------------------*/
void pc_bonus(struct map_session_data *sd,int type,int val)
{
	struct status_data *status;
	int bonus;
	nullpo_retv(sd);

	status = &sd->base_status;

	switch(type){
		case SP_STR:
		case SP_AGI:
		case SP_VIT:
		case SP_INT:
		case SP_DEX:
		case SP_LUK:
			if(sd->state.lr_flag != 2)
				sd->indexed_bonus.param_bonus[type-SP_STR]+=val;
			break;
		case SP_ATK1:
			if(!sd->state.lr_flag) {
				bonus = status->rhw.atk + val;
				status->rhw.atk = cap_value(bonus, 0, USHRT_MAX);
			}
			else if(sd->state.lr_flag == 1) {
				bonus = status->lhw.atk + val;
				status->lhw.atk =  cap_value(bonus, 0, USHRT_MAX);
			}
			break;
		case SP_ATK2:
			if(!sd->state.lr_flag) {
				bonus = status->rhw.atk2 + val;
				status->rhw.atk2 = cap_value(bonus, 0, USHRT_MAX);
			}
			else if(sd->state.lr_flag == 1) {
				bonus = status->lhw.atk2 + val;
				status->lhw.atk2 =  cap_value(bonus, 0, USHRT_MAX);
			}
			break;
		case SP_BASE_ATK:
			if(sd->state.lr_flag != 2) {
#ifdef RENEWAL
				bonus = sd->bonus.eatk + val;
				sd->bonus.eatk = cap_value(bonus, SHRT_MIN, SHRT_MAX);
#else
				bonus = status->batk + val;
				status->batk = cap_value(bonus, 0, USHRT_MAX);
#endif
			}
			break;
		case SP_DEF1:
			if(sd->state.lr_flag != 2) {
				bonus = status->def + val;
#ifdef RENEWAL
				status->def = cap_value(bonus, SHRT_MIN, SHRT_MAX);
#else
				status->def = cap_value(bonus, CHAR_MIN, CHAR_MAX);
#endif
			}
			break;
		case SP_DEF2:
			if(sd->state.lr_flag != 2) {
				bonus = status->def2 + val;
				status->def2 = cap_value(bonus, SHRT_MIN, SHRT_MAX);
			}
			break;
		case SP_MDEF1:
			if(sd->state.lr_flag != 2) {
				bonus = status->mdef + val;
#ifdef RENEWAL
				status->mdef = cap_value(bonus, SHRT_MIN, SHRT_MAX);
#else
				status->mdef = cap_value(bonus, CHAR_MIN, CHAR_MAX);
#endif
				if( sd->state.lr_flag == 3 ) {//Shield, used for royal guard
					sd->bonus.shieldmdef += bonus;
				}
			}
			break;
		case SP_MDEF2:
			if(sd->state.lr_flag != 2) {
				bonus = status->mdef2 + val;
				status->mdef2 = cap_value(bonus, SHRT_MIN, SHRT_MAX);
			}
			break;
		case SP_HIT:
			if(sd->state.lr_flag != 2) {
				bonus = status->hit + val;
				status->hit = cap_value(bonus, SHRT_MIN, SHRT_MAX);
			} else
				sd->bonus.arrow_hit+=val;
			break;
		case SP_FLEE1:
			if(sd->state.lr_flag != 2) {
				bonus = status->flee + val;
				status->flee = cap_value(bonus, SHRT_MIN, SHRT_MAX);
			}
			break;
		case SP_FLEE2:
			if(sd->state.lr_flag != 2) {
				bonus = status->flee2 + val*10;
				status->flee2 = cap_value(bonus, SHRT_MIN, SHRT_MAX);
			}
			break;
		case SP_CRITICAL:
			if(sd->state.lr_flag != 2) {
				bonus = status->cri + val*10;
				status->cri = cap_value(bonus, SHRT_MIN, SHRT_MAX);
			} else
				sd->bonus.arrow_cri += val*10;
			break;
		case SP_ATKELE:
			PC_BONUS_CHK_ELEMENT(val,SP_ATKELE);
			switch (sd->state.lr_flag)
			{
			case 2:
				switch (sd->status.weapon) {
					case W_BOW:
					case W_REVOLVER:
					case W_RIFLE:
					case W_GATLING:
					case W_SHOTGUN:
					case W_GRENADE:
						//Become weapon element.
						status->rhw.ele=val;
						break;
					default: //Become arrow element.
						sd->bonus.arrow_ele=val;
						break;
				}
				break;
			case 1:
				status->lhw.ele=val;
				break;
			default:
				status->rhw.ele=val;
				break;
			}
			break;
		case SP_DEFELE:
			PC_BONUS_CHK_ELEMENT(val,SP_DEFELE);
			if(sd->state.lr_flag != 2)
				status->def_ele=val;
			break;
		case SP_MAXHP:
			if(sd->state.lr_flag == 2)
				break;
			sd->bonus.hp += val;
			break;
		case SP_MAXSP:
			if(sd->state.lr_flag == 2)
				break;
			sd->bonus.sp += val;
			break;
		case SP_MAXHPRATE:
			if(sd->state.lr_flag != 2)
				sd->hprate+=val;
			break;
		case SP_MAXSPRATE:
			if(sd->state.lr_flag != 2)
				sd->sprate+=val;
			break;
		case SP_SPRATE:
			if(sd->state.lr_flag != 2)
				sd->dsprate+=val;
			break;
		case SP_ATTACKRANGE:
			switch (sd->state.lr_flag) {
			case 2:
				switch (sd->status.weapon) {
					case W_BOW:
					case W_REVOLVER:
					case W_RIFLE:
					case W_GATLING:
					case W_SHOTGUN:
					case W_GRENADE:
						status->rhw.range += val;
				}
				break;
			case 1:
				status->lhw.range += val;
				break;
			default:
				status->rhw.range += val;
				break;
			}
			break;
		case SP_SPEED_RATE:	//Non stackable increase
			if(sd->state.lr_flag != 2)
				sd->bonus.speed_rate = min(sd->bonus.speed_rate, -val);
			break;
		case SP_SPEED_ADDRATE:	//Stackable increase
			if(sd->state.lr_flag != 2)
				sd->bonus.speed_add_rate -= val;
			break;
		case SP_ASPD:	//Raw increase
			if(sd->state.lr_flag != 2)
				sd->bonus.aspd_add -= 10*val;
			break;
		case SP_ASPD_RATE:	//Stackable increase - Made it linear as per rodatazone
			if(sd->state.lr_flag != 2)
#ifndef RENEWAL_ASPD
				status->aspd_rate -= 10*val;
#else
				status->aspd_rate2 += val;
#endif
			break;
		case SP_HP_RECOV_RATE:
			if(sd->state.lr_flag != 2)
				sd->hprecov_rate += val;
			break;
		case SP_SP_RECOV_RATE:
			if(sd->state.lr_flag != 2)
				sd->sprecov_rate += val;
			break;
		case SP_CRITICAL_DEF:
			if(sd->state.lr_flag != 2)
				sd->bonus.critical_def += val;
			break;
		case SP_NEAR_ATK_DEF:
			if(sd->state.lr_flag != 2)
				sd->bonus.near_attack_def_rate += val;
			break;
		case SP_LONG_ATK_DEF:
			if(sd->state.lr_flag != 2)
				sd->bonus.long_attack_def_rate += val;
			break;
		case SP_DOUBLE_RATE:
			if(sd->state.lr_flag == 0 && sd->bonus.double_rate < val)
				sd->bonus.double_rate = val;
			break;
		case SP_DOUBLE_ADD_RATE:
			if(sd->state.lr_flag == 0)
				sd->bonus.double_add_rate += val;
			break;
		case SP_MATK_RATE:
			if(sd->state.lr_flag != 2)
				sd->matk_rate += val;
			break;
		case SP_IGNORE_DEF_ELE:
			PC_BONUS_CHK_ELEMENT(val,SP_IGNORE_DEF_ELE);
			if(!sd->state.lr_flag)
				sd->right_weapon.ignore_def_ele |= 1<<val;
			else if(sd->state.lr_flag == 1)
				sd->left_weapon.ignore_def_ele |= 1<<val;
			break;
		case SP_IGNORE_DEF_RACE:
			PC_BONUS_CHK_RACE(val,SP_IGNORE_DEF_RACE);
			if(!sd->state.lr_flag)
				sd->right_weapon.ignore_def_race |= 1<<val;
			else if(sd->state.lr_flag == 1)
				sd->left_weapon.ignore_def_race |= 1<<val;
			break;
		case SP_IGNORE_DEF_CLASS:
			PC_BONUS_CHK_CLASS(val,SP_IGNORE_DEF_CLASS);
			if(!sd->state.lr_flag)
				sd->right_weapon.ignore_def_class |= 1<<val;
			else if(sd->state.lr_flag == 1)
				sd->left_weapon.ignore_def_class |= 1<<val;
			break;
		case SP_ATK_RATE:
			if(sd->state.lr_flag != 2)
				sd->bonus.atk_rate += val;
			break;
		case SP_MAGIC_ATK_DEF:
			if(sd->state.lr_flag != 2)
				sd->bonus.magic_def_rate += val;
			break;
		case SP_MISC_ATK_DEF:
			if(sd->state.lr_flag != 2)
				sd->bonus.misc_def_rate += val;
			break;
		case SP_IGNORE_MDEF_ELE:
			PC_BONUS_CHK_ELEMENT(val,SP_IGNORE_MDEF_ELE);
			if(sd->state.lr_flag != 2)
				sd->bonus.ignore_mdef_ele |= 1<<val;
			break;
		case SP_IGNORE_MDEF_RACE:
			PC_BONUS_CHK_RACE(val,SP_IGNORE_MDEF_RACE);
			if(sd->state.lr_flag != 2)
				sd->bonus.ignore_mdef_race |= 1<<val;
			break;
		case SP_PERFECT_HIT_RATE:
			if(sd->state.lr_flag != 2 && sd->bonus.perfect_hit < val)
				sd->bonus.perfect_hit = val;
			break;
		case SP_PERFECT_HIT_ADD_RATE:
			if(sd->state.lr_flag != 2)
				sd->bonus.perfect_hit_add += val;
			break;
		case SP_CRITICAL_RATE:
			if(sd->state.lr_flag != 2)
				sd->critical_rate+=val;
			break;
		case SP_DEF_RATIO_ATK_ELE:
			PC_BONUS_CHK_ELEMENT(val,SP_DEF_RATIO_ATK_ELE);
			if(!sd->state.lr_flag)
				sd->right_weapon.def_ratio_atk_ele |= 1<<val;
			else if(sd->state.lr_flag == 1)
				sd->left_weapon.def_ratio_atk_ele |= 1<<val;
			break;
		case SP_DEF_RATIO_ATK_RACE:
			PC_BONUS_CHK_RACE(val,SP_DEF_RATIO_ATK_RACE);
			if(!sd->state.lr_flag)
				sd->right_weapon.def_ratio_atk_race |= 1<<val;
			else if(sd->state.lr_flag == 1)
				sd->left_weapon.def_ratio_atk_race |= 1<<val;
			break;
		case SP_DEF_RATIO_ATK_CLASS:
			PC_BONUS_CHK_CLASS(val,SP_DEF_RATIO_ATK_CLASS);
			if(!sd->state.lr_flag)
				sd->right_weapon.def_ratio_atk_class |= 1<<val;
			else if(sd->state.lr_flag == 1)
				sd->left_weapon.def_ratio_atk_class |= 1<<val;
			break;
		case SP_HIT_RATE:
			if(sd->state.lr_flag != 2)
				sd->hit_rate += val;
			break;
		case SP_FLEE_RATE:
			if(sd->state.lr_flag != 2)
				sd->flee_rate += val;
			break;
		case SP_FLEE2_RATE:
			if(sd->state.lr_flag != 2)
				sd->flee2_rate += val;
			break;
		case SP_DEF_RATE:
			if(sd->state.lr_flag != 2)
				sd->def_rate += val;
			break;
		case SP_DEF2_RATE:
			if(sd->state.lr_flag != 2)
				sd->def2_rate += val;
			break;
		case SP_MDEF_RATE:
			if(sd->state.lr_flag != 2)
				sd->mdef_rate += val;
			break;
		case SP_MDEF2_RATE:
			if(sd->state.lr_flag != 2)
				sd->mdef2_rate += val;
			break;
		case SP_RESTART_FULL_RECOVER:
			if(sd->state.lr_flag != 2)
				sd->special_state.restart_full_recover = 1;
			break;
		case SP_NO_CASTCANCEL:
			if(sd->state.lr_flag != 2)
				sd->special_state.no_castcancel = 1;
			break;
		case SP_NO_CASTCANCEL2:
			if(sd->state.lr_flag != 2)
				sd->special_state.no_castcancel2 = 1;
			break;
		case SP_NO_SIZEFIX:
			if(sd->state.lr_flag != 2)
				sd->special_state.no_sizefix = 1;
			break;
		case SP_NO_MAGIC_DAMAGE:
			if(sd->state.lr_flag == 2)
				break;
			val+= sd->special_state.no_magic_damage;
			sd->special_state.no_magic_damage = cap_value(val,0,100);
			break;
		case SP_NO_WEAPON_DAMAGE:
			if(sd->state.lr_flag == 2)
				break;
			val+= sd->special_state.no_weapon_damage;
			sd->special_state.no_weapon_damage = cap_value(val,0,100);
			break;
		case SP_NO_MISC_DAMAGE:
			if(sd->state.lr_flag == 2)
				break;
			val+= sd->special_state.no_misc_damage;
			sd->special_state.no_misc_damage = cap_value(val,0,100);
			break;
		case SP_NO_GEMSTONE:
			if(sd->state.lr_flag != 2 && sd->special_state.no_gemstone != 2)
				sd->special_state.no_gemstone = 1;
			break;
		case SP_INTRAVISION: // Maya Purple Card effect allowing to see Hiding/Cloaking people [DracoRPG]
			if(sd->state.lr_flag != 2) {
				sd->special_state.intravision = 1;
				clif_status_load(&sd->bl, EFST_CLAIRVOYANCE, 1);
			}
			break;
		case SP_NO_KNOCKBACK:
			if(sd->state.lr_flag != 2)
				sd->special_state.no_knockback = 1;
			break;
		case SP_SPLASH_RANGE:
			if(sd->bonus.splash_range < val)
				sd->bonus.splash_range = val;
			break;
		case SP_SPLASH_ADD_RANGE:
			sd->bonus.splash_add_range += val;
			break;
		case SP_SHORT_WEAPON_DAMAGE_RETURN:
			if(sd->state.lr_flag != 2)
				sd->bonus.short_weapon_damage_return += val;
			break;
		case SP_LONG_WEAPON_DAMAGE_RETURN:
			if(sd->state.lr_flag != 2)
				sd->bonus.long_weapon_damage_return += val;
			break;
		case SP_MAGIC_DAMAGE_RETURN: //AppleGirl Was Here
			if(sd->state.lr_flag != 2)
				sd->bonus.magic_damage_return += val;
			break;
		case SP_REDUCE_DAMAGE_RETURN:
			if (sd->state.lr_flag != 2)
				sd->bonus.reduce_damage_return += val;
			break;
		case SP_ALL_STATS:	// [Valaris]
			if(sd->state.lr_flag!=2) {
				sd->indexed_bonus.param_bonus[SP_STR-SP_STR]+=val;
				sd->indexed_bonus.param_bonus[SP_AGI-SP_STR]+=val;
				sd->indexed_bonus.param_bonus[SP_VIT-SP_STR]+=val;
				sd->indexed_bonus.param_bonus[SP_INT-SP_STR]+=val;
				sd->indexed_bonus.param_bonus[SP_DEX-SP_STR]+=val;
				sd->indexed_bonus.param_bonus[SP_LUK-SP_STR]+=val;
			}
			break;
		case SP_AGI_VIT:	// [Valaris]
			if(sd->state.lr_flag!=2) {
				sd->indexed_bonus.param_bonus[SP_AGI-SP_STR]+=val;
				sd->indexed_bonus.param_bonus[SP_VIT-SP_STR]+=val;
			}
			break;
		case SP_AGI_DEX_STR:	// [Valaris]
			if(sd->state.lr_flag!=2) {
				sd->indexed_bonus.param_bonus[SP_AGI-SP_STR]+=val;
				sd->indexed_bonus.param_bonus[SP_DEX-SP_STR]+=val;
				sd->indexed_bonus.param_bonus[SP_STR-SP_STR]+=val;
			}
			break;
		case SP_PERFECT_HIDE: // [Valaris]
			if(sd->state.lr_flag!=2)
				sd->special_state.perfect_hiding=1;
			break;
		case SP_UNBREAKABLE:
			if(sd->state.lr_flag!=2)
				sd->bonus.unbreakable += val;
			break;
		case SP_UNBREAKABLE_WEAPON:
			if(sd->state.lr_flag != 2)
				sd->bonus.unbreakable_equip |= EQP_WEAPON;
			break;
		case SP_UNBREAKABLE_ARMOR:
			if(sd->state.lr_flag != 2)
				sd->bonus.unbreakable_equip |= EQP_ARMOR;
			break;
		case SP_UNBREAKABLE_HELM:
			if(sd->state.lr_flag != 2)
				sd->bonus.unbreakable_equip |= EQP_HELM;
			break;
		case SP_UNBREAKABLE_SHIELD:
			if(sd->state.lr_flag != 2)
				sd->bonus.unbreakable_equip |= EQP_SHIELD;
			break;
		case SP_UNBREAKABLE_GARMENT:
			if(sd->state.lr_flag != 2)
				sd->bonus.unbreakable_equip |= EQP_GARMENT;
			break;
		case SP_UNBREAKABLE_SHOES:
			if(sd->state.lr_flag != 2)
				sd->bonus.unbreakable_equip |= EQP_SHOES;
			break;
		case SP_CLASSCHANGE: // [Valaris]
			if(sd->state.lr_flag !=2)
				sd->bonus.classchange=val;
			break;
		case SP_SHORT_ATK_RATE:
			if(sd->state.lr_flag != 2)	//[Lupus] it should stack, too. As any other cards rate bonuses
				sd->bonus.short_attack_atk_rate+=val;
			break;
		case SP_LONG_ATK_RATE:
			if(sd->state.lr_flag != 2)	//[Lupus] it should stack, too. As any other cards rate bonuses
				sd->bonus.long_attack_atk_rate+=val;
			break;
		case SP_BREAK_WEAPON_RATE:
			if(sd->state.lr_flag != 2)
				sd->bonus.break_weapon_rate+=val;
			break;
		case SP_BREAK_ARMOR_RATE:
			if(sd->state.lr_flag != 2)
				sd->bonus.break_armor_rate+=val;
			break;
		case SP_ADD_STEAL_RATE:
			if(sd->state.lr_flag != 2)
				sd->bonus.add_steal_rate+=val;
			break;
		case SP_DELAYRATE:
			if(sd->state.lr_flag != 2)
				sd->delayrate+=val;
			break;
		case SP_CRIT_ATK_RATE:
			if(sd->state.lr_flag != 2)
				sd->bonus.crit_atk_rate += val;
			break;
		case SP_CRIT_DEF_RATE:
			if(sd->state.lr_flag != 2)
				sd->bonus.crit_def_rate += val;
			break;
		case SP_NO_REGEN:
			if(sd->state.lr_flag != 2)
				sd->regen.state.block|=val;
			break;
		case SP_UNSTRIPABLE_WEAPON:
			if(sd->state.lr_flag != 2)
				sd->bonus.unstripable_equip |= EQP_WEAPON;
			break;
		case SP_UNSTRIPABLE:
		case SP_UNSTRIPABLE_ARMOR:
			if(sd->state.lr_flag != 2)
				sd->bonus.unstripable_equip |= EQP_ARMOR;
			break;
		case SP_UNSTRIPABLE_HELM:
			if(sd->state.lr_flag != 2)
				sd->bonus.unstripable_equip |= EQP_HELM;
			break;
		case SP_UNSTRIPABLE_SHIELD:
			if(sd->state.lr_flag != 2)
				sd->bonus.unstripable_equip |= EQP_SHIELD;
			break;
		case SP_HP_DRAIN_VALUE: // bonus bHPDrainValue,n;
			if(!sd->state.lr_flag) {
				sd->right_weapon.hp_drain_class[CLASS_NORMAL] += val;
				sd->right_weapon.hp_drain_class[CLASS_BOSS] += val;
			} else if(sd->state.lr_flag == 1) {
				sd->left_weapon.hp_drain_class[CLASS_NORMAL] += val;
				sd->left_weapon.hp_drain_class[CLASS_BOSS] += val;
			}
			break;
		case SP_SP_DRAIN_VALUE: // bonus bSPDrainValue,n;
			if(!sd->state.lr_flag) {
				sd->right_weapon.sp_drain_class[CLASS_NORMAL] += val;
				sd->right_weapon.sp_drain_class[CLASS_BOSS] += val;
			} else if(sd->state.lr_flag == 1) {
				sd->left_weapon.sp_drain_class[CLASS_NORMAL] += val;
				sd->left_weapon.sp_drain_class[CLASS_BOSS] += val;
			}
			break;
		case SP_SP_GAIN_VALUE:
			if(!sd->state.lr_flag)
				sd->bonus.sp_gain_value += val;
			break;
		case SP_HP_GAIN_VALUE:
			if(!sd->state.lr_flag)
				sd->bonus.hp_gain_value += val;
			break;
		case SP_LONG_SP_GAIN_VALUE:
			if(!sd->state.lr_flag)
				sd->bonus.long_sp_gain_value += val;
		case SP_LONG_HP_GAIN_VALUE:
			if(!sd->state.lr_flag)
				sd->bonus.long_hp_gain_value += val;
			break;		
		case SP_MAGIC_SP_GAIN_VALUE:
			if(!sd->state.lr_flag)
				sd->bonus.magic_sp_gain_value += val;
			break;
		case SP_MAGIC_HP_GAIN_VALUE:
			if(!sd->state.lr_flag)
				sd->bonus.magic_hp_gain_value += val;
			break;
		case SP_ADD_HEAL_RATE:
			if(sd->state.lr_flag != 2)
				sd->bonus.add_heal_rate += val;
			break;
		case SP_ADD_HEAL2_RATE:
			if(sd->state.lr_flag != 2)
				sd->bonus.add_heal2_rate += val;
			break;
		case SP_ADD_ITEM_HEAL_RATE:
			if(sd->state.lr_flag != 2)
				sd->bonus.itemhealrate2 += val;
			break;
		case SP_EMATK:
			if(sd->state.lr_flag != 2)
				sd->bonus.ematk += val;
			break;
		case SP_ADD_VARIABLECAST:
			if (sd->state.lr_flag != 2)
				sd->bonus.add_varcast += val;
			break;
#ifdef RENEWAL_CAST
		case SP_FIXCASTRATE:
			if(sd->state.lr_flag != 2)
				sd->bonus.fixcastrate = min(sd->bonus.fixcastrate,val);
			break;
		case SP_ADD_FIXEDCAST:
			if(sd->state.lr_flag != 2)
				sd->bonus.add_fixcast += val;
			break;
		case SP_CASTRATE:
		case SP_VARCASTRATE:
			if(sd->state.lr_flag != 2)
				sd->bonus.varcastrate -= val;
			break;
#else
		case SP_ADD_FIXEDCAST:
		case SP_FIXCASTRATE:
			//ShowWarning("pc_bonus: non-RENEWAL_CAST doesn't support this bonus %d.\n", type);
			break;
		case SP_VARCASTRATE:
		case SP_CASTRATE:
			if(sd->state.lr_flag != 2)
				sd->castrate += val;
			break;
#endif
		case SP_ADDMAXWEIGHT:
			if (sd->state.lr_flag != 2)
				sd->add_max_weight += val;
			break;
		case SP_ABSORB_DMG_MAXHP: // bonus bAbsorbDmgMaxHP,n;
			sd->bonus.absorb_dmg_maxhp = max(sd->bonus.absorb_dmg_maxhp, val);
			break;
		case SP_CRITICAL_RANGEATK: // bonus bCriticalLong,n;
			if (sd->state.lr_flag != 2)
				sd->bonus.critical_rangeatk += val*10;
			else
				sd->bonus.arrow_cri += val*10;
			break;
		case SP_WEAPON_ATK_RATE:
			if (sd->state.lr_flag != 2)
				sd->bonus.weapon_atk_rate += val;
			break;
		case SP_WEAPON_MATK_RATE:
			if (sd->state.lr_flag != 2)
				sd->bonus.weapon_matk_rate += val;
			break;
		case SP_NO_MADO_FUEL:
			if (sd->state.lr_flag != 2)
				sd->special_state.no_mado_fuel = 1;
			break;
		case SP_NO_WALK_DELAY:
			if (sd->state.lr_flag != 2)
				sd->special_state.no_walk_delay = 1;
			break;
		default:
			if (current_equip_combo_pos > 0) {
				ShowWarning("pc_bonus: unknown bonus type %d %d in a combo with item #%u\n", type, val, sd->inventory_data[pc_checkequip( sd, current_equip_combo_pos )]->nameid);
			}
			else if (current_equip_card_id > 0 || current_equip_item_index > 0) {
				ShowWarning("pc_bonus: unknown bonus type %d %d in item #%u\n", type, val, current_equip_card_id ? current_equip_card_id : sd->inventory_data[current_equip_item_index]->nameid);
			}
			else {
				ShowWarning("pc_bonus: unknown bonus type %d %d in unknown usage. Report this!\n", type, val);
			}
			break;
	}
}

/*==========================================
 * Player bonus (type) with args type2 and val, called trough bonus2 (npc)
 * format: bonus2 bBonusName,type2,val;
 * @param sd
 * @param type Bonus type used by bBonusName
 * @param type2
 * @param val Value that usually for rate or fixed value
 *------------------------------------------*/
void pc_bonus2(struct map_session_data *sd,int type,int type2,int val)
{
	nullpo_retv(sd);

	switch(type){
	case SP_ADDELE: // bonus2 bAddEle,e,x;
		PC_BONUS_CHK_ELEMENT(type2,SP_ADDELE);
		if(!sd->state.lr_flag || sd->state.lr_flag == 3)
			sd->right_weapon.addele[type2]+=val;
		else if(sd->state.lr_flag == 1)
			sd->left_weapon.addele[type2]+=val;
		else if(sd->state.lr_flag == 2)
			sd->indexed_bonus.arrow_addele[type2]+=val;
		break;
	case SP_ADDRACE: // bonus2 bAddRace,r,x;
		PC_BONUS_CHK_RACE(type2,SP_ADDRACE);
		if(!sd->state.lr_flag || sd->state.lr_flag == 3)
			sd->right_weapon.addrace[type2]+=val;
		else if(sd->state.lr_flag == 1)
			sd->left_weapon.addrace[type2]+=val;
		else if(sd->state.lr_flag == 2)
			sd->indexed_bonus.arrow_addrace[type2]+=val;
		break;
	case SP_ADDCLASS: // bonus2 bAddClass,c,x;
		PC_BONUS_CHK_CLASS(type2,SP_ADDCLASS);
		if(!sd->state.lr_flag || sd->state.lr_flag == 3)
			sd->right_weapon.addclass[type2]+=val;
		else if(sd->state.lr_flag == 1)
			sd->left_weapon.addclass[type2]+=val;
		else if(sd->state.lr_flag == 2)
			sd->indexed_bonus.arrow_addclass[type2]+=val;
		break;
	case SP_ADDSIZE: // bonus2 bAddSize,s,x;
		PC_BONUS_CHK_SIZE(type2,SP_ADDSIZE);
		if(!sd->state.lr_flag || sd->state.lr_flag == 3)
			sd->right_weapon.addsize[type2]+=val;
		else if(sd->state.lr_flag == 1)
			sd->left_weapon.addsize[type2]+=val;
		else if(sd->state.lr_flag == 2)
			sd->indexed_bonus.arrow_addsize[type2]+=val;
		break;
	case SP_SUBELE: // bonus2 bSubEle,e,x;
		PC_BONUS_CHK_ELEMENT(type2,SP_SUBELE);
		if(sd->state.lr_flag != 2)
			sd->indexed_bonus.subele_script[type2] += val;
		break;
	case SP_SUBRACE: // bonus2 bSubRace,r,x;
		PC_BONUS_CHK_RACE(type2,SP_SUBRACE);
		if(sd->state.lr_flag != 2)
			sd->indexed_bonus.subrace[type2]+=val;
		break;
	case SP_SUBCLASS: // bonus2 bSubClass,c,x;
		PC_BONUS_CHK_CLASS(type2,SP_SUBCLASS);
		if(sd->state.lr_flag != 2)
			sd->indexed_bonus.subclass[type2]+=val;
		break;
	case SP_ADDEFF: // bonus2 bAddEff,eff,n;
		PC_BONUS_CHK_SC(type2,SP_ADDEFF);
		pc_bonus_addeff(sd->addeff, (sc_type)type2, sd->state.lr_flag != 2 ? val : 0, sd->state.lr_flag == 2 ? val : 0, 0, 0);
		break;
	case SP_ADDEFF2: // bonus2 bAddEff2,eff,n;
		PC_BONUS_CHK_SC(type2,SP_ADDEFF2);
		pc_bonus_addeff(sd->addeff, (sc_type)type2, sd->state.lr_flag != 2 ? val : 0, sd->state.lr_flag == 2 ? val : 0, ATF_SELF, 0);
		break;
	case SP_RESEFF: // bonus2 bResEff,eff,n;
		if(sd->state.lr_flag == 2)
			break;
		if (sd->reseff.size() == MAX_PC_BONUS) {
			ShowWarning("pc_bonus2: SP_RESEFF: Reached max (%d) number of resistance bonuses per character!\n", MAX_PC_BONUS);
			break;
		}

		pc_bonus_itembonus(sd->reseff, type2, val, true);
		break;
	case SP_MAGIC_ADDELE: // bonus2 bMagicAddEle,e,x;
		PC_BONUS_CHK_ELEMENT(type2,SP_MAGIC_ADDELE);
		if(sd->state.lr_flag != 2)
			sd->indexed_bonus.magic_addele_script[type2] += val;
		break;
	case SP_MAGIC_ADDRACE: // bonus2 bMagicAddRace,r,x;
		PC_BONUS_CHK_RACE(type2,SP_MAGIC_ADDRACE);
		if(sd->state.lr_flag != 2)
			sd->indexed_bonus.magic_addrace[type2]+=val;
		break;
	case SP_MAGIC_ADDCLASS: // bonus2 bMagicAddClass,c,x;
		PC_BONUS_CHK_CLASS(type2,SP_MAGIC_ADDCLASS);
		if(sd->state.lr_flag != 2)
			sd->indexed_bonus.magic_addclass[type2]+=val;
		break;
	case SP_MAGIC_ADDSIZE: // bonus2 bMagicAddSize,s,x;
		PC_BONUS_CHK_SIZE(type2,SP_MAGIC_ADDSIZE);
		if(sd->state.lr_flag != 2)
			sd->indexed_bonus.magic_addsize[type2]+=val;
		break;
	case SP_MAGIC_ATK_ELE: // bonus2 bMagicAtkEle,e,x;
		PC_BONUS_CHK_ELEMENT(type2,SP_MAGIC_ATK_ELE);
		if(sd->state.lr_flag != 2)
			sd->indexed_bonus.magic_atk_ele[type2]+=val;
		break;
	case SP_ADD_DAMAGE_CLASS: { // bonus2 bAddDamageClass,mid,x;
			struct weapon_data *wd = (sd->state.lr_flag ? &sd->left_weapon : &sd->right_weapon);

			if (wd->add_dmg.size() == MAX_PC_BONUS) {
				ShowWarning("pc_bonus2: SP_ADD_DAMAGE_CLASS: Reached max (%d) number of add class damage bonuses per character!\n", MAX_PC_BONUS);
				break;
			}

			pc_bonus_itembonus(wd->add_dmg, type2, val, false);
		}
		break;
	case SP_ADD_MAGIC_DAMAGE_CLASS: // bonus2 bAddMagicDamageClass,mid,x;
		if(sd->state.lr_flag == 2)
			break;
		if (sd->add_mdmg.size() == MAX_PC_BONUS) {
			ShowWarning("pc_bonus2: SP_ADD_MAGIC_DAMAGE_CLASS: Reached max (%d) number of add class magic dmg bonuses per character!\n", MAX_PC_BONUS);
			break;
		}

		pc_bonus_itembonus(sd->add_mdmg, type2, val, false);
		break;
	case SP_ADD_DEF_MONSTER: // bonus2 bAddDefMonster,mid,x;
		if(sd->state.lr_flag == 2)
			break;
		if (sd->add_def.size() == MAX_PC_BONUS) {
			ShowWarning("pc_bonus2: SP_ADD_DEF_MONSTER: Reached max (%d) number of add class def bonuses per character!\n", MAX_PC_BONUS);
			break;
		}

		pc_bonus_itembonus(sd->add_def, type2, val, false);
		break;
	case SP_ADD_MDEF_MONSTER: // bonus2 bAddMDefMonster,mid,x;
		if(sd->state.lr_flag == 2)
			break;
		if (sd->add_mdef.size() == MAX_PC_BONUS) {
			ShowWarning("pc_bonus2: SP_ADD_MDEF_MONSTER: Reached max (%d) number of add class mdef bonuses per character!\n", MAX_PC_BONUS);
			break;
		}

		pc_bonus_itembonus(sd->add_mdef, type2, val, false);
		break;
	case SP_HP_DRAIN_RATE: // bonus2 bHPDrainRate,x,n;
		if(!sd->state.lr_flag) {
			sd->right_weapon.hp_drain_rate.rate += type2;
			sd->right_weapon.hp_drain_rate.per += val;
		}
		else if(sd->state.lr_flag == 1) {
			sd->left_weapon.hp_drain_rate.rate += type2;
			sd->left_weapon.hp_drain_rate.per += val;
		}
		break;
	case SP_SP_DRAIN_RATE: // bonus2 bSPDrainRate,x,n;
		if(!sd->state.lr_flag) {
			sd->right_weapon.sp_drain_rate.rate += type2;
			sd->right_weapon.sp_drain_rate.per += val;
		}
		else if(sd->state.lr_flag == 1) {
			sd->left_weapon.sp_drain_rate.rate += type2;
			sd->left_weapon.sp_drain_rate.per += val;
		}
		break;
	case SP_SP_VANISH_RATE: // bonus2 bSPVanishRate,x,n;
		if(sd->state.lr_flag != 2) {
			pc_bonus_addvanish(sd->sp_vanish, type2, val, BF_NORMAL);
		}
		break;
	case SP_HP_VANISH_RATE: // bonus2 bHPVanishRate,x,n;
		if(sd->state.lr_flag != 2) {
			pc_bonus_addvanish(sd->hp_vanish, type2, val, BF_NORMAL);
		}
		break;
	case SP_GET_ZENY_NUM: // bonus2 bGetZenyNum,x,n;
		if(sd->state.lr_flag != 2 && sd->bonus.get_zeny_rate < val) {
			sd->bonus.get_zeny_rate = val;
			sd->bonus.get_zeny_num = type2;
		}
		break;
	case SP_ADD_GET_ZENY_NUM: // bonus2 bAddGetZenyNum,x,n;
		if(sd->state.lr_flag != 2) {
			sd->bonus.get_zeny_rate += val;
			sd->bonus.get_zeny_num += type2;
		}
		break;
	case SP_WEAPON_COMA_ELE: // bonus2 bWeaponComaEle,e,n;
		PC_BONUS_CHK_ELEMENT(type2,SP_WEAPON_COMA_ELE);
		if(sd->state.lr_flag == 2)
			break;
		sd->indexed_bonus.weapon_coma_ele[type2] += val;
		sd->special_state.bonus_coma = 1;
		break;
	case SP_WEAPON_COMA_RACE: // bonus2 bWeaponComaRace,r,n;
		PC_BONUS_CHK_RACE(type2,SP_WEAPON_COMA_RACE);
		if(sd->state.lr_flag == 2)
			break;
		sd->indexed_bonus.weapon_coma_race[type2] += val;
		sd->special_state.bonus_coma = 1;
		break;
	case SP_WEAPON_COMA_CLASS: // bonus2 bWeaponComaClass,c,n;
		PC_BONUS_CHK_CLASS(type2,SP_WEAPON_COMA_CLASS);
		if(sd->state.lr_flag == 2)
			break;
		sd->indexed_bonus.weapon_coma_class[type2] += val;
		sd->special_state.bonus_coma = 1;
		break;
	case SP_WEAPON_ATK: // bonus2 bWeaponAtk,w,n;
		if(sd->state.lr_flag != 2)
			sd->indexed_bonus.weapon_atk[type2]+=val;
		break;
	case SP_WEAPON_DAMAGE_RATE: // bonus2 bWeaponDamageRate,w,n;
		if(sd->state.lr_flag != 2)
			sd->indexed_bonus.weapon_damage_rate[type2]+=val;
		break;
	case SP_CRITICAL_ADDRACE: // bonus2 bCriticalAddRace,r,n;
		PC_BONUS_CHK_RACE(type2,SP_CRITICAL_ADDRACE);
		if(sd->state.lr_flag != 2)
			sd->indexed_bonus.critaddrace[type2] += val*10;
		break;
	case SP_ADDEFF_WHENHIT: // bonus2 bAddEffWhenHit,eff,n;
		PC_BONUS_CHK_SC(type2,SP_ADDEFF_WHENHIT);
		if(sd->state.lr_flag != 2)
			pc_bonus_addeff(sd->addeff_atked, (sc_type)type2, val, 0, 0, 0);
		break;
	case SP_SKILL_ATK: // bonus2 bSkillAtk,sk,n;
		if(sd->state.lr_flag == 2)
			break;
		if (sd->skillatk.size() == MAX_PC_BONUS) {
			ShowWarning("pc_bonus2: SP_SKILL_ATK: Reached max (%d) number of skills per character, bonus skill %d (+%d%%) lost.\n", MAX_PC_BONUS, type2, val);
			break;
		}

		pc_bonus_itembonus(sd->skillatk, type2, val, false);
		break;
	case SP_SKILL_HEAL: // bonus2 bSkillHeal,sk,n;
		if(sd->state.lr_flag == 2)
			break;
		if (sd->skillheal.size() == MAX_PC_BONUS) { // Better mention this so the array length can be updated. [Skotlex]
			ShowWarning("pc_bonus2: SP_SKILL_HEAL: Reached max (%d) number of skills per character, bonus skill %d (+%d%%) lost.\n", MAX_PC_BONUS, type2, val);
			break;
		}
		
		pc_bonus_itembonus(sd->skillheal, type2, val, false);
		break;
	case SP_SKILL_HEAL2: // bonus2 bSkillHeal2,sk,n;
		if(sd->state.lr_flag == 2)
			break;
		if (sd->skillheal2.size() == MAX_PC_BONUS) { // Better mention this so the array length can be updated. [Skotlex]
			ShowWarning("pc_bonus2: SP_SKILL_HEAL2: Reached max (%d) number of skills per character, bonus skill %d (+%d%%) lost.\n", MAX_PC_BONUS, type2, val);
			break;
		}
		
		pc_bonus_itembonus(sd->skillheal2, type2, val, false);
		break;
	case SP_ADD_SKILL_BLOW: // bonus2 bAddSkillBlow,sk,n;
		if(sd->state.lr_flag == 2)
			break;
		if (sd->skillblown.size() == MAX_PC_BONUS) { //Better mention this so the array length can be updated. [Skotlex]
			ShowWarning("pc_bonus2: SP_ADD_SKILL_BLOW: Reached max (%d) number of skills per character, bonus skill %d (%d) lost.\n", MAX_PC_BONUS, type2, val);
			break;
		}
		
		pc_bonus_itembonus(sd->skillblown, type2, val, false);
		break;
	case SP_HP_LOSS_RATE: // bonus2 bHPLossRate,n,t;
		if(sd->state.lr_flag != 2) {
			sd->hp_loss.value = type2;
			sd->hp_loss.rate = val;
		}
		break;
	case SP_HP_REGEN_RATE: // bonus2 bHPRegenRate,n,t;
		if(sd->state.lr_flag != 2) {
			sd->hp_regen.value = type2;
			sd->hp_regen.rate = val;
		}
		break;
	case SP_REGEN_PERCENT_HP: // bonus2 bRegenPercentHP,n,t;
		if (sd->state.lr_flag != 2) {
			sd->percent_hp_regen.value = type2;
			sd->percent_hp_regen.rate = val;
		}
		break;
	case SP_REGEN_PERCENT_SP: // bonus2 bRegenPercentSP,n,t;
		if (sd->state.lr_flag != 2) {
			sd->percent_sp_regen.value = type2;
			sd->percent_sp_regen.rate = val;
		}
		break;
	case SP_ADDRACE2: // bonus2 bAddRace2,mr,x;
		PC_BONUS_CHK_RACE2(type2,SP_ADDRACE2);
		if(sd->state.lr_flag != 2)
			sd->right_weapon.addrace2[type2] += val;
		else
			sd->left_weapon.addrace2[type2] += val;
		break;
	case SP_SUBSIZE: // bonus2 bSubSize,s,x;
		PC_BONUS_CHK_SIZE(type2,SP_SUBSIZE);
		if(sd->state.lr_flag != 2)
			sd->indexed_bonus.subsize[type2]+=val;
		break;
	case SP_MAGIC_SUBSIZE: // bonus2 bMagicSubSize,s,x;
		PC_BONUS_CHK_SIZE(type2,SP_MAGIC_SUBSIZE);
		if(sd->state.lr_flag != 2)
			sd->indexed_bonus.magic_subsize[type2]+=val;
		break;
	case SP_SUBRACE2: // bonus2 bSubRace2,mr,x;
		PC_BONUS_CHK_RACE2(type2,SP_SUBRACE2);
		if(sd->state.lr_flag != 2)
			sd->indexed_bonus.subrace2[type2]+=val;
		break;
	case SP_ADD_ITEM_HEAL_RATE: // bonus2 bAddItemHealRate,iid,n;
		if(sd->state.lr_flag == 2)
			break;
		if (!itemdb_exists(type2)) {
			ShowWarning("pc_bonus2: SP_ADD_ITEM_HEAL_RATE Invalid item with id %d\n", type2);
			break;
		}
		if (sd->itemhealrate.size() == MAX_PC_BONUS) {
			ShowWarning("pc_bonus2: SP_ADD_ITEM_HEAL_RATE: Reached max (%d) number of item heal bonuses per character!\n", MAX_PC_BONUS);
			break;
		}

		pc_bonus_itembonus(sd->itemhealrate, type2, val, false);
		break;
	case SP_ADD_ITEMGROUP_HEAL_RATE: // bonus2 bAddItemGroupHealRate,ig,n;
		if (sd->state.lr_flag == 2)
			break;
		if (!type2 || !itemdb_group_exists(type2)) {
			ShowWarning("pc_bonus2: SP_ADD_ITEMGROUP_HEAL_RATE: Invalid item group with id %d\n", type2);
			break;
		}
		if (sd->itemhealrate.size() == MAX_PC_BONUS) {
			ShowWarning("pc_bonus2: SP_ADD_ITEMGROUP_HEAL_RATE: Reached max (%d) number of item heal bonuses per character!\n", MAX_PC_BONUS);
			break;
		}

		pc_bonus_itembonus(sd->itemgrouphealrate, type2, val, false);
		break;
	case SP_EXP_ADDRACE: // bonus2 bExpAddRace,r,x;
		PC_BONUS_CHK_RACE(type2,SP_EXP_ADDRACE);
		if(sd->state.lr_flag != 2)
			sd->indexed_bonus.expaddrace[type2]+=val;
		break;
	case SP_EXP_ADDCLASS: // bonus2 bExpAddClass,c,x;
		PC_BONUS_CHK_CLASS(type2,SP_EXP_ADDCLASS);
		if(sd->state.lr_flag != 2)
			sd->indexed_bonus.expaddclass[type2]+=val;
		break;
	case SP_SP_GAIN_RACE: // bonus2 bSPGainRace,r,n;
		PC_BONUS_CHK_RACE(type2,SP_SP_GAIN_RACE);
		if(sd->state.lr_flag != 2)
			sd->indexed_bonus.sp_gain_race[type2]+=val;
		break;
	case SP_ADD_MONSTER_DROP_ITEM: // bonus2 bAddMonsterDropItem,iid,n;
		if (sd->state.lr_flag != 2)
			pc_bonus_item_drop(sd->add_drop, type2, 0, CLASS_ALL, RC_NONE_, val);
		break;
	case SP_ADD_MONSTER_DROP_ITEMGROUP: // bonus2 bAddMonsterDropItemGroup,ig,n;
		if (sd->state.lr_flag != 2)
			pc_bonus_item_drop(sd->add_drop, 0, type2, CLASS_ALL, RC_NONE_, val);
		break;
	case SP_SP_LOSS_RATE: // bonus2 bSPLossRate,n,t;
		if(sd->state.lr_flag != 2) {
			sd->sp_loss.value = type2;
			sd->sp_loss.rate = val;
		}
		break;
	case SP_SP_REGEN_RATE: // bonus2 bSPRegenRate,n,t;
		if(sd->state.lr_flag != 2) {
			sd->sp_regen.value = type2;
			sd->sp_regen.rate = val;
		}
		break;
	case SP_HP_DRAIN_VALUE_RACE: // bonus2 bHPDrainValueRace,r,n;
		PC_BONUS_CHK_RACE(type2,SP_HP_DRAIN_VALUE_RACE);
		if(!sd->state.lr_flag) {
			sd->right_weapon.hp_drain_race[type2] += val;
		}
		else if(sd->state.lr_flag == 1) {
			sd->left_weapon.hp_drain_race[type2] += val;
		}
		break;
	case SP_SP_DRAIN_VALUE_RACE: // bonus2 bSPDrainValueRace,r,n;
		PC_BONUS_CHK_RACE(type2,SP_SP_DRAIN_VALUE_RACE);
		if(!sd->state.lr_flag) {
			sd->right_weapon.sp_drain_race[type2] += val;
		}
		else if(sd->state.lr_flag == 1) {
			sd->left_weapon.sp_drain_race[type2] += val;
		}
		break;
	case SP_HP_DRAIN_VALUE_CLASS: // bonus2 bHPDrainValueClass,c,n;
		PC_BONUS_CHK_CLASS(type2,SP_HP_DRAIN_VALUE_CLASS);
		if(!sd->state.lr_flag) {
			sd->right_weapon.hp_drain_class[type2] += val;
		}
		else if(sd->state.lr_flag == 1) {
			sd->left_weapon.hp_drain_class[type2] += val;
		}
		break;
	case SP_SP_DRAIN_VALUE_CLASS: // bonus2 bSPDrainValueClass,c,n;
		PC_BONUS_CHK_CLASS(type2,SP_SP_DRAIN_VALUE_CLASS);
		if(!sd->state.lr_flag) {
			sd->right_weapon.sp_drain_class[type2] += val;
		}
		else if(sd->state.lr_flag == 1) {
			sd->left_weapon.sp_drain_class[type2] += val;
		}
		break;
	case SP_IGNORE_MDEF_RACE_RATE: // bonus2 bIgnoreMdefRaceRate,r,n;
		PC_BONUS_CHK_RACE(type2,SP_IGNORE_MDEF_RACE_RATE);
		if(sd->state.lr_flag != 2)
			sd->indexed_bonus.ignore_mdef_by_race[type2] += val;
		break;
	case SP_IGNORE_MDEF_CLASS_RATE: // bonus2 bIgnoreMdefClassRate,c,n;
		PC_BONUS_CHK_CLASS(type2,SP_IGNORE_MDEF_CLASS_RATE);
		if(sd->state.lr_flag != 2)
			sd->indexed_bonus.ignore_mdef_by_class[type2] += val;
		break;
	case SP_IGNORE_DEF_RACE_RATE: // bonus2 bIgnoreDefRaceRate,r,n;
		PC_BONUS_CHK_RACE(type2,SP_IGNORE_DEF_RACE_RATE);
		if(sd->state.lr_flag != 2)
			sd->indexed_bonus.ignore_def_by_race[type2] += val;
		break;
	case SP_IGNORE_DEF_CLASS_RATE: // bonus2 bIgnoreDefClassRate,r,n;
		PC_BONUS_CHK_CLASS(type2, SP_IGNORE_DEF_CLASS_RATE);
		if (sd->state.lr_flag != 2)
			sd->indexed_bonus.ignore_def_by_class[type2] += val;
		break;
	case SP_SKILL_USE_SP_RATE: // bonus2 bSkillUseSPrate,sk,n;
		if(sd->state.lr_flag == 2)
			break;
		if (sd->skillusesprate.size() == MAX_PC_BONUS) {
			ShowWarning("pc_bonus2: SP_SKILL_USE_SP_RATE: Reached max (%d) number of skills per character, bonus skill %d (+%d%%) lost.\n", MAX_PC_BONUS, type2, val);
			break;
		}
		
		pc_bonus_itembonus(sd->skillusesprate, type2, val, true);
		break;
	case SP_SKILL_DELAY:
		if(sd->state.lr_flag == 2)
			break;
		if (sd->skilldelay.size() == MAX_PC_BONUS) {
			ShowWarning("pc_bonus2: SP_SKILL_DELAY: Reached max (%d) number of skills per character, bonus skill %d (%d) lost.\n", MAX_PC_BONUS, type2, val);
			break;
		}

		pc_bonus_itembonus(sd->skilldelay, type2, val, false);
		break;
	case SP_SKILL_COOLDOWN: // bonus2 bSkillCooldown,sk,t;
		if(sd->state.lr_flag == 2)
			break;
		if (sd->skillcooldown.size() == MAX_PC_BONUS) {
			ShowWarning("pc_bonus2: SP_SKILL_COOLDOWN: Reached max (%d) number of skills per character, bonus skill %d (%d) lost.\n", MAX_PC_BONUS, type2, val);
			break;
		}

		pc_bonus_itembonus(sd->skillcooldown, type2, val, false);
		break;
	case SP_SKILL_VARIABLECAST: // bonus2 bSkillVariableCast,sk,t;
		if (sd->state.lr_flag == 2)
			break;
		if (sd->skillvarcast.size() == MAX_PC_BONUS) {
			ShowWarning("pc_bonus2: SP_SKILL_VARIABLECAST: Reached max (%d) number of skills per character, bonus skill %d (%d) lost.\n", MAX_PC_BONUS, type2, val);
			break;
		}

		pc_bonus_itembonus(sd->skillvarcast, type2, val, false);
		break;
#ifdef RENEWAL_CAST
	case SP_SKILL_FIXEDCAST: // bonus2 bSkillFixedCast,sk,t;
		if(sd->state.lr_flag == 2)
			break;
		if (sd->skillfixcast.size() == MAX_PC_BONUS) {
			ShowWarning("pc_bonus2: SP_SKILL_FIXEDCAST: Reached max (%d) number of skills per character, bonus skill %d (%d) lost.\n", MAX_PC_BONUS, type2, val);
			break;
		}

		pc_bonus_itembonus(sd->skillfixcast, type2, val, false);
		break;
	case SP_CASTRATE: // bonus2 bCastrate,sk,n;
	case SP_VARCASTRATE: // bonus2 bVariableCastrate,sk,n;
		if(sd->state.lr_flag == 2)
			break;
		if (sd->skillcastrate.size() == MAX_PC_BONUS) {
			ShowWarning("pc_bonus2: SP_VARCASTRATE: Reached max (%d) number of skills per character, bonus skill %d (%d%%) lost.\n", MAX_PC_BONUS, type2, val);
			break;
		}

		pc_bonus_itembonus(sd->skillcastrate, type2, -val, true); // Send inversed value here
		break;
	case SP_FIXCASTRATE: // bonus2 bFixedCastrate,sk,n;
		if(sd->state.lr_flag == 2)
			break;
		if (sd->skillfixcastrate.size() == MAX_PC_BONUS) {
			ShowWarning("pc_bonus2: SP_FIXCASTRATE: Reached max (%d) number of skills per character, bonus skill %d (%d%%) lost.\n", MAX_PC_BONUS, type2, val);
			break;
		}

		pc_bonus_itembonus(sd->skillfixcastrate, type2, -val, true); // Send inversed value here
		break;
#else
	case SP_SKILL_FIXEDCAST: // bonus2 bSkillFixedCast,sk,t;
	case SP_FIXCASTRATE: // bonus2 bFixedCastrate,sk,n;
		//ShowWarning("pc_bonus2: Non-RENEWAL_CAST doesn't support this bonus %d.\n", type);
		break;
	case SP_VARCASTRATE: // bonus2 bVariableCastrate,sk,n;
	case SP_CASTRATE: // bonus2 bCastrate,sk,n;
		if(sd->state.lr_flag == 2)
			break;
		if (sd->skillcastrate.size() == MAX_PC_BONUS) { //Better mention this so the array length can be updated. [Skotlex]
			ShowWarning("pc_bonus2: %s: Reached max (%d) number of skills per character, bonus skill %d (%d%%) lost.\n", (type == SP_CASTRATE) ? "SP_CASTRATE" : "SP_VARCASTRATE", MAX_PC_BONUS, type2, val);
			break;
		}

		pc_bonus_itembonus(sd->skillcastrate, type2, val, true);
		break;
#endif
	case SP_SKILL_USE_SP: // bonus2 bSkillUseSP,sk,n;
		if(sd->state.lr_flag == 2)
			break;
		if (sd->skillusesp.size() == MAX_PC_BONUS) {
			ShowWarning("pc_bonus2: SP_SKILL_USE_SP: Reached max (%d) number of skills per character, bonus skill %d (%d) lost.\n", MAX_PC_BONUS, type2, val);
			break;
		}

		pc_bonus_itembonus(sd->skillusesp, type2, val, false);
		break;
	case SP_SUB_SKILL: // bonus2 bSubSkill,sk,n;
		if (sd->subskill.size() == MAX_PC_BONUS) {
			ShowWarning("pc_bonus2: SP_SUB_SKILL: Reached max (%d) number of skills per character, bonus skill %d (%d) lost.\n", MAX_PC_BONUS, type2, val);
			break;
		}

		pc_bonus_itembonus(sd->subskill, type2, val, false);
		break;
	case SP_SUBDEF_ELE: // bonus2 bSubDefEle,e,x;
		PC_BONUS_CHK_ELEMENT(type2,SP_SUBDEF_ELE);
		sd->indexed_bonus.subdefele[type2] += val;
		break;
	case SP_COMA_CLASS: // bonus2 bComaClass,c,n;
		PC_BONUS_CHK_CLASS(type2,SP_COMA_CLASS);
		sd->indexed_bonus.coma_class[type2] += val;
		sd->special_state.bonus_coma = 1;
		break;
	case SP_COMA_RACE: // bonus2 bComaRace,r,n;
		PC_BONUS_CHK_RACE(type2,SP_COMA_RACE);
		sd->indexed_bonus.coma_race[type2] += val;
		sd->special_state.bonus_coma = 1;
		break;
	case SP_MAGIC_ADDRACE2: // bonus2 bMagicAddRace2,mr,n;
		PC_BONUS_CHK_RACE2(type2, SP_MAGIC_ADDRACE2);
		if(sd->state.lr_flag != 2)
			sd->indexed_bonus.magic_addrace2[type2] += val;
		break;
	case SP_IGNORE_MDEF_RACE2_RATE: //bonus2 bIgnoreMdefRace2Rate,mr,n;
		PC_BONUS_CHK_RACE2(type2, SP_IGNORE_MDEF_RACE2);
		if (sd->state.lr_flag != 2)
			sd->indexed_bonus.ignore_mdef_by_race2[type2] += val;
		break;
	case SP_DROP_ADDRACE: // bonus2 bDropAddRace,r,x;
		PC_BONUS_CHK_RACE(type2, SP_DROP_ADDRACE);
		if (sd->state.lr_flag != 2)
			sd->indexed_bonus.dropaddrace[type2] += val;
		break;
	case SP_DROP_ADDCLASS: // bonus2 bDropAddClass,c,x;
		PC_BONUS_CHK_CLASS(type2, SP_DROP_ADDCLASS);
		if (sd->state.lr_flag != 2)
			sd->indexed_bonus.dropaddclass[type2] += val;
		break;
	case SP_MAGIC_SUBDEF_ELE: // bonus2 bMagicSubDefEle,e,x;
		PC_BONUS_CHK_ELEMENT(type2, SP_MAGIC_SUBDEF_ELE);
		sd->indexed_bonus.magic_subdefele[type2] += val;
		break;
	default:
		if (current_equip_combo_pos > 0) {
			ShowWarning("pc_bonus2: unknown bonus type %d %d %d in a combo with item #%u\n", type, type2, val, sd->inventory_data[pc_checkequip( sd, current_equip_combo_pos )]->nameid);
		} 
		else if (current_equip_card_id > 0 || current_equip_item_index > 0) {
			ShowWarning("pc_bonus2: unknown bonus type %d %d %d in item #%u\n", type, type2, val, current_equip_card_id ? current_equip_card_id : sd->inventory_data[current_equip_item_index]->nameid);
		}
		else {
			ShowWarning("pc_bonus2: unknown bonus type %d %d %d in unknown usage. Report this!\n", type, type2, val);
		}
		break;
	}
}

/**
 * Gives item bonus to player for format: bonus3 bBonusName,type2,type3,val;
 * @param sd
 * @param type Bonus type used by bBonusName
 * @param type2
 * @param type3
 * @param val Value that usually for rate or fixed value
 */
void pc_bonus3(struct map_session_data *sd,int type,int type2,int type3,int val)
{
	nullpo_retv(sd);

	switch(type){
	case SP_ADD_MONSTER_DROP_ITEM: // bonus3 bAddMonsterDropItem,iid,r,n;
		if(sd->state.lr_flag != 2)
			pc_bonus_item_drop(sd->add_drop, type2, 0, CLASS_NONE, type3, val);
		break;
	case SP_ADD_MONSTER_ID_DROP_ITEM: // bonus3 bAddMonsterIdDropItem,iid,mid,n;
		if(sd->state.lr_flag != 2)
			pc_bonus_item_drop(sd->add_drop, type2, 0, CLASS_NONE, -type3, val);
		break;
	case SP_ADD_CLASS_DROP_ITEM: // bonus3 bAddClassDropItem,iid,c,n;
		if(sd->state.lr_flag != 2)
			pc_bonus_item_drop(sd->add_drop, type2, 0, type3, RC_NONE_, val);
		break;
	case SP_AUTOSPELL: // bonus3 bAutoSpell,sk,y,n;
		if(sd->state.lr_flag != 2)
		{
			int target = skill_get_inf(type2); //Support or Self (non-auto-target) skills should pick self.
			target = target&INF_SUPPORT_SKILL || (target&INF_SELF_SKILL && !skill_get_inf2(type2, INF2_NOTARGETSELF));
			pc_bonus_autospell(sd->autospell, target?-type2:type2, type3, val, 0, current_equip_card_id);
		}
		break;
	case SP_AUTOSPELL_WHENHIT: // bonus3 bAutoSpellWhenHit,sk,y,n;
		if(sd->state.lr_flag != 2)
		{
			int target = skill_get_inf(type2); //Support or Self (non-auto-target) skills should pick self.
			target = target&INF_SUPPORT_SKILL || (target&INF_SELF_SKILL && !skill_get_inf2(type2, INF2_NOTARGETSELF));
			pc_bonus_autospell(sd->autospell2, target?-type2:type2, type3, val, BF_NORMAL|BF_SKILL, current_equip_card_id);
		}
		break;
	case SP_ADD_MONSTER_DROP_ITEMGROUP: // bonus3 bAddMonsterDropItemGroup,ig,r,n;
		if (sd->state.lr_flag != 2)
			pc_bonus_item_drop(sd->add_drop, 0, type2, CLASS_NONE, type3, val);
		break;
	case SP_ADD_CLASS_DROP_ITEMGROUP: // bonus3 bAddClassDropItemGroup,ig,c,n;
		if (sd->state.lr_flag != 2)
			pc_bonus_item_drop(sd->add_drop, 0, type2, type3, RC_NONE_, val);
		break;

	case SP_ADDEFF: // bonus3 bAddEff,eff,n,y;
		PC_BONUS_CHK_SC(type2,SP_ADDEFF);
		pc_bonus_addeff(sd->addeff, (sc_type)type2, sd->state.lr_flag != 2 ? type3 : 0, sd->state.lr_flag == 2 ? type3 : 0, val, 0);
		break;

	case SP_ADDEFF_WHENHIT: // bonus3 bAddEffWhenHit,eff,n,y;
		PC_BONUS_CHK_SC(type2,SP_ADDEFF_WHENHIT);
		if(sd->state.lr_flag != 2)
			pc_bonus_addeff(sd->addeff_atked, (sc_type)type2, type3, 0, val, 0);
		break;

	case SP_ADDEFF_ONSKILL: // bonus3 bAddEffOnSkill,sk,eff,n;
		PC_BONUS_CHK_SC(type2,SP_ADDEFF_ONSKILL);
		if( sd->state.lr_flag != 2 )
			pc_bonus_addeff_onskill(sd->addeff_onskill, (sc_type)type3, val, type2, ATF_TARGET, 0);
		break;

	case SP_ADDELE: // bonus3 bAddEle,e,x,bf;
		PC_BONUS_CHK_ELEMENT(type2,SP_ADDELE);
		if (sd->state.lr_flag != 2)
			pc_bonus_addele(sd, (unsigned char)type2, type3, val);
		break;

	case SP_SUBELE: // bonus3 bSubEle,e,x,bf;
		PC_BONUS_CHK_ELEMENT(type2,SP_SUBELE);
		if (sd->state.lr_flag != 2)
			pc_bonus_subele(sd, (unsigned char)type2, type3, val);
		break;

	case SP_SUBRACE: // bonus3 bSubRace,r,x,bf;
		PC_BONUS_CHK_RACE(type2, SP_SUBRACE);
		if (sd->state.lr_flag != 2)
			pc_bonus_subrace(sd, (unsigned char)type2, type3, val);
		break;

	case SP_SP_VANISH_RACE_RATE: // bonus3 bSPVanishRaceRate,r,x,n;
		PC_BONUS_CHK_RACE(type2,SP_SP_VANISH_RACE_RATE);
		if(sd->state.lr_flag != 2) {
			sd->sp_vanish_race[type2].rate += type3;
			sd->sp_vanish_race[type2].per += val;
		}
		break;

	case SP_HP_VANISH_RACE_RATE: // bonus3 bHPVanishRaceRate,r,x,n;
		PC_BONUS_CHK_RACE(type2,SP_HP_VANISH_RACE_RATE);
		if(sd->state.lr_flag != 2) {
			sd->hp_vanish_race[type2].rate += type3;
			sd->hp_vanish_race[type2].per += val;
		}
		break;

	case SP_SP_VANISH_RATE: // bonus3 bSPVanishRate,x,n,bf;
		if(sd->state.lr_flag != 2) {
			pc_bonus_addvanish(sd->sp_vanish, type2, type3, val);
		}
		break;

	case SP_HP_VANISH_RATE: // bonus3 bHPVanishRate,x,n,bf;
		if(sd->state.lr_flag != 2) {
			pc_bonus_addvanish(sd->hp_vanish, type2, type3, val);
		}
		break;

	case SP_STATE_NORECOVER_RACE: // bonus3 bStateNoRecoverRace,r,x,t;
		PC_BONUS_CHK_RACE(type2, SP_STATE_NORECOVER_RACE);
		if (sd->state.lr_flag == 2)
			break;
		//! CONFIRM: Is it not stackable? Does not check max or min value?
		//if (type3 > sd->norecover_state_race[type2].rate) {
		//	sd->norecover_state_race[type2].rate = type3;
		//	sd->norecover_state_race[type2].tick = val;
		//	break;
		//}
		sd->norecover_state_race[type2].rate = type3;
		sd->norecover_state_race[type2].tick = val;
		break;
	default:
		if (current_equip_combo_pos > 0) {
			ShowWarning("pc_bonus3: unknown bonus type %d %d %d %d in a combo with item #%u\n", type, type2, type3, val, sd->inventory_data[pc_checkequip( sd, current_equip_combo_pos )]->nameid);
		}
		else if (current_equip_card_id > 0 || current_equip_item_index > 0) {
			ShowWarning("pc_bonus3: unknown bonus type %d %d %d %d in item #%u\n", type, type2, type3, val, current_equip_card_id ? current_equip_card_id : sd->inventory_data[current_equip_item_index]->nameid);
		}
		else {
			ShowWarning("pc_bonus3: unknown bonus type %d %d %d %d in unknown usage. Report this!\n", type, type2, type3, val);
		}
		break;
	}
}

/**
 * Gives item bonus to player for format: bonus4 bBonusName,type2,type3,type4,val;
 * @param sd
 * @param type Bonus type used by bBonusName
 * @param type2
 * @param type3
 * @param type4
 * @param val Value that usually for rate or fixed value
 */
void pc_bonus4(struct map_session_data *sd,int type,int type2,int type3,int type4,int val)
{
	nullpo_retv(sd);

	switch(type){
	case SP_AUTOSPELL: // bonus4 bAutoSpell,sk,y,n,i;
		if(sd->state.lr_flag != 2)
			pc_bonus_autospell(sd->autospell, (val&1?type2:-type2), (val&2?-type3:type3), type4, 0, current_equip_card_id);
		break;

	case SP_AUTOSPELL_WHENHIT: // bonus4 bAutoSpellWhenHit,sk,y,n,i;
		if(sd->state.lr_flag != 2)
			pc_bonus_autospell(sd->autospell2, (val&1?type2:-type2), (val&2?-type3:type3), type4, BF_NORMAL|BF_SKILL, current_equip_card_id);
		break;

	case SP_AUTOSPELL_ONSKILL: // bonus4 bAutoSpellOnSkill,sk,x,y,n;
		if(sd->state.lr_flag != 2)
		{
			int target = skill_get_inf(type3); //Support or Self (non-auto-target) skills should pick self.
			target = target&INF_SUPPORT_SKILL || (target&INF_SELF_SKILL && !skill_get_inf2(type3, INF2_NOTARGETSELF));

			pc_bonus_autospell_onskill(sd->autospell3, type2, target?-type3:type3, type4, val, current_equip_card_id);
		}
		break;

	case SP_ADDEFF: // bonus4 bAddEff,eff,n,y,t;
		PC_BONUS_CHK_SC(type2,SP_ADDEFF);
		pc_bonus_addeff(sd->addeff, (sc_type)type2, sd->state.lr_flag != 2 ? type3 : 0, sd->state.lr_flag == 2 ? type3 : 0, type4, val);
		break;

	case SP_ADDEFF_WHENHIT: // bonus4 bAddEffWhenHit,eff,n,y,t;
		PC_BONUS_CHK_SC(type2,SP_ADDEFF_WHENHIT);
		if (sd->state.lr_flag != 2)
			pc_bonus_addeff(sd->addeff_atked, (sc_type)type2, type3, 0, type4, val);
		break;

	case SP_ADDEFF_ONSKILL: // bonus4 bAddEffOnSkill,sk,eff,n,y;
		PC_BONUS_CHK_SC(type3,SP_ADDEFF_ONSKILL);
		if( sd->state.lr_flag != 2 )
			pc_bonus_addeff_onskill(sd->addeff_onskill, (sc_type)type3, type4, type2, val, 0);
		break;

	case SP_SET_DEF_RACE: // bonus4 bSetDefRace,r,n,t,y;
		PC_BONUS_CHK_RACE(type2,SP_SET_DEF_RACE);
		if(sd->state.lr_flag == 2)
			break;
		sd->def_set_race[type2].rate = type3;
		sd->def_set_race[type2].tick = type4;
		sd->def_set_race[type2].value = val;
		break;

	case SP_SET_MDEF_RACE: // bonus4 bSetMDefRace,r,n,t,y;
		PC_BONUS_CHK_RACE(type2,SP_SET_MDEF_RACE);
		if(sd->state.lr_flag == 2)
			break;
		sd->mdef_set_race[type2].rate = type3;
		sd->mdef_set_race[type2].tick = type4;
		sd->mdef_set_race[type2].value = val;
		break;

	default:
		if (current_equip_combo_pos > 0) {
			ShowWarning("pc_bonus4: unknown bonus type %d %d %d %d %d in a combo with item #%u\n", type, type2, type3, type4, val, sd->inventory_data[pc_checkequip( sd, current_equip_combo_pos )]->nameid);
		}
		else if (current_equip_card_id > 0 || current_equip_item_index > 0) {
			ShowWarning("pc_bonus4: unknown bonus type %d %d %d %d %d in item #%u\n", type, type2, type3, type4, val, current_equip_card_id ? current_equip_card_id : sd->inventory_data[current_equip_item_index]->nameid);
		}
		else {
			ShowWarning("pc_bonus4: unknown bonus type %d %d %d %d %d in unknown usage. Report this!\n", type, type2, type3, type4, val);
		}
		break;
	}
}

/**
* Gives item bonus to player for format: bonus5 bBonusName,type2,type3,type4,val;
* @param sd
* @param type Bonus type used by bBonusName
* @param type2
* @param type3
* @param type4
* @param val Value that usually for rate or fixed value
*/
void pc_bonus5(struct map_session_data *sd,int type,int type2,int type3,int type4,int type5,int val)
{
	nullpo_retv(sd);

	switch(type){
	case SP_AUTOSPELL: // bonus5 bAutoSpell,sk,y,n,bf,i;
		if(sd->state.lr_flag != 2)
			pc_bonus_autospell(sd->autospell, (val&1?type2:-type2), (val&2?-type3:type3), type4, type5, current_equip_card_id);
		break;

	case SP_AUTOSPELL_WHENHIT: // bonus5 bAutoSpellWhenHit,sk,y,n,bf,i;
		if(sd->state.lr_flag != 2)
			pc_bonus_autospell(sd->autospell2, (val&1?type2:-type2), (val&2?-type3:type3), type4, type5, current_equip_card_id);
		break;

	case SP_AUTOSPELL_ONSKILL: // bonus5 bAutoSpellOnSkill,sk,x,y,n,i;
		if(sd->state.lr_flag != 2)
			pc_bonus_autospell_onskill(sd->autospell3, type2, (val&1?-type3:type3), (val&2?-type4:type4), type5, current_equip_card_id);
		break;
 
	case SP_ADDEFF_ONSKILL: // bonus5 bAddEffOnSkill,sk,eff,n,y,t;
		PC_BONUS_CHK_SC(type3,SP_ADDEFF_ONSKILL);
		if( sd->state.lr_flag != 2 )
			pc_bonus_addeff_onskill(sd->addeff_onskill, (sc_type)type3, type4, type2, type5, val);
		break;

	default:
		if (current_equip_combo_pos > 0) {
			ShowWarning("pc_bonus5: unknown bonus type %d %d %d %d %d %d in a combo with item #%u\n", type, type2, type3, type4, type5, val, sd->inventory_data[pc_checkequip( sd, current_equip_combo_pos )]->nameid);
		}
		else if (current_equip_card_id > 0 || current_equip_item_index > 0) {
			ShowWarning("pc_bonus5: unknown bonus type %d %d %d %d %d %d in item #%u\n", type, type2, type3, type4, type5, val, current_equip_card_id ? current_equip_card_id : sd->inventory_data[current_equip_item_index]->nameid);
		}
		else {
			ShowWarning("pc_bonus5: unknown bonus type %d %d %d %d %d %d in unknown usage. Report this!\n", type, type2, type3, type4, type5, val);
		}
		break;
	}
}

/*==========================================
 *	Grants a player a given skill. Flag values are:
 *	0 - Grant permanent skill to be bound to skill tree
 *	1 - Grant an item skill (temporary)
 *	2 - Like 1, except the level granted can stack with previously learned level.
 *	4 - Like 0, except the skill will ignore skill tree (saves through job changes and resets).
 *------------------------------------------*/
bool pc_skill(struct map_session_data* sd, uint16 skill_id, int level, enum e_addskill_type type) {
	uint16 idx = 0;
	nullpo_ret(sd);

	if (!skill_id || !(idx = skill_get_index(skill_id))) {
		ShowError("pc_skill: Skill with id %d does not exist in the skill database\n", skill_id);
		return false;
	}
	if (level > MAX_SKILL_LEVEL) {
		ShowError("pc_skill: Skill level %d too high. Max lv supported is %d\n", level, MAX_SKILL_LEVEL);
		return false;
	}
	if (type == ADDSKILL_TEMP_ADDLEVEL && sd->status.skill[idx].lv + level > MAX_SKILL_LEVEL) {
		ShowWarning("pc_skill: Skill level bonus %d too high. Max lv supported is %d. Curr lv is %d. Set to max level.\n", level, MAX_SKILL_LEVEL, sd->status.skill[idx].lv);
		level = MAX_SKILL_LEVEL - sd->status.skill[idx].lv;
	}

	switch (type) {
		case ADDSKILL_PERMANENT: //Set skill data overwriting whatever was there before.
			sd->status.skill[idx].id   = skill_id;
			sd->status.skill[idx].lv   = level;
			sd->status.skill[idx].flag = SKILL_FLAG_PERMANENT;
			if (level == 0) { //Remove skill.
				sd->status.skill[idx].id = 0;
				clif_deleteskill(sd,skill_id);
			} else
				clif_addskill(sd,skill_id);
			if (!skill_get_inf(skill_id) || pc_checkskill_summoner(sd, SUMMONER_POWER_LAND) >= 20 || pc_checkskill_summoner(sd, SUMMONER_POWER_SEA) >= 20) //Only recalculate for passive skills.
				status_calc_pc(sd, SCO_NONE);
			break;

		case ADDSKILL_TEMP: //Item bonus skill.
			if (sd->status.skill[idx].id != 0) {
				if (sd->status.skill[idx].lv >= level)
					return true;
				if (sd->status.skill[idx].flag == SKILL_FLAG_PERMANENT) //Non-granted skill, store it's level.
					sd->status.skill[idx].flag = SKILL_FLAG_REPLACED_LV_0 + sd->status.skill[idx].lv;
			} else {
				sd->status.skill[idx].id   = skill_id;
				sd->status.skill[idx].flag = SKILL_FLAG_TEMPORARY;
			}
			sd->status.skill[idx].lv = level;
			break;

		case ADDSKILL_TEMP_ADDLEVEL: //Add skill bonus on top of what you had.
			if (sd->status.skill[idx].id != 0) {
				if (sd->status.skill[idx].flag == SKILL_FLAG_PERMANENT)
					sd->status.skill[idx].flag = SKILL_FLAG_REPLACED_LV_0 + sd->status.skill[idx].lv; // Store previous level.
			} else {
				sd->status.skill[idx].id   = skill_id;
				sd->status.skill[idx].flag = SKILL_FLAG_TEMPORARY; //Set that this is a bonus skill.
			}
			sd->status.skill[idx].lv += level;
			break;

		case ADDSKILL_PERMANENT_GRANTED: //Permanent granted skills ignore the skill tree
			sd->status.skill[idx].id   = skill_id;
			sd->status.skill[idx].lv   = level;
			sd->status.skill[idx].flag = SKILL_FLAG_PERM_GRANTED;
			if (level == 0) { //Remove skill.
				sd->status.skill[idx].id = 0;
				clif_deleteskill(sd,skill_id);
			} else
				clif_addskill(sd,skill_id);
			if (!skill_get_inf(skill_id) || pc_checkskill_summoner(sd, SUMMONER_POWER_LAND) >= 20 || pc_checkskill_summoner(sd, SUMMONER_POWER_SEA) >= 20) //Only recalculate for passive skills.
				status_calc_pc(sd, SCO_NONE);
			break;

		default:
			return false;
	}
	return true;
}
/*==========================================
 * Append a card to an item ?
 *------------------------------------------*/
int pc_insert_card(struct map_session_data* sd, int idx_card, int idx_equip)
{
	nullpo_ret(sd);

	if (idx_equip < 0 || idx_equip >= MAX_INVENTORY) {
		return 0;
	}
	if (idx_card < 0 || idx_card >= MAX_INVENTORY) {
		return 0;
	}

	int i;
	t_itemid nameid;
	struct item_data* item_eq = sd->inventory_data[idx_equip];
	struct item_data* item_card = sd->inventory_data[idx_card];

	if(item_eq == nullptr)
		return 0; //Invalid item index.
	if(item_card == nullptr)
		return 0; //Invalid card index.
	if( sd->inventory.u.items_inventory[idx_equip].nameid == 0 || sd->inventory.u.items_inventory[idx_equip].amount < 1 )
		return 0; // target item missing
	if( sd->inventory.u.items_inventory[idx_card].nameid == 0 || sd->inventory.u.items_inventory[idx_card].amount < 1 )
		return 0; // target card missing
	if( item_eq->type != IT_WEAPON && item_eq->type != IT_ARMOR )
		return 0; // only weapons and armor are allowed
	if( item_card->type != IT_CARD )
		return 0; // must be a card
	if( sd->inventory.u.items_inventory[idx_equip].identify == 0 )
		return 0; // target must be identified
	if( itemdb_isspecial(sd->inventory.u.items_inventory[idx_equip].card[0]) )
		return 0; // card slots reserved for other purposes
	if( (item_eq->equip & item_card->equip) == 0 )
		return 0; // card cannot be compounded on this item type
	if( item_eq->type == IT_WEAPON && item_card->equip == EQP_SHIELD )
		return 0; // attempted to place shield card on left-hand weapon.
	if( item_eq->type == IT_ARMOR && (item_card->equip & EQP_ACC) && ((item_card->equip & EQP_ACC) != EQP_ACC) && ((item_eq->equip & EQP_ACC) != (item_card->equip & EQP_ACC)) )
		return 0; // specific accessory-card can only be inserted to specific accessory.
	if( sd->inventory.u.items_inventory[idx_equip].equip != 0 )
		return 0; // item must be unequipped

	ARR_FIND( 0, item_eq->slots, i, sd->inventory.u.items_inventory[idx_equip].card[i] == 0 );
	if( i == item_eq->slots )
		return 0; // no free slots

	// remember the card id to insert
	nameid = sd->inventory.u.items_inventory[idx_card].nameid;

	if( pc_delitem(sd,idx_card,1,1,0,LOG_TYPE_OTHER) == 1 )
	{// failed
		clif_insert_card(sd,idx_equip,idx_card,1);
	}
	else
	{// success
		log_pick_pc(sd, LOG_TYPE_OTHER, -1, &sd->inventory.u.items_inventory[idx_equip]);
		sd->inventory.u.items_inventory[idx_equip].card[i] = nameid;
		log_pick_pc(sd, LOG_TYPE_OTHER,  1, &sd->inventory.u.items_inventory[idx_equip]);
		clif_insert_card(sd,idx_equip,idx_card,0);
	}

	return 0;
}

/**
 * Returns the count of unidentified items with the option to identify too.
 * @param sd: Player data
 * @param identify_item: Whether or not to identify any unidentified items
 * @return Unidentified items count
 */
int pc_identifyall(struct map_session_data *sd, bool identify_item)
{
	int unidentified_count = 0;

	for (int i = 0; i < MAX_INVENTORY; i++) {
		if (sd->inventory.u.items_inventory[i].nameid > 0 && sd->inventory.u.items_inventory[i].identify != 1) {
			if (identify_item == true) {
				sd->inventory.u.items_inventory[i].identify = 1;
				clif_item_identified(sd,i,0);
			}
			unidentified_count++;
		}
	}

	return unidentified_count;
}

//
// Items
//

/*==========================================
 * Update buying value by skills
 *------------------------------------------*/
int pc_modifybuyvalue(struct map_session_data *sd,int orig_value)
{
	int skill,val = orig_value,rate1 = 0,rate2 = 0;
	if((skill=pc_checkskill(sd,MC_DISCOUNT))>0)	// merchant discount
		rate1 = 5+skill*2-((skill==10)? 1:0);
	if((skill=pc_checkskill(sd,RG_COMPULSION))>0)	 // rogue discount
		rate2 = 5+skill*4;
	if(rate1 < rate2) rate1 = rate2;
	if(rate1)
		val = (int)((double)orig_value*(double)(100-rate1)/100.);
	if(val < battle_config.min_shop_buy)
		val = battle_config.min_shop_buy;

	return val;
}

/*==========================================
 * Update selling value by skills
 *------------------------------------------*/
int pc_modifysellvalue(struct map_session_data *sd,int orig_value)
{
	int skill,val = orig_value,rate = 0;
	if((skill=pc_checkskill(sd,MC_OVERCHARGE))>0)	//OverCharge
		rate = 5+skill*2-((skill==10)? 1:0);
	if(rate)
		val = (int)((double)orig_value*(double)(100+rate)/100.);
	if (val < battle_config.min_shop_sell)
		val = battle_config.min_shop_sell;

	return val;
}

/*==========================================
 * Checking if we have enough place on inventory for new item
 * Make sure to take 30k as limit (for client I guess)
 * @param sd
 * @param nameid
 * @param amount
 * @return e_chkitem_result
 *------------------------------------------*/
char pc_checkadditem(struct map_session_data *sd, t_itemid nameid, int amount)
{
	int i;
	struct item_data* data;

	nullpo_ret(sd);

	if(amount > MAX_AMOUNT)
		return CHKADDITEM_OVERAMOUNT;

	data = itemdb_search(nameid);

	if(!itemdb_isstackable2(data))
		return CHKADDITEM_NEW;

	if( data->stack.inventory && amount > data->stack.amount )
		return CHKADDITEM_OVERAMOUNT;

	if (data->flag.guid)
		return CHKADDITEM_NEW;

	for(i=0;i<MAX_INVENTORY;i++){
		// FIXME: This does not consider the checked item's cards, thus could check a wrong slot for stackability.
		if(sd->inventory.u.items_inventory[i].nameid == nameid){
			if( amount > MAX_AMOUNT - sd->inventory.u.items_inventory[i].amount || ( data->stack.inventory && amount > data->stack.amount - sd->inventory.u.items_inventory[i].amount ) )
				return CHKADDITEM_OVERAMOUNT;
			return CHKADDITEM_EXIST;
		}
	}

	return CHKADDITEM_NEW;
}

/*==========================================
 * Return number of available place in inventory
 * Each non stackable item will reduce place by 1
 * @param sd
 * @return Number of empty slots
 *------------------------------------------*/
uint8 pc_inventoryblank(struct map_session_data *sd)
{
	uint8 i, b;

	nullpo_ret(sd);

	for(i = 0, b = 0; i < MAX_INVENTORY; i++){
		if(sd->inventory.u.items_inventory[i].nameid == 0)
			b++;
	}

	return b;
}

/**
 * Attempts to remove zeny from player
 * @param sd: Player
 * @param zeny: Zeny removed
 * @param type: Log type
 * @param tsd: (optional) From who to log (if null take sd)
 * @return 0: Success, 1: Failed (Removing negative Zeny or not enough Zeny), 2: Player not found
 */
char pc_payzeny(struct map_session_data *sd, int zeny, enum e_log_pick_type type, struct map_session_data *tsd)
{
	nullpo_retr(2,sd);

	zeny = cap_value(zeny,-MAX_ZENY,MAX_ZENY); //prevent command UB
	if( zeny < 0 )
	{
		ShowError("pc_payzeny: Paying negative Zeny (zeny=%d, account_id=%d, char_id=%d).\n", zeny, sd->status.account_id, sd->status.char_id);
		return 1;
	}

	if( sd->status.zeny < zeny )
		return 1; //Not enough.

	sd->status.zeny -= zeny;
	clif_updatestatus(sd,SP_ZENY);

	if(!tsd) tsd = sd;
	log_zeny(sd, type, tsd, -zeny);
	if( zeny > 0 && sd->state.showzeny ) {
		char output[255];
		sprintf(output, "Removed %dz.", zeny);
		clif_messagecolor(&sd->bl, color_table[COLOR_LIGHT_GREEN], output, false, SELF);
	}

	return 0;
}

/**
 * Attempts to give zeny to player
 * @param sd: Player
 * @param type: Log type
 * @param tsd: (optional) From who to log (if null take sd)
 * @return -1: Player not found, 0: Success, 1: Giving negative Zeny
 */
char pc_getzeny(struct map_session_data *sd, int zeny, enum e_log_pick_type type, struct map_session_data *tsd)
{
	nullpo_retr(-1,sd);

	zeny = cap_value(zeny,-MAX_ZENY,MAX_ZENY); //prevent command UB
	if( zeny < 0 )
	{
		ShowError("pc_getzeny: Obtaining negative Zeny (zeny=%d, account_id=%d, char_id=%d).\n", zeny, sd->status.account_id, sd->status.char_id);
		return 1;
	}

	if( zeny > MAX_ZENY - sd->status.zeny )
		zeny = MAX_ZENY - sd->status.zeny;

	sd->status.zeny += zeny;
	clif_updatestatus(sd,SP_ZENY);

	if(!tsd) tsd = sd;
	log_zeny(sd, type, tsd, zeny);
	if( zeny > 0 && sd->state.showzeny ) {
		char output[255];
		sprintf(output, "Gained %dz.", zeny);
		clif_messagecolor(&sd->bl, color_table[COLOR_LIGHT_GREEN], output, false, SELF);
	}

	achievement_update_objective(sd, AG_GET_ZENY, 1, sd->status.zeny);

	return 0;
}

/**
 * Attempts to remove Cash Points from player
 * @param sd: Player
 * @param price: Total points (cash + kafra) the player has to pay
 * @param points: Kafra points the player has to pay
 * @param type: Log type
 * @return -1: Not enough points, otherwise success (cash+points)
 */
int pc_paycash(struct map_session_data *sd, int price, int points, e_log_pick_type type)
{
	int cash;
	nullpo_retr(-1,sd);

	points = cap_value(points, 0, MAX_ZENY); //prevent command UB

	cash = price-points;

	if( sd->cashPoints < cash || sd->kafraPoints < points )
	{
		ShowError("pc_paycash: Not enough points (cash=%d, kafra=%d) to cover the price (cash=%d, kafra=%d) (account_id=%d, char_id=%d).\n", sd->cashPoints, sd->kafraPoints, cash, points, sd->status.account_id, sd->status.char_id);
		return -1;
	}

	if( cash ){
		pc_setaccountreg(sd, add_str(CASHPOINT_VAR), sd->cashPoints - cash);
		sd->cashPoints -= cash;
		log_cash( sd, type, LOG_CASH_TYPE_CASH, -cash );
	}

	if( points ){
		pc_setaccountreg(sd, add_str(KAFRAPOINT_VAR), sd->kafraPoints - points);
		sd->kafraPoints -= points;
		log_cash( sd, type, LOG_CASH_TYPE_KAFRA, -points );
	}

	if( battle_config.cashshop_show_points )
	{
		char output[CHAT_SIZE_MAX];

		sprintf(output, msg_txt(sd,504), points, cash, sd->kafraPoints, sd->cashPoints); // Used %d kafra points and %d cash points. %d kafra and %d cash points remaining.
		clif_messagecolor(&sd->bl, color_table[COLOR_LIGHT_GREEN], output, false, SELF);
	}
	return cash+points;
}

/**
 * Attempts to give Cash Points to player
 * @param sd: Player
 * @param cash: Cash points the player gets
 * @param points: Kafra points the player gets
 * @param type: Log type
 * @return -1: Error, otherwise success (cash or points)
 */
int pc_getcash(struct map_session_data *sd, int cash, int points, e_log_pick_type type)
{
	char output[CHAT_SIZE_MAX];

	nullpo_retr(-1,sd);

	cash = cap_value(cash, 0, MAX_ZENY); //prevent command UB
	points = cap_value(points, 0, MAX_ZENY); //prevent command UB
	if( cash > 0 )
	{
		if( cash > MAX_ZENY-sd->cashPoints )
		{
			ShowWarning("pc_getcash: Cash point overflow (cash=%d, have cash=%d, account_id=%d, char_id=%d).\n", cash, sd->cashPoints, sd->status.account_id, sd->status.char_id);
			cash = MAX_ZENY-sd->cashPoints;
		}

		pc_setaccountreg(sd, add_str(CASHPOINT_VAR), sd->cashPoints+cash);
		sd->cashPoints += cash;
		log_cash( sd, type, LOG_CASH_TYPE_CASH, cash );

		if( battle_config.cashshop_show_points )
		{
			sprintf(output, msg_txt(sd,505), cash, sd->cashPoints);
			clif_messagecolor(&sd->bl, color_table[COLOR_LIGHT_GREEN], output, false, SELF);
		}
		return cash;
	}

	if( points > 0 )
	{
		if( points > MAX_ZENY-sd->kafraPoints )
		{
			ShowWarning("pc_getcash: Kafra point overflow (points=%d, have points=%d, account_id=%d, char_id=%d).\n", points, sd->kafraPoints, sd->status.account_id, sd->status.char_id);
			points = MAX_ZENY-sd->kafraPoints;
		}

		pc_setaccountreg(sd, add_str(KAFRAPOINT_VAR), sd->kafraPoints+points);
		sd->kafraPoints += points;
		log_cash( sd, type, LOG_CASH_TYPE_KAFRA, points );

		if( battle_config.cashshop_show_points )
		{
			sprintf(output, msg_txt(sd,506), points, sd->kafraPoints);
			clif_messagecolor(&sd->bl, color_table[COLOR_LIGHT_GREEN], output, false, SELF);
		}
		return points;
	}

	return -1; //shouldn't happen but just in case
}

/**
 * Searching a specified itemid in inventory and return his stored index
 * @param sd Player
 * @param nameid Find this Item!
 * @return Stored index in inventory, or -1 if not found.
 **/
short pc_search_inventory(struct map_session_data *sd, t_itemid nameid) {
	short i;
	nullpo_retr(-1, sd);

	ARR_FIND( 0, MAX_INVENTORY, i, sd->inventory.u.items_inventory[i].nameid == nameid && (sd->inventory.u.items_inventory[i].amount > 0 || nameid == 0) );
	return ( i < MAX_INVENTORY ) ? i : -1;
}

/** Attempt to add a new item to player inventory
 * @param sd
 * @param item_data
 * @param amount
 * @param log_type
 * @return
 *   0 = success
 *   1 = invalid itemid not found or negative amount
 *   2 = overweight
 *   3 = ?
 *   4 = no free place found
 *   5 = max amount reached
 *   6 = ?
 *   7 = stack limitation
 */
enum e_additem_result pc_additem(struct map_session_data *sd,struct item *item,int amount,e_log_pick_type log_type) {
	struct item_data *id;
	int16 i;
	unsigned int w;

	nullpo_retr(ADDITEM_INVALID, sd);
	nullpo_retr(ADDITEM_INVALID, item);

	if( item->nameid == 0 || amount <= 0 )
		return ADDITEM_INVALID;
	if( amount > MAX_AMOUNT )
		return ADDITEM_OVERAMOUNT;

	id = itemdb_search(item->nameid);

	if( id->stack.inventory && amount > id->stack.amount )
	{// item stack limitation
		return ADDITEM_STACKLIMIT;
	}

	w = id->weight*amount;
	if(sd->weight + w > sd->max_weight)
		return ADDITEM_OVERWEIGHT;

	i = MAX_INVENTORY;

	if (id->flag.guid && !item->unique_id)
		item->unique_id = pc_generate_unique_id(sd);

	// Stackable | Non Rental
	if( itemdb_isstackable2(id) && item->expire_time == 0 ) {
		for( i = 0; i < MAX_INVENTORY; i++ ) {
			if( sd->inventory.u.items_inventory[i].nameid == item->nameid &&
				sd->inventory.u.items_inventory[i].bound == item->bound &&
				sd->inventory.u.items_inventory[i].expire_time == 0 &&
				sd->inventory.u.items_inventory[i].unique_id == item->unique_id &&
				memcmp(&sd->inventory.u.items_inventory[i].card, &item->card, sizeof(item->card)) == 0 ) {
				if( amount > MAX_AMOUNT - sd->inventory.u.items_inventory[i].amount || ( id->stack.inventory && amount > id->stack.amount - sd->inventory.u.items_inventory[i].amount ) )
					return ADDITEM_OVERAMOUNT;
				sd->inventory.u.items_inventory[i].amount += amount;
				clif_additem(sd,i,amount,0);
				break;
			}
		}
	}

	if (i >= MAX_INVENTORY) {
		i = pc_search_inventory(sd,0);
		if( i < 0 )
			return ADDITEM_OVERITEM;

		memcpy(&sd->inventory.u.items_inventory[i], item, sizeof(sd->inventory.u.items_inventory[0]));
		// clear equip and favorite fields first, just in case
		if( item->equip )
			sd->inventory.u.items_inventory[i].equip = 0;
		if( item->favorite )
			sd->inventory.u.items_inventory[i].favorite = 0;
		if( item->equipSwitch )
			sd->inventory.u.items_inventory[i].equipSwitch = 0;

		sd->inventory.u.items_inventory[i].amount = amount;
		sd->inventory_data[i] = id;
		sd->last_addeditem_index = i;

		if (!itemdb_isstackable2(id) || id->flag.guid)
			sd->inventory.u.items_inventory[i].unique_id = item->unique_id ? item->unique_id : pc_generate_unique_id(sd);

		clif_additem(sd,i,amount,0);
	}

	log_pick_pc(sd, log_type, amount, &sd->inventory.u.items_inventory[i]);

	sd->weight += w;
	clif_updatestatus(sd,SP_WEIGHT);
	//Auto-equip
	if(id->flag.autoequip)
		pc_equipitem(sd, i, id->equip);

	/* rental item check */
	if( item->expire_time ) {
		if( time(NULL) > item->expire_time ) {
			clif_rental_expired(sd, i, sd->inventory.u.items_inventory[i].nameid);
			pc_delitem(sd, i, sd->inventory.u.items_inventory[i].amount, 1, 0, LOG_TYPE_OTHER);
		} else {
			unsigned int seconds = (unsigned int)( item->expire_time - time(NULL) );
			clif_rental_time(sd, sd->inventory.u.items_inventory[i].nameid, seconds);
			pc_inventory_rental_add(sd, seconds);
		}
	}

	achievement_update_objective(sd, AG_GET_ITEM, 1, id->value_sell);
	pc_show_questinfo(sd);

	return ADDITEM_SUCCESS;
}

/*==========================================
 * Remove an item at index n from inventory by amount.
 * @param sd
 * @param n Item index in inventory
 * @param amount
 * @param type &1: Don't notify deletion; &2 Don't notify weight change; &4 Don't calculate status
 * @param reason Delete reason
 * @param log_type e_log_pick_type
 * @return 1 - invalid itemid or negative amount; 0 - Success
 *------------------------------------------*/
char pc_delitem(struct map_session_data *sd,int n,int amount,int type, short reason, e_log_pick_type log_type)
{
	nullpo_retr(1, sd);

	if(n < 0 || sd->inventory.u.items_inventory[n].nameid == 0 || amount <= 0 || sd->inventory.u.items_inventory[n].amount<amount || sd->inventory_data[n] == NULL)
		return 1;

	log_pick_pc(sd, log_type, -amount, &sd->inventory.u.items_inventory[n]);

	sd->inventory.u.items_inventory[n].amount -= amount;
	sd->weight -= sd->inventory_data[n]->weight*amount ;
	if( sd->inventory.u.items_inventory[n].amount <= 0 ){
		if(sd->inventory.u.items_inventory[n].equip)
			pc_unequipitem(sd,n,2|(!(type&4) ? 1 : 0));
		memset(&sd->inventory.u.items_inventory[n],0,sizeof(sd->inventory.u.items_inventory[0]));
		sd->inventory_data[n] = NULL;
	}
	if(!(type&1))
		clif_delitem(sd,n,amount,reason);
	if(!(type&2))
		clif_updatestatus(sd,SP_WEIGHT);

	pc_show_questinfo(sd);

	return 0;
}

/*==========================================
 * Attempt to drop an item.
 * @param sd
 * @param n Item index in inventory
 * @param amount Amount of item
 * @return False = fail; True = success
 *------------------------------------------*/
bool pc_dropitem(struct map_session_data *sd,int n,int amount)
{
	nullpo_retr(1, sd);

	if(n < 0 || n >= MAX_INVENTORY)
		return false;

	if(amount <= 0)
		return false;

	if(sd->inventory.u.items_inventory[n].nameid == 0 ||
		sd->inventory.u.items_inventory[n].amount <= 0 ||
		sd->inventory.u.items_inventory[n].amount < amount ||
		sd->state.trading || sd->state.vending ||
		!sd->inventory_data[n] //pc_delitem would fail on this case.
		)
		return false;

	if( sd->inventory.u.items_inventory[n].equipSwitch )
		return false;

	if( map_getmapflag(sd->bl.m, MF_NODROP) )
	{
		clif_displaymessage (sd->fd, msg_txt(sd,271));
		return false; //Can't drop items in nodrop mapflag maps.
	}

	if( !pc_candrop(sd,&sd->inventory.u.items_inventory[n]) )
	{
		clif_displaymessage (sd->fd, msg_txt(sd,263));
		return false;
	}

	if (!map_addflooritem(&sd->inventory.u.items_inventory[n], amount, sd->bl.m, sd->bl.x, sd->bl.y, 0, 0, 0, 2, 0))
		return false;

	pc_delitem(sd, n, amount, 1, 0, LOG_TYPE_PICKDROP_PLAYER);
	clif_dropitem(sd, n, amount);
	return true;
}

/*==========================================
 * Attempt to pick up an item.
 * @param sd
 * @param fitem Item that will be picked
 * @return False = fail; True = success
 *------------------------------------------*/
bool pc_takeitem(struct map_session_data *sd,struct flooritem_data *fitem)
{
	int flag = 0;
	t_tick tick = gettick();
	struct party_data *p = NULL;

	nullpo_ret(sd);
	nullpo_ret(fitem);

	if (!check_distance_bl(&fitem->bl, &sd->bl, 2) && sd->ud.skill_id!=BS_GREED)
		return false;	// Distance is too far

	if (sd->sc.cant.pickup)
		return false;

	if (sd->status.party_id)
		p = party_search(sd->status.party_id);

	if (fitem->first_get_charid > 0 && fitem->first_get_charid != sd->status.char_id) {
		struct map_session_data *first_sd = map_charid2sd(fitem->first_get_charid);
		if (DIFF_TICK(tick,fitem->first_get_tick) < 0) {
			if (!(p && p->party.item&1 &&
				first_sd && first_sd->status.party_id == sd->status.party_id
				))
				return false;
		}
		else if (fitem->second_get_charid > 0 && fitem->second_get_charid != sd->status.char_id) {
			struct map_session_data *second_sd = map_charid2sd(fitem->second_get_charid);
			if (DIFF_TICK(tick, fitem->second_get_tick) < 0) {
				if (!(p && p->party.item&1 &&
					((first_sd && first_sd->status.party_id == sd->status.party_id) ||
					(second_sd && second_sd->status.party_id == sd->status.party_id))
					))
					return false;
			}
			else if (fitem->third_get_charid > 0 && fitem->third_get_charid != sd->status.char_id){
				struct map_session_data *third_sd = map_charid2sd(fitem->third_get_charid);
				if (DIFF_TICK(tick,fitem->third_get_tick) < 0) {
					if(!(p && p->party.item&1 &&
						((first_sd && first_sd->status.party_id == sd->status.party_id) ||
						(second_sd && second_sd->status.party_id == sd->status.party_id) ||
						(third_sd && third_sd->status.party_id == sd->status.party_id))
						))
						return false;
				}
			}
		}
	}

	//This function takes care of giving the item to whoever should have it, considering party-share options.
	if ((flag = party_share_loot(p,sd,&fitem->item, fitem->first_get_charid))) {
		clif_additem(sd,0,0,flag);
		return true;
	}

	//Display pickup animation.
	pc_stop_attack(sd);
	clif_takeitem(&sd->bl,&fitem->bl);

	if (fitem->mob_id &&
		(itemdb_search(fitem->item.nameid))->flag.broadcast &&
		(!p || !(p->party.item&2)) // Somehow, if party's pickup distribution is 'Even Share', no announcemet
		)
		intif_broadcast_obtain_special_item(sd, fitem->item.nameid, fitem->mob_id, ITEMOBTAIN_TYPE_MONSTER_ITEM);

	map_clearflooritem(&fitem->bl);
	return true;
}

/*==========================================
 * Check if item is usable.
 * Return:
 *	false = no
 *	true = yes
 *------------------------------------------*/
bool pc_isUseitem(struct map_session_data *sd,int n)
{
	struct item_data *item;
	t_itemid nameid;

	nullpo_ret(sd);

	item = sd->inventory_data[n];
	nameid = sd->inventory.u.items_inventory[n].nameid;

	if( item == NULL )
		return false;
	//Not consumable item
	if( item->type != IT_HEALING && item->type != IT_USABLE && item->type != IT_CASH )
		return false;
	if (pc_has_permission(sd,PC_PERM_ITEM_UNCONDITIONAL))
		return true;

	struct map_data *mapdata = map_getmapdata(sd->bl.m);

	if(mapdata->flag[MF_NOITEMCONSUMPTION]) //consumable but mapflag prevent it
		return false;
	//Prevent mass item usage. [Skotlex]
	if( DIFF_TICK(sd->canuseitem_tick,gettick()) > 0 ||
		(itemdb_group_item_exists(IG_CASH_FOOD, nameid) && DIFF_TICK(sd->canusecashfood_tick,gettick()) > 0)
	)
		return false;

	if( (item->item_usage.sitting) && (pc_issit(sd) == 1) && (pc_get_group_level(sd) < item->item_usage.override) ) {
		clif_msg(sd,ITEM_NOUSE_SITTING);
		return false; // You cannot use this item while sitting.
	}

	if (sd->state.storage_flag && item->type != IT_CASH) {
		clif_messagecolor(&sd->bl, color_table[COLOR_RED], msg_txt(sd,388), false, SELF);
		return false; // You cannot use this item while storage is open.
	}

	if (item->flag.dead_branch && (mapdata->flag[MF_NOBRANCH] || mapdata_flag_gvg2(mapdata)))
		return false;

	switch( nameid ) {
		case ITEMID_WING_OF_FLY:
		case ITEMID_GIANT_FLY_WING:
		case ITEMID_N_FLY_WING:
			if( mapdata->flag[MF_NOTELEPORT] || mapdata_flag_gvg2(mapdata) ) {
				clif_skill_teleportmessage(sd,0);
				return false;
			}
			if (nameid == ITEMID_GIANT_FLY_WING) {
				struct party_data *pd = party_search(sd->status.party_id);

				if (pd) {
					int i;

					ARR_FIND(0, MAX_PARTY, i, pd->data[i].sd == sd && pd->party.member[i].leader);
					if (i == MAX_PARTY) { // User is not party leader
						clif_msg(sd, ITEM_PARTY_MEMBER_NOT_SUMMONED);
						break;
					}

					ARR_FIND(0, MAX_PARTY, i, pd->data[i].sd && pd->data[i].sd != sd && pd->data[i].sd->bl.m == sd->bl.m && !pc_isdead(pd->data[i].sd));
					if (i == MAX_PARTY) { // No party members found on same map
						clif_msg(sd, ITEM_PARTY_NO_MEMBER_IN_MAP);
						break;
					}
				} else {
					clif_msg(sd, ITEM_PARTY_MEMBER_NOT_SUMMONED);
					break;
				}
			}
		// Fall through
		case ITEMID_WING_OF_BUTTERFLY:
		case ITEMID_N_BUTTERFLY_WING:
		case ITEMID_DUN_TELE_SCROLL1:
		case ITEMID_DUN_TELE_SCROLL2:
		case ITEMID_DUN_TELE_SCROLL3:
		case ITEMID_WOB_RUNE:
		case ITEMID_WOB_SCHWALTZ:
		case ITEMID_WOB_RACHEL:
		case ITEMID_WOB_LOCAL:
		case ITEMID_SIEGE_TELEPORT_SCROLL:
			if( sd->duel_group && !battle_config.duel_allow_teleport ) {
				clif_displaymessage(sd->fd, msg_txt(sd,663));
				return false;
			}
			if( mapdata->flag[MF_NORETURN] && nameid != ITEMID_WING_OF_FLY && nameid != ITEMID_GIANT_FLY_WING && nameid != ITEMID_N_FLY_WING )
				return false;
			break;
		case ITEMID_MERCENARY_RED_POTION:
		case ITEMID_MERCENARY_BLUE_POTION:
		case ITEMID_M_CENTER_POTION:
		case ITEMID_M_AWAKENING_POTION:
		case ITEMID_M_BERSERK_POTION:
			if( sd->md == NULL || sd->md->db == NULL )
				return false;
			if( sd->md->sc.data[SC_BERSERK] )
				return false;
			if( nameid == ITEMID_M_AWAKENING_POTION && sd->md->db->lv < 40 )
				return false;
			if( nameid == ITEMID_M_BERSERK_POTION && sd->md->db->lv < 80 )
				return false;
			break;

		case ITEMID_NEURALIZER:
			if( !mapdata->flag[MF_RESET] )
				return false;
			break;
	}

	if( itemdb_group_item_exists(IG_MERCENARY, nameid) && sd->md != NULL )
		return false; // Mercenary Scrolls

	if( item->flag.group || item->type == IT_CASH) {	//safe check type cash disappear when overweight [Napster]
		if( pc_is90overweight(sd) ) {
			clif_msg(sd, ITEM_CANT_OBTAIN_WEIGHT);
			return false;
		}
		if( !pc_inventoryblank(sd) ) {
			clif_messagecolor(&sd->bl, color_table[COLOR_RED], msg_txt(sd, 732), false, SELF); //Item cannot be open when inventory is full
			return false;
		}
	}

	//Gender check
	if(item->sex != SEX_BOTH && sd->status.sex != item->sex)
		return false;
	//Required level check
	if(item->elv && sd->status.base_level < (unsigned int)item->elv)
		return false;
	if(item->elvmax && sd->status.base_level > (unsigned int)item->elvmax)
		return false;

	//Not equipable by class. [Skotlex]
	if (!pc_job_can_use_item(sd,item))
		return false;
	
	if (sd->sc.count && (
		sd->sc.data[SC_BERSERK] || sd->sc.data[SC_SATURDAYNIGHTFEVER] ||
		(sd->sc.data[SC_GRAVITATION] && sd->sc.data[SC_GRAVITATION]->val3 == BCT_SELF) ||
		sd->sc.data[SC_TRICKDEAD] ||
		sd->sc.data[SC_HIDING] ||
		sd->sc.data[SC__SHADOWFORM] ||
		sd->sc.data[SC__INVISIBILITY] ||
		sd->sc.data[SC__MANHOLE] ||
		sd->sc.data[SC_DEEPSLEEP] ||
		sd->sc.data[SC_CRYSTALIZE] ||
		sd->sc.data[SC_KAGEHUMI] ||
		(sd->sc.data[SC_NOCHAT] && sd->sc.data[SC_NOCHAT]->val1&MANNER_NOITEM) ||
		sd->sc.data[SC_KINGS_GRACE] ||
		sd->sc.data[SC_SUHIDE]))
		return false;
	
	if (!pc_isItemClass(sd,item))
		return false;

	//Dead Branch items
	if( item->flag.dead_branch )
		log_branch(sd);

	return true;
}

/*==========================================
 * Last checks to use an item.
 * Return:
 *	0 = fail
 *	1 = success
 *------------------------------------------*/
int pc_useitem(struct map_session_data *sd,int n)
{
	t_tick tick = gettick();
	int amount;
	t_itemid nameid;
	struct script_code *script;
	struct item item;
	struct item_data *id;

	nullpo_ret(sd);

	if (sd->state.mail_writing)
		return 0;

	if (sd->npc_id) {
		if (sd->progressbar.npc_id) {
			clif_progressbar_abort(sd);
			return 0; // First item use attempt cancels the progress bar
		}

		if( pc_hasprogress( sd, WIP_DISABLE_SKILLITEM ) || !sd->npc_item_flag ){
#ifdef RENEWAL
			clif_msg( sd, WORK_IN_PROGRESS );
#endif
			return 0;
		}
	}
	item = sd->inventory.u.items_inventory[n];
	id = sd->inventory_data[n];

	if (item.nameid == 0 || item.amount <= 0)
		return 0;

	if( !pc_isUseitem(sd,n) )
		return 0;

	// Store information for later use before it is lost (via pc_delitem) [Paradox924X]
	nameid = id->nameid;

	if (nameid != ITEMID_NAUTHIZ && sd->sc.opt1 > 0 && sd->sc.opt1 != OPT1_STONEWAIT && sd->sc.opt1 != OPT1_BURNING)
		return 0;

	/* Items with delayed consume are not meant to work while in mounts except reins of mount(12622) */
	if( id->flag.delay_consume > 0 ) {
		if( nameid != ITEMID_REINS_OF_MOUNT && sd->sc.data[SC_ALL_RIDING] )
			return 0;
		else if( pc_issit(sd) )
			return 0;
	}
	//Since most delay-consume items involve using a "skill-type" target cursor,
	//perform a skill-use check before going through. [Skotlex]
	//resurrection was picked as testing skill, as a non-offensive, generic skill, it will do.
	//FIXME: Is this really needed here? It'll be checked in unit.cpp after all and this prevents skill items using when silenced [Inkfish]
	if( id->flag.delay_consume > 0 && ( sd->ud.skilltimer != INVALID_TIMER /*|| !status_check_skilluse(&sd->bl, &sd->bl, ALL_RESURRECTION, 0)*/ ) )
		return 0;

	if( id->delay.duration > 0 && !pc_has_permission(sd,PC_PERM_ITEM_UNCONDITIONAL) && pc_itemcd_check(sd, id, tick, n))
		return 0;

	/* on restricted maps the item is consumed but the effect is not used */
	if (!pc_has_permission(sd,PC_PERM_ITEM_UNCONDITIONAL) && itemdb_isNoEquip(id,sd->bl.m)) {
		clif_msg(sd,ITEM_CANT_USE_AREA); // This item cannot be used within this area
		if( battle_config.allow_consume_restricted_item && id->flag.delay_consume > 0 ) { //need confirmation for delayed consumption items
			clif_useitemack(sd,n,item.amount-1,true);
			pc_delitem(sd,n,1,1,0,LOG_TYPE_CONSUME);
		}
		return 0;/* regardless, effect is not run */
	}

	sd->itemid = item.nameid;
	sd->itemindex = n;
	if(sd->catch_target_class != PET_CATCH_FAIL) //Abort pet catching.
		sd->catch_target_class = PET_CATCH_FAIL;

	amount = item.amount;
	script = id->script;
	//Check if the item is to be consumed immediately [Skotlex]
	if (id->flag.delay_consume > 0)
		clif_useitemack(sd, n, amount, true);
	else
	{
		if( item.expire_time == 0 && nameid != ITEMID_REINS_OF_MOUNT )
		{
			clif_useitemack(sd, n, amount - 1, true);
			pc_delitem(sd, n, 1, 1, 0, LOG_TYPE_CONSUME); // Rental Usable Items are not deleted until expiration
		}
		else
			clif_useitemack(sd, n, 0, false);
	}
	if (item.card[0]==CARD0_CREATE && pc_famerank(MakeDWord(item.card[2],item.card[3]), MAPID_ALCHEMIST))
	    potion_flag = 2; // Famous player's potions have 50% more efficiency

	//Update item use time.
	sd->canuseitem_tick = tick + battle_config.item_use_interval;
	if( itemdb_group_item_exists(IG_CASH_FOOD, nameid) )
		sd->canusecashfood_tick = tick + battle_config.cashfood_use_interval;

	run_script(script,0,sd->bl.id,fake_nd->bl.id);
	potion_flag = 0;
	return 1;
}

/**
 * Add item on cart for given index.
 * @param sd
 * @param item
 * @param amount
 * @param log_type
 * @return See pc.hpp::e_additem_result
 */
enum e_additem_result pc_cart_additem(struct map_session_data *sd,struct item *item,int amount,e_log_pick_type log_type)
{
	struct item_data *data;
	int i,w;

	nullpo_retr(ADDITEM_INVALID, sd);
	nullpo_retr(ADDITEM_INVALID, item);

	if(item->nameid == 0 || amount <= 0)
		return ADDITEM_INVALID;

	if (itemdb_ishatched_egg(item))
		return ADDITEM_INVALID;

	data = itemdb_search(item->nameid);

	if( data->stack.cart && amount > data->stack.amount )
	{// item stack limitation
		return ADDITEM_STACKLIMIT;
	}

	if( !itemdb_cancartstore(item, pc_get_group_level(sd)) || (item->bound > BOUND_ACCOUNT && !pc_can_give_bounded_items(sd)))
	{ // Check item trade restrictions	[Skotlex]
		clif_displaymessage (sd->fd, msg_txt(sd,264));
		return ADDITEM_INVALID;
	}

	if( (w = data->weight*amount) + sd->cart_weight > sd->cart_weight_max )
		return ADDITEM_OVERWEIGHT;

	i = MAX_CART;
	if( itemdb_isstackable2(data) && !item->expire_time )
	{
		for (i = 0; i < MAX_CART; i++) {
			if (sd->cart.u.items_cart[i].nameid == item->nameid
				&& sd->cart.u.items_cart[i].bound == item->bound
				&& sd->cart.u.items_cart[i].unique_id == item->unique_id
				&& memcmp(sd->cart.u.items_cart[i].card, item->card, sizeof(item->card)) == 0
				)
				break;
		}
	}

	if( i < MAX_CART )
	{// item already in cart, stack it
		if( amount > MAX_AMOUNT - sd->cart.u.items_cart[i].amount || ( data->stack.cart && amount > data->stack.amount - sd->cart.u.items_cart[i].amount ) )
			return ADDITEM_OVERAMOUNT; // no slot

		sd->cart.u.items_cart[i].amount += amount;
		clif_cart_additem(sd,i,amount);
	}
	else
	{// item not stackable or not present, add it
		ARR_FIND( 0, MAX_CART, i, sd->cart.u.items_cart[i].nameid == 0 );
		if( i == MAX_CART )
			return ADDITEM_OVERAMOUNT; // no slot

		memcpy(&sd->cart.u.items_cart[i],item,sizeof(sd->cart.u.items_cart[0]));
		sd->cart.u.items_cart[i].id = 0;
		sd->cart.u.items_cart[i].amount = amount;
		sd->cart_num++;
		clif_cart_additem(sd,i,amount);
	}
	sd->cart.u.items_cart[i].favorite = 0; // clear
	sd->cart.u.items_cart[i].equipSwitch = 0;
	log_pick_pc(sd, log_type, amount, &sd->cart.u.items_cart[i]);

	sd->cart_weight += w;
	clif_updatestatus(sd,SP_CARTINFO);

	return ADDITEM_SUCCESS;
}

/*==========================================
 * Delete item on cart for given index.
 *------------------------------------------*/
void pc_cart_delitem(struct map_session_data *sd,int n,int amount,int type,e_log_pick_type log_type)
{
	nullpo_retv(sd);

	if(sd->cart.u.items_cart[n].nameid == 0 ||
		sd->cart.u.items_cart[n].amount < amount)
		return;

	log_pick_pc(sd, log_type, -amount, &sd->cart.u.items_cart[n]);

	sd->cart.u.items_cart[n].amount -= amount;
	sd->cart_weight -= itemdb_weight(sd->cart.u.items_cart[n].nameid) * amount;
	if(sd->cart.u.items_cart[n].amount <= 0) {
		memset(&sd->cart.u.items_cart[n],0,sizeof(sd->cart.u.items_cart[0]));
		sd->cart_num--;
	}
	if(!type) {
		clif_cart_delitem(sd,n,amount);
		clif_updatestatus(sd,SP_CARTINFO);
	}
}

/*==========================================
 * Transfer item from inventory to cart.
 *------------------------------------------*/
void pc_putitemtocart(struct map_session_data *sd,int idx,int amount)
{
	nullpo_retv(sd);

	if (idx < 0 || idx >= MAX_INVENTORY) //Invalid index check [Skotlex]
		return;

	struct item *item_data = &sd->inventory.u.items_inventory[idx];

	if( item_data->nameid == 0 || amount < 1 || item_data->amount < amount || sd->state.vending || sd->state.prevend )
		return;

	if( item_data->equipSwitch ){
		clif_msg( sd, C_ITEM_EQUIP_SWITCH );
		return;
	}

	enum e_additem_result flag = pc_cart_additem(sd,item_data,amount,LOG_TYPE_NONE);

	if (flag == ADDITEM_SUCCESS)
		pc_delitem(sd,idx,amount,0,5,LOG_TYPE_NONE);
	else {
		clif_cart_additem_ack(sd, (flag == ADDITEM_OVERAMOUNT) ? ADDITEM_TO_CART_FAIL_COUNT : ADDITEM_TO_CART_FAIL_WEIGHT);
		clif_additem(sd, idx, amount, 0);
		clif_delitem(sd, idx, amount, 0);
	}
}

/*==========================================
 * Get number of item in cart.
 * Return:
        -1 = itemid not found or no amount found
        x = remaining itemid on cart after get
 *------------------------------------------*/
int pc_cartitem_amount(struct map_session_data* sd, int idx, int amount)
{
	struct item* item_data;

	nullpo_retr(-1, sd);

	item_data = &sd->cart.u.items_cart[idx];
	if( item_data->nameid == 0 || item_data->amount == 0 )
		return -1;

	return item_data->amount - amount;
}

/*==========================================
 * Retrieve an item at index idx from cart.
 *------------------------------------------*/
void pc_getitemfromcart(struct map_session_data *sd,int idx,int amount)
{
	nullpo_retv(sd);

	if (idx < 0 || idx >= MAX_CART) //Invalid index check [Skotlex]
		return;

	struct item *item_data=&sd->cart.u.items_cart[idx];

	if (item_data->nameid == 0 || amount < 1 || item_data->amount < amount || sd->state.vending || sd->state.prevend)
		return;

	enum e_additem_result flag = pc_additem(sd, item_data, amount, LOG_TYPE_NONE);

	if (flag == ADDITEM_SUCCESS)
		pc_cart_delitem(sd, idx, amount, 0, LOG_TYPE_NONE);
	else {
		clif_cart_delitem(sd, idx, amount);
		clif_additem(sd, idx, amount, flag);
		clif_cart_additem(sd, idx, amount);
	}
}

/*==========================================
 * Bound Item Check
 * Type:
 * 1 Account Bound
 * 2 Guild Bound
 * 3 Party Bound
 * 4 Character Bound
 *------------------------------------------*/
int pc_bound_chk(TBL_PC *sd,enum bound_type type,int *idxlist)
{
	int i = 0, j = 0;
	for(i = 0; i < MAX_INVENTORY; i++) {
		if(sd->inventory.u.items_inventory[i].nameid > 0 && sd->inventory.u.items_inventory[i].amount > 0 && sd->inventory.u.items_inventory[i].bound == type) {
			idxlist[j] = i;
			j++;
		}
	}
	return j;
}

/*==========================================
 *  Display item stolen msg to player sd
 *------------------------------------------*/
int pc_show_steal(struct block_list *bl,va_list ap)
{
	struct map_session_data *sd;
	t_itemid itemid;

	struct item_data *item=NULL;
	char output[100];

	sd=va_arg(ap,struct map_session_data *);
	itemid=va_arg(ap,int);

	if((item=itemdb_exists(itemid))==NULL)
		sprintf(output,"%s stole an Unknown Item (id: %u).",sd->status.name, itemid);
	else
		sprintf(output,"%s stole %s.",sd->status.name,item->ename.c_str());
	clif_displaymessage( ((struct map_session_data *)bl)->fd, output);

	return 0;
}

/**
 * Steal an item from bl (mob).
 * @param sd: Player data
 * @param bl: Object to steal from
 * @param skill_lv: Level of skill used
 * @return True on success or false otherwise
 */
bool pc_steal_item(struct map_session_data *sd,struct block_list *bl, uint16 skill_lv)
{
	int i;
	t_itemid itemid;
	double rate;
	unsigned char flag = 0;
	struct status_data *sd_status, *md_status;
	struct mob_data *md;
	struct item tmp_item;

	if(!sd || !bl || bl->type!=BL_MOB)
		return false;

	md = (TBL_MOB *)bl;

	if(md->state.steal_flag == UCHAR_MAX || ( md->sc.opt1 && md->sc.opt1 != OPT1_BURNING ) ) //already stolen from / status change check
		return false;

	sd_status= status_get_status_data(&sd->bl);
	md_status= status_get_status_data(bl);

	if (md->master_id || status_has_mode(md_status, MD_STATUSIMMUNE) || util::vector_exists(status_get_race2(&md->bl), RC2_TREASURE) ||
		map_getmapflag(bl->m, MF_NOMOBLOOT) || // check noloot map flag [Lorky]
		(battle_config.skill_steal_max_tries && //Reached limit of steal attempts. [Lupus]
			md->state.steal_flag++ >= battle_config.skill_steal_max_tries)
  	) { //Can't steal from
		md->state.steal_flag = UCHAR_MAX;
		return false;
	}

	// base skill success chance (percentual)
	rate = (sd_status->dex - md_status->dex)/2 + skill_lv*6 + 4;
	rate += sd->bonus.add_steal_rate;

	if( rate < 1
#ifdef RENEWAL
		|| rnd()%100 >= rate
#endif
	)
		return false;

	// Try dropping one item, in the order from first to last possible slot.
	// Droprate is affected by the skill success rate.
	for( i = 0; i < MAX_MOB_DROP; i++ )
		if( md->db->dropitem[i].nameid > 0 && !md->db->dropitem[i].steal_protected && itemdb_exists(md->db->dropitem[i].nameid) && rnd() % 10000 < md->db->dropitem[i].rate
#ifndef RENEWAL
		* rate/100.
#endif
		)
			break;
	if( i == MAX_MOB_DROP )
		return false;

	itemid = md->db->dropitem[i].nameid;
	memset(&tmp_item,0,sizeof(tmp_item));
	tmp_item.nameid = itemid;
	tmp_item.amount = 1;
	tmp_item.identify = itemdb_isidentified(itemid);
	mob_setdropitem_option(&tmp_item, &md->db->dropitem[i]);
	flag = pc_additem(sd,&tmp_item,1,LOG_TYPE_PICKDROP_PLAYER);

	//TODO: Should we disable stealing when the item you stole couldn't be added to your inventory? Perhaps players will figure out a way to exploit this behaviour otherwise?
	md->state.steal_flag = UCHAR_MAX; //you can't steal from this mob any more

	if(flag) { //Failed to steal due to overweight
		clif_additem(sd,0,0,flag);
		return false;
	}

	if(battle_config.show_steal_in_same_party)
		party_foreachsamemap(pc_show_steal,sd,AREA_SIZE,sd,tmp_item.nameid);

	//Logs items, Stolen from mobs [Lupus]
	log_pick_mob(md, LOG_TYPE_STEAL, -1, &tmp_item);

	//A Rare Steal Global Announce by Lupus
	if(md->db->dropitem[i].rate <= battle_config.rare_drop_announce) {
		struct item_data *i_data;
		char message[128];
		i_data = itemdb_search(itemid);
		sprintf (message, msg_txt(sd,542), (sd->status.name[0])?sd->status.name :"GM", md->db->jname.c_str(), i_data->ename.c_str(), (float)md->db->dropitem[i].rate / 100);
		//MSG: "'%s' stole %s's %s (chance: %0.02f%%)"
		intif_broadcast(message, strlen(message) + 1, BC_DEFAULT);
	}
	return true;
}

/*==========================================
 * Stole zeny from bl (mob)
 * return
 *	0 = fail
 *	1 = success
 *------------------------------------------*/
int pc_steal_coin(struct map_session_data *sd,struct block_list *target)
{
	int rate, target_lv;
	struct mob_data *md;

	if(!sd || !target || target->type != BL_MOB)
		return 0;

	md = (TBL_MOB*)target;
	target_lv = status_get_lv(target);

	if (md->state.steal_coin_flag || md->sc.data[SC_STONE] || md->sc.data[SC_FREEZE] || status_bl_has_mode(target,MD_STATUSIMMUNE) || util::vector_exists(status_get_race2(&md->bl), RC2_TREASURE))
		return 0;

	rate = sd->battle_status.dex / 2 + 2 * (sd->status.base_level - target_lv) + (10 * pc_checkskill(sd, RG_STEALCOIN)) + sd->battle_status.luk / 2;
	if(rnd()%1000 < rate)
	{
		// Zeny Steal Amount: (rnd() % (10 * target_lv + 1 - 8 * target_lv)) + 8 * target_lv
		int amount = (rnd() % (2 * target_lv + 1)) + 8 * target_lv; // Reduced formula

		pc_getzeny(sd, amount, LOG_TYPE_STEAL, NULL);
		md->state.steal_coin_flag = 1;
		return 1;
	}
	return 0;
}

/*==========================================
 * Set's a player position.
 * @param sd
 * @param mapindex
 * @param x
 * @param y
 * @param clrtype
 * @return	SETPOS_OK			Success
 *			SETPOS_MAPINDEX		Invalid map index
 *			SETPOS_NO_MAPSERVER	Map not in this map-server, and failed to locate alternate map-server.
 *			SETPOS_AUTOTRADE	Player is in autotrade state
 *------------------------------------------*/
enum e_setpos pc_setpos(struct map_session_data* sd, unsigned short mapindex, int x, int y, clr_type clrtype)
{
	nullpo_retr(SETPOS_OK,sd);

	if( !mapindex || !mapindex_id2name(mapindex) ) {
		ShowDebug("pc_setpos: Passed mapindex(%d) is invalid!\n", mapindex);
		return SETPOS_MAPINDEX;
	}

	if ( sd->state.autotrade && (sd->vender_id || sd->buyer_id) ) // Player with autotrade just causes clif glitch! @ FIXME
		return SETPOS_AUTOTRADE;

	if( battle_config.revive_onwarp && pc_isdead(sd) ) { //Revive dead people before warping them
		pc_setstand(sd, true);
		pc_setrestartvalue(sd,1);
	}

	int16 m = map_mapindex2mapid(mapindex);
	struct map_data *mapdata = map_getmapdata(m);
	status_change *sc = status_get_sc(&sd->bl);

	sd->state.changemap = (sd->mapindex != mapindex);
	sd->state.warping = 1;
	sd->state.workinprogress = WIP_DISABLE_NONE;
	sd->state.mail_writing = false;
	sd->state.refineui_open = false;

	if( sd->state.changemap ) { // Misc map-changing settings
		int curr_map_instance_id = map_getmapdata(sd->bl.m)->instance_id, new_map_instance_id = (mapdata ? mapdata->instance_id : 0);

		if (curr_map_instance_id != new_map_instance_id) {
			if (curr_map_instance_id > 0) { // Update instance timer for the map on leave
				instance_delusers(curr_map_instance_id);
				sd->instance_mode = util::umap_find(instances, curr_map_instance_id)->mode; // Store mode for instance destruction button checks
			}

			if (new_map_instance_id > 0) // Update instance timer for the map on enter
				instance_addusers(new_map_instance_id);
		}

		if (sd->bg_id && mapdata && !mapdata->flag[MF_BATTLEGROUND]) // Moving to a map that isn't a Battlegrounds
			bg_team_leave(sd, false, true);

		sd->state.pmap = sd->bl.m;
		if (sc && sc->count) { // Cancel some map related stuff.
			if (sc->data[SC_JAILED])
				return SETPOS_MAPINDEX; //You may not get out!
			status_change_end(&sd->bl, SC_BOSSMAPINFO, INVALID_TIMER);
			status_change_end(&sd->bl, SC_WARM, INVALID_TIMER);
			status_change_end(&sd->bl, SC_SUN_COMFORT, INVALID_TIMER);
			status_change_end(&sd->bl, SC_MOON_COMFORT, INVALID_TIMER);
			status_change_end(&sd->bl, SC_STAR_COMFORT, INVALID_TIMER);
			status_change_end(&sd->bl, SC_MIRACLE, INVALID_TIMER);
			if (sc->data[SC_KNOWLEDGE]) {
				struct status_change_entry *sce = sc->data[SC_KNOWLEDGE];
				if (sce->timer != INVALID_TIMER)
					delete_timer(sce->timer, status_change_timer);
				sce->timer = add_timer(gettick() + skill_get_time(SG_KNOWLEDGE, sce->val1), status_change_timer, sd->bl.id, SC_KNOWLEDGE);
			}
			status_change_end(&sd->bl, SC_PROPERTYWALK, INVALID_TIMER);
			status_change_end(&sd->bl, SC_CLOAKING, INVALID_TIMER);
			status_change_end(&sd->bl, SC_CLOAKINGEXCEED, INVALID_TIMER);
			status_change_end(&sd->bl, SC_SUHIDE, INVALID_TIMER);
		}
		for(int i = 0; i < EQI_MAX; i++ ) {
			if( sd->equip_index[i] >= 0 )
				if( pc_isequip(sd,sd->equip_index[i]) )
					pc_unequipitem(sd,sd->equip_index[i],2);
		}
		if (battle_config.clear_unit_onwarp&BL_PC)
			skill_clear_unitgroup(&sd->bl);
		party_send_dot_remove(sd); //minimap dot fix [Kevin]
		guild_send_dot_remove(sd);
		bg_send_dot_remove(sd);
		if (sd->regen.state.gc)
			sd->regen.state.gc = 0;
		// make sure vending is allowed here
		if (sd->state.vending && mapdata && mapdata->flag[MF_NOVENDING]) {
			clif_displaymessage (sd->fd, msg_txt(sd,276)); // "You can't open a shop on this map"
			vending_closevending(sd);
		}

		channel_pcquit(sd,4); //quit map chan

		// Remove Cloaked NPC if changing to another map
		for (auto it = sd->cloaked_npc.begin(); it != sd->cloaked_npc.end(); ++it) {
			block_list *npc_bl = map_id2bl(*it);

			if (npc_bl && npc_bl->m != m) {
				sd->cloaked_npc.erase(it);
				break;
			}
		}
	}

	if( m < 0 )
	{
		uint32 ip;
		uint16 port;
		struct script_state *st;

		//if can't find any map-servers, just abort setting position.
		if(!sd->mapindex || map_mapname2ipport(mapindex,&ip,&port))
			return SETPOS_NO_MAPSERVER;

		if (sd->npc_id){
			npc_event_dequeue(sd,false);
			st = sd->st;
		}else{
			st = nullptr;
		}

		if (sd->bg_id) // Switching map servers, remove from bg
			bg_team_leave(sd, false, true);

		if (sd->state.vending) // Stop vending
			vending_closevending(sd);

		npc_script_event(sd, NPCE_LOGOUT);
		//remove from map, THEN change x/y coordinates
		unit_remove_map_pc(sd,clrtype);
		sd->mapindex = mapindex;
		sd->bl.x=x;
		sd->bl.y=y;
		pc_clean_skilltree(sd);
		chrif_save(sd, CSAVE_CHANGE_MAPSERV|CSAVE_INVENTORY|CSAVE_CART);
		chrif_changemapserver(sd, ip, (short)port);

		//Free session data from this map server [Kevin]
		unit_free_pc(sd);

		if( st ){
			// Has to be done here, because otherwise unit_free_pc will free the stack already
			st->state = END;
		}

		return SETPOS_OK;
	}

	if( x < 0 || x >= mapdata->xs || y < 0 || y >= mapdata->ys )
	{
		ShowError("pc_setpos: attempt to place player '%s' (%d:%d) on invalid coordinates (%s-%d,%d)\n", sd->status.name, sd->status.account_id, sd->status.char_id, mapindex_id2name(mapindex),x,y);
		x = y = 0; // make it random
	}

	if( x == 0 && y == 0 ) { // pick a random walkable cell
		int c=0;
		do {
			x = rnd()%(mapdata->xs-2)+1;
			y = rnd()%(mapdata->ys-2)+1;
			c++;
			
			if(c > (mapdata->xs * mapdata->ys)*3){ //force out
				ShowError("pc_setpos: couldn't found a valid coordinates for player '%s' (%d:%d) on (%s), preventing warp\n", sd->status.name, sd->status.account_id, sd->status.char_id, mapindex_id2name(mapindex));
				return SETPOS_OK; //preventing warp
				//break; //allow warp anyway
			}
		} while(map_getcell(m,x,y,CELL_CHKNOPASS) || (!battle_config.teleport_on_portal && npc_check_areanpc(1,m,x,y,1)));
	}

	if (sd->state.vending && map_getcell(m,x,y,CELL_CHKNOVENDING)) {
		clif_displaymessage (sd->fd, msg_txt(sd,204)); // "You can't open a shop on this cell."
		vending_closevending(sd);
	}

	if(sd->bl.prev != NULL){
		unit_remove_map_pc(sd,clrtype);
		clif_changemap(sd,m,x,y); // [MouseJstr]
	} else if(sd->state.active) //Tag player for rewarping after map-loading is done. [Skotlex]
		sd->state.rewarp = 1;

	sd->mapindex = mapindex;
	sd->bl.m = m;
	sd->bl.x = sd->ud.to_x = x;
	sd->bl.y = sd->ud.to_y = y;

	if( sd->status.guild_id > 0 && mapdata->flag[MF_GVG_CASTLE] )
	{	// Increased guild castle regen [Valaris]
		struct guild_castle *gc = guild_mapindex2gc(sd->mapindex);
		if(gc && gc->guild_id == sd->status.guild_id)
			sd->regen.state.gc = 1;
	}

	if( sd->status.pet_id > 0 && sd->pd && sd->pd->pet.intimate > 0 )
	{
		sd->pd->bl.m = m;
		sd->pd->bl.x = sd->pd->ud.to_x = x;
		sd->pd->bl.y = sd->pd->ud.to_y = y;
		sd->pd->ud.dir = sd->ud.dir;
	}

	if( hom_is_active(sd->hd) )
	{
		sd->hd->bl.m = m;
		sd->hd->bl.x = sd->hd->ud.to_x = x;
		sd->hd->bl.y = sd->hd->ud.to_y = y;
		sd->hd->ud.dir = sd->ud.dir;
	}

	if( sd->md )
	{
		sd->md->bl.m = m;
		sd->md->bl.x = sd->md->ud.to_x = x;
		sd->md->bl.y = sd->md->ud.to_y = y;
		sd->md->ud.dir = sd->ud.dir;
	}

	if( sd->ed ) {
		sd->ed->bl.m = m;
		sd->ed->bl.x = sd->ed->ud.to_x = x;
		sd->ed->bl.y = sd->ed->ud.to_y = y;
		sd->ed->ud.dir = sd->ud.dir;
	}

	pc_cell_basilica(sd);

	//check if we gonna be rewarped [lighta]
	if(npc_check_areanpc(1,m,x,y,0)){
		sd->count_rewarp++;
	}
	else 
		sd->count_rewarp = 0;
	
	return SETPOS_OK;
}

/*==========================================
 * Warp player sd to random location on current map.
 * May fail if no walkable cell found (1000 attempts).
 * Return:
 *	0 = Success
 *	1,2,3 = Fail
 *------------------------------------------*/
char pc_randomwarp(struct map_session_data *sd, clr_type type, bool ignore_mapflag)
{
	int x,y,i=0;

	nullpo_ret(sd);

	struct map_data *mapdata = map_getmapdata(sd->bl.m);

	if (mapdata->flag[MF_NOTELEPORT] && !ignore_mapflag) //Teleport forbidden
		return 3;

	do {
		x = rnd()%(mapdata->xs-2)+1;
		y = rnd()%(mapdata->ys-2)+1;
	} while((map_getcell(sd->bl.m,x,y,CELL_CHKNOPASS) || (!battle_config.teleport_on_portal && npc_check_areanpc(1,sd->bl.m,x,y,1))) && (i++) < 1000);

	if (i < 1000)
		return pc_setpos(sd,mapdata->index,x,y,type);

	return 3;
}

/*==========================================
 * Records a memo point at sd's current position
 * pos - entry to replace, (-1: shift oldest entry out)
 *------------------------------------------*/
bool pc_memo(struct map_session_data* sd, int pos)
{
	int skill;

	nullpo_ret(sd);

	// check mapflags
	if( sd->bl.m >= 0 && (map_getmapflag(sd->bl.m, MF_NOMEMO) || map_getmapflag(sd->bl.m, MF_NOWARPTO)) && !pc_has_permission(sd, PC_PERM_WARP_ANYWHERE) ) {
		clif_skill_teleportmessage(sd, 1); // "Saved point cannot be memorized."
		return false;
	}

	// check inputs
	if( pos < -1 || pos >= MAX_MEMOPOINTS )
		return false; // invalid input

	// check required skill level
	skill = pc_checkskill(sd, AL_WARP);
	if( skill < 1 ) {
		clif_skill_memomessage(sd,2); // "You haven't learned Warp."
		return false;
	}
	if( skill < 2 || skill - 2 < pos ) {
		clif_skill_memomessage(sd,1); // "Skill Level is not high enough."
		return false;
	}

	if( pos == -1 )
	{
		uint8 i;
		// prevent memo-ing the same map multiple times
		ARR_FIND( 0, MAX_MEMOPOINTS, i, sd->status.memo_point[i].map == map_id2index(sd->bl.m) );
		memmove(&sd->status.memo_point[1], &sd->status.memo_point[0], (u8min(i,MAX_MEMOPOINTS-1))*sizeof(struct point));
		pos = 0;
	}

	if( map_getmapdata(sd->bl.m)->instance_id ) {
		clif_displaymessage( sd->fd, msg_txt(sd,384) ); // You cannot create a memo in an instance.
		return false;
	}

	sd->status.memo_point[pos].map = map_id2index(sd->bl.m);
	sd->status.memo_point[pos].x = sd->bl.x;
	sd->status.memo_point[pos].y = sd->bl.y;

	clif_skill_memomessage(sd, 0);

	return true;
}

//
// Skills
//

/**
 * Get the skill current cooldown for player.
 * (get the db base cooldown for skill + player specific cooldown)
 * @param sd : player pointer
 * @param id : skill id
 * @param lv : skill lv
 * @return player skill cooldown
 */
int pc_get_skillcooldown(struct map_session_data *sd, uint16 skill_id, uint16 skill_lv) {
	if (skill_id == SJ_NOVAEXPLOSING) {
		struct status_change *sc = status_get_sc(&sd->bl);

		if (sc && sc->data[SC_DIMENSION])
			return 0;
	}

	int cooldown = skill_get_cooldown(skill_id, skill_lv);

	if (cooldown == 0)
		return 0;

	if (skill_id == SU_TUNABELLY && pc_checkskill(sd, SU_SPIRITOFSEA))
		cooldown -= skill_get_time(SU_TUNABELLY, skill_lv);

	for (auto &it : sd->skillcooldown) {
		if (it.id == skill_id) {
			cooldown += it.val;
			cooldown = max(0, cooldown);
			break;
		}
	}
	return cooldown;
}

/*==========================================
 * Return player sd skill_lv learned for given skill
 *------------------------------------------*/
uint8 pc_checkskill(struct map_session_data *sd, uint16 skill_id)
{
	uint16 idx = 0;
	if (sd == NULL)
		return 0;
	if ((idx = skill_get_index(skill_id)) == 0) {
		ShowError("pc_checkskill: Invalid skill id %d (char_id=%d).\n", skill_id, sd->status.char_id);
		return 0;
	}
	if (SKILL_CHK_GUILD(skill_id) ) {
		struct guild *g;

		if( sd->status.guild_id>0 && (g=sd->guild)!=NULL)
			return guild_checkskill(g,skill_id);
		return 0;
	}
	return (sd->status.skill[idx].id == skill_id) ? sd->status.skill[idx].lv : 0;
}

/**
 * Returns the amount of skill points invested in a Summoner's Power of Sea/Land/Life
 * @param sd: Player data
 * @param type: Summoner Power Type
 * @return Skill points invested
 */
uint8 pc_checkskill_summoner(map_session_data *sd, e_summoner_power_type type) {
	if (sd == nullptr)
		return 0;

	uint8 count = 0;

	switch (type) {
		case SUMMONER_POWER_SEA:
			count = pc_checkskill(sd, SU_TUNABELLY) + pc_checkskill(sd, SU_TUNAPARTY) + pc_checkskill(sd, SU_BUNCHOFSHRIMP) + pc_checkskill(sd, SU_FRESHSHRIMP) +
				pc_checkskill(sd, SU_GROOMING) + pc_checkskill(sd, SU_PURRING) + pc_checkskill(sd, SU_SHRIMPARTY);
			break;
		case SUMMONER_POWER_LAND:
			count = pc_checkskill(sd, SU_SV_STEMSPEAR) + pc_checkskill(sd, SU_CN_POWDERING) + pc_checkskill(sd, SU_CN_METEOR) + pc_checkskill(sd, SU_SV_ROOTTWIST) +
				pc_checkskill(sd, SU_CHATTERING) + pc_checkskill(sd, SU_MEOWMEOW) + pc_checkskill(sd, SU_NYANGGRASS);
			break;
		case SUMMONER_POWER_LIFE:
			count = pc_checkskill(sd, SU_SCAROFTAROU) + pc_checkskill(sd, SU_PICKYPECK) + pc_checkskill(sd, SU_ARCLOUSEDASH) + pc_checkskill(sd, SU_LUNATICCARROTBEAT) +
				pc_checkskill(sd, SU_HISS) + pc_checkskill(sd, SU_POWEROFFLOCK) + pc_checkskill(sd, SU_SVG_SPIRIT);
			break;
	}

	return count;
}

/**
 * Check if we still have the correct weapon to continue the skill (actually status)
 * If not ending it
 * @param sd
 * @return 0:error, 1:check done
 */
static void pc_checkallowskill(struct map_session_data *sd)
{
	const enum sc_type scw_list[] = {
		SC_TWOHANDQUICKEN,
		SC_ONEHAND,
		SC_AURABLADE,
		SC_PARRYING,
		SC_SPEARQUICKEN,
		SC_ADRENALINE,
		SC_ADRENALINE2,
		SC_DANCING,
		SC_GATLINGFEVER,
	};
	uint8 i;
	nullpo_retv(sd);

	if(!sd->sc.count)
		return;

	for (i = 0; i < ARRAYLENGTH(scw_list); i++)
	{	// Skills requiring specific weapon types
		if( scw_list[i] == SC_DANCING && !battle_config.dancing_weaponswitch_fix )
			continue;
		if(sd->sc.data[scw_list[i]] &&
			!pc_check_weapontype(sd,skill_get_weapontype(status_sc2skill(scw_list[i]))))
			status_change_end(&sd->bl, scw_list[i], INVALID_TIMER);
	}

	if(sd->sc.data[SC_SPURT] && sd->status.weapon)
		// Spurt requires bare hands (feet, in fact xD)
		status_change_end(&sd->bl, SC_SPURT, INVALID_TIMER);

	if(sd->status.shield <= 0) { // Skills requiring a shield
		const enum sc_type scs_list[] = {
			SC_AUTOGUARD,
			SC_DEFENDER,
			SC_REFLECTSHIELD,
			SC_REFLECTDAMAGE
		};
		for (i = 0; i < ARRAYLENGTH(scs_list); i++)
			if(sd->sc.data[scs_list[i]])
				status_change_end(&sd->bl, scs_list[i], INVALID_TIMER);
	}
}

/*==========================================
 * Return equipped index of item on player sd at pos
 * Return
 * -1 : Nothing equipped
 * idx : (this index could be used in inventory to found item_data)
 *------------------------------------------*/
short pc_checkequip(struct map_session_data *sd,int pos, bool checkall)
{
	uint8 i;

	nullpo_retr(-1, sd);

	for(i=0;i<EQI_MAX;i++){
		if(pos & equip_bitmask[i]){
			if( checkall && ( pos&~equip_bitmask[i] ) != 0 && sd->equip_index[i] == -1 ){
				// Check all if any match is found
				continue;
			}

			return sd->equip_index[i];
		}
	}

	return -1;
}

/*==========================================
 * Check if sd has nameid equipped somewhere
 * @sd : the player session
 * @nameid : id of the item to check
 * @min : : see pc.hpp enum equip_index from ? to @max
 * @max : see pc.hpp enum equip_index for @min to ?
 * -return true,false
 *------------------------------------------*/
bool pc_checkequip2(struct map_session_data *sd, t_itemid nameid, int min, int max)
{
	int i;

	for(i = min; i < max; i++) {
		if(equip_bitmask[i]) {
			int idx = sd->equip_index[i];

			if (sd->inventory.u.items_inventory[idx].nameid == nameid)
				return true;
		}
	}
	return false;
}

/*==========================================
 * Convert's from the client's lame Job ID system
 * to the map server's 'makes sense' system. [Skotlex]
 *------------------------------------------*/
int pc_jobid2mapid(unsigned short b_class)
{
	switch(b_class)
	{
	//Novice And 1-1 Jobs
		case JOB_NOVICE:                return MAPID_NOVICE;
		case JOB_SWORDMAN:              return MAPID_SWORDMAN;
		case JOB_MAGE:                  return MAPID_MAGE;
		case JOB_ARCHER:                return MAPID_ARCHER;
		case JOB_ACOLYTE:               return MAPID_ACOLYTE;
		case JOB_MERCHANT:              return MAPID_MERCHANT;
		case JOB_THIEF:                 return MAPID_THIEF;
		case JOB_TAEKWON:               return MAPID_TAEKWON;
		case JOB_WEDDING:               return MAPID_WEDDING;
		case JOB_GUNSLINGER:            return MAPID_GUNSLINGER;
		case JOB_NINJA:                 return MAPID_NINJA;
		case JOB_XMAS:                  return MAPID_XMAS;
		case JOB_SUMMER:                return MAPID_SUMMER;
		case JOB_HANBOK:                return MAPID_HANBOK;
		case JOB_GANGSI:                return MAPID_GANGSI;
		case JOB_OKTOBERFEST:           return MAPID_OKTOBERFEST;
		case JOB_SUMMER2:               return MAPID_SUMMER2;
	//2-1 Jobs
		case JOB_SUPER_NOVICE:          return MAPID_SUPER_NOVICE;
		case JOB_KNIGHT:                return MAPID_KNIGHT;
		case JOB_WIZARD:                return MAPID_WIZARD;
		case JOB_HUNTER:                return MAPID_HUNTER;
		case JOB_PRIEST:                return MAPID_PRIEST;
		case JOB_BLACKSMITH:            return MAPID_BLACKSMITH;
		case JOB_ASSASSIN:              return MAPID_ASSASSIN;
		case JOB_STAR_GLADIATOR:        return MAPID_STAR_GLADIATOR;
		case JOB_KAGEROU:
		case JOB_OBORO:                 return MAPID_KAGEROUOBORO;
		case JOB_REBELLION:             return MAPID_REBELLION;
		case JOB_DEATH_KNIGHT:          return MAPID_DEATH_KNIGHT;
	//2-2 Jobs
		case JOB_CRUSADER:              return MAPID_CRUSADER;
		case JOB_SAGE:                  return MAPID_SAGE;
		case JOB_BARD:
		case JOB_DANCER:                return MAPID_BARDDANCER;
		case JOB_MONK:                  return MAPID_MONK;
		case JOB_ALCHEMIST:             return MAPID_ALCHEMIST;
		case JOB_ROGUE:                 return MAPID_ROGUE;
		case JOB_SOUL_LINKER:           return MAPID_SOUL_LINKER;
		case JOB_DARK_COLLECTOR:        return MAPID_DARK_COLLECTOR;
	//Trans Novice And Trans 1-1 Jobs
		case JOB_NOVICE_HIGH:           return MAPID_NOVICE_HIGH;
		case JOB_SWORDMAN_HIGH:         return MAPID_SWORDMAN_HIGH;
		case JOB_MAGE_HIGH:             return MAPID_MAGE_HIGH;
		case JOB_ARCHER_HIGH:           return MAPID_ARCHER_HIGH;
		case JOB_ACOLYTE_HIGH:          return MAPID_ACOLYTE_HIGH;
		case JOB_MERCHANT_HIGH:         return MAPID_MERCHANT_HIGH;
		case JOB_THIEF_HIGH:            return MAPID_THIEF_HIGH;
	//Trans 2-1 Jobs
		case JOB_LORD_KNIGHT:           return MAPID_LORD_KNIGHT;
		case JOB_HIGH_WIZARD:           return MAPID_HIGH_WIZARD;
		case JOB_SNIPER:                return MAPID_SNIPER;
		case JOB_HIGH_PRIEST:           return MAPID_HIGH_PRIEST;
		case JOB_WHITESMITH:            return MAPID_WHITESMITH;
		case JOB_ASSASSIN_CROSS:        return MAPID_ASSASSIN_CROSS;
	//Trans 2-2 Jobs
		case JOB_PALADIN:               return MAPID_PALADIN;
		case JOB_PROFESSOR:             return MAPID_PROFESSOR;
		case JOB_CLOWN:
		case JOB_GYPSY:                 return MAPID_CLOWNGYPSY;
		case JOB_CHAMPION:              return MAPID_CHAMPION;
		case JOB_CREATOR:               return MAPID_CREATOR;
		case JOB_STALKER:               return MAPID_STALKER;
	//Baby Novice And Baby 1-1 Jobs
		case JOB_BABY:                  return MAPID_BABY;
		case JOB_BABY_SWORDMAN:         return MAPID_BABY_SWORDMAN;
		case JOB_BABY_MAGE:             return MAPID_BABY_MAGE;
		case JOB_BABY_ARCHER:           return MAPID_BABY_ARCHER;
		case JOB_BABY_ACOLYTE:          return MAPID_BABY_ACOLYTE;
		case JOB_BABY_MERCHANT:         return MAPID_BABY_MERCHANT;
		case JOB_BABY_THIEF:            return MAPID_BABY_THIEF;
		case JOB_BABY_TAEKWON:          return MAPID_BABY_TAEKWON;
		case JOB_BABY_GUNSLINGER:       return MAPID_BABY_GUNSLINGER;
		case JOB_BABY_NINJA:            return MAPID_BABY_NINJA;
		case JOB_BABY_SUMMONER:         return MAPID_BABY_SUMMONER;
	//Baby 2-1 Jobs
		case JOB_SUPER_BABY:            return MAPID_SUPER_BABY;
		case JOB_BABY_KNIGHT:           return MAPID_BABY_KNIGHT;
		case JOB_BABY_WIZARD:           return MAPID_BABY_WIZARD;
		case JOB_BABY_HUNTER:           return MAPID_BABY_HUNTER;
		case JOB_BABY_PRIEST:           return MAPID_BABY_PRIEST;
		case JOB_BABY_BLACKSMITH:       return MAPID_BABY_BLACKSMITH;
		case JOB_BABY_ASSASSIN:         return MAPID_BABY_ASSASSIN;
		case JOB_BABY_STAR_GLADIATOR:   return MAPID_BABY_STAR_GLADIATOR;
		case JOB_BABY_REBELLION:        return MAPID_BABY_REBELLION;
		case JOB_BABY_KAGEROU:
		case JOB_BABY_OBORO:            return MAPID_BABY_KAGEROUOBORO;
	//Baby 2-2 Jobs
		case JOB_BABY_CRUSADER:         return MAPID_BABY_CRUSADER;
		case JOB_BABY_SAGE:             return MAPID_BABY_SAGE;
		case JOB_BABY_BARD:
		case JOB_BABY_DANCER:           return MAPID_BABY_BARDDANCER;
		case JOB_BABY_MONK:             return MAPID_BABY_MONK;
		case JOB_BABY_ALCHEMIST:        return MAPID_BABY_ALCHEMIST;
		case JOB_BABY_ROGUE:            return MAPID_BABY_ROGUE;
		case JOB_BABY_SOUL_LINKER:      return MAPID_BABY_SOUL_LINKER;
	//3-1 Jobs
		case JOB_SUPER_NOVICE_E:        return MAPID_SUPER_NOVICE_E;
		case JOB_RUNE_KNIGHT:           return MAPID_RUNE_KNIGHT;
		case JOB_WARLOCK:               return MAPID_WARLOCK;
		case JOB_RANGER:                return MAPID_RANGER;
		case JOB_ARCH_BISHOP:           return MAPID_ARCH_BISHOP;
		case JOB_MECHANIC:              return MAPID_MECHANIC;
		case JOB_GUILLOTINE_CROSS:      return MAPID_GUILLOTINE_CROSS;
		case JOB_STAR_EMPEROR:          return MAPID_STAR_EMPEROR;
	//3-2 Jobs
		case JOB_ROYAL_GUARD:           return MAPID_ROYAL_GUARD;
		case JOB_SORCERER:              return MAPID_SORCERER;
		case JOB_MINSTREL:
		case JOB_WANDERER:              return MAPID_MINSTRELWANDERER;
		case JOB_SURA:                  return MAPID_SURA;
		case JOB_GENETIC:               return MAPID_GENETIC;
		case JOB_SHADOW_CHASER:         return MAPID_SHADOW_CHASER;
		case JOB_SOUL_REAPER:           return MAPID_SOUL_REAPER;
	//Trans 3-1 Jobs
		case JOB_RUNE_KNIGHT_T:         return MAPID_RUNE_KNIGHT_T;
		case JOB_WARLOCK_T:             return MAPID_WARLOCK_T;
		case JOB_RANGER_T:              return MAPID_RANGER_T;
		case JOB_ARCH_BISHOP_T:         return MAPID_ARCH_BISHOP_T;
		case JOB_MECHANIC_T:            return MAPID_MECHANIC_T;
		case JOB_GUILLOTINE_CROSS_T:    return MAPID_GUILLOTINE_CROSS_T;
	//Trans 3-2 Jobs
		case JOB_ROYAL_GUARD_T:         return MAPID_ROYAL_GUARD_T;
		case JOB_SORCERER_T:            return MAPID_SORCERER_T;
		case JOB_MINSTREL_T:
		case JOB_WANDERER_T:            return MAPID_MINSTRELWANDERER_T;
		case JOB_SURA_T:                return MAPID_SURA_T;
		case JOB_GENETIC_T:             return MAPID_GENETIC_T;
		case JOB_SHADOW_CHASER_T:       return MAPID_SHADOW_CHASER_T;
	//Baby 3-1 Jobs
		case JOB_SUPER_BABY_E:          return MAPID_SUPER_BABY_E;
		case JOB_BABY_RUNE_KNIGHT:      return MAPID_BABY_RUNE_KNIGHT;
		case JOB_BABY_WARLOCK:          return MAPID_BABY_WARLOCK;
		case JOB_BABY_RANGER:           return MAPID_BABY_RANGER;
		case JOB_BABY_ARCH_BISHOP:      return MAPID_BABY_ARCH_BISHOP;
		case JOB_BABY_MECHANIC:         return MAPID_BABY_MECHANIC;
		case JOB_BABY_GUILLOTINE_CROSS: return MAPID_BABY_GUILLOTINE_CROSS;
		case JOB_BABY_STAR_EMPEROR:     return MAPID_BABY_STAR_EMPEROR;
	//Baby 3-2 Jobs
		case JOB_BABY_ROYAL_GUARD:      return MAPID_BABY_ROYAL_GUARD;
		case JOB_BABY_SORCERER:         return MAPID_BABY_SORCERER;
		case JOB_BABY_MINSTREL:
		case JOB_BABY_WANDERER:         return MAPID_BABY_MINSTRELWANDERER;
		case JOB_BABY_SURA:             return MAPID_BABY_SURA;
		case JOB_BABY_GENETIC:          return MAPID_BABY_GENETIC;
		case JOB_BABY_SHADOW_CHASER:    return MAPID_BABY_SHADOW_CHASER;
		case JOB_BABY_SOUL_REAPER:      return MAPID_BABY_SOUL_REAPER;
	//Doram Jobs
		case JOB_SUMMONER:              return MAPID_SUMMONER;
		default:
			return -1;
	}
}

//Reverts the map-style class id to the client-style one.
int pc_mapid2jobid(unsigned short class_, int sex)
{
	switch(class_) {
	//Novice And 1-1 Jobs
		case MAPID_NOVICE:                return JOB_NOVICE;
		case MAPID_SWORDMAN:              return JOB_SWORDMAN;
		case MAPID_MAGE:                  return JOB_MAGE;
		case MAPID_ARCHER:                return JOB_ARCHER;
		case MAPID_ACOLYTE:               return JOB_ACOLYTE;
		case MAPID_MERCHANT:              return JOB_MERCHANT;
		case MAPID_THIEF:                 return JOB_THIEF;
		case MAPID_TAEKWON:               return JOB_TAEKWON;
		case MAPID_WEDDING:               return JOB_WEDDING;
		case MAPID_GUNSLINGER:            return JOB_GUNSLINGER;
		case MAPID_NINJA:                 return JOB_NINJA;
		case MAPID_XMAS:                  return JOB_XMAS;
		case MAPID_SUMMER:                return JOB_SUMMER;
		case MAPID_HANBOK:                return JOB_HANBOK;
		case MAPID_GANGSI:                return JOB_GANGSI;
		case MAPID_OKTOBERFEST:           return JOB_OKTOBERFEST;
		case MAPID_SUMMER2:               return JOB_SUMMER2;
	//2-1 Jobs
		case MAPID_SUPER_NOVICE:          return JOB_SUPER_NOVICE;
		case MAPID_KNIGHT:                return JOB_KNIGHT;
		case MAPID_WIZARD:                return JOB_WIZARD;
		case MAPID_HUNTER:                return JOB_HUNTER;
		case MAPID_PRIEST:                return JOB_PRIEST;
		case MAPID_BLACKSMITH:            return JOB_BLACKSMITH;
		case MAPID_ASSASSIN:              return JOB_ASSASSIN;
		case MAPID_STAR_GLADIATOR:        return JOB_STAR_GLADIATOR;
		case MAPID_KAGEROUOBORO:          return sex?JOB_KAGEROU:JOB_OBORO;
		case MAPID_REBELLION:             return JOB_REBELLION;
		case MAPID_DEATH_KNIGHT:          return JOB_DEATH_KNIGHT;
	//2-2 Jobs
		case MAPID_CRUSADER:              return JOB_CRUSADER;
		case MAPID_SAGE:                  return JOB_SAGE;
		case MAPID_BARDDANCER:            return sex?JOB_BARD:JOB_DANCER;
		case MAPID_MONK:                  return JOB_MONK;
		case MAPID_ALCHEMIST:             return JOB_ALCHEMIST;
		case MAPID_ROGUE:                 return JOB_ROGUE;
		case MAPID_SOUL_LINKER:           return JOB_SOUL_LINKER;
		case MAPID_DARK_COLLECTOR:        return JOB_DARK_COLLECTOR;
	//Trans Novice And Trans 2-1 Jobs
		case MAPID_NOVICE_HIGH:           return JOB_NOVICE_HIGH;
		case MAPID_SWORDMAN_HIGH:         return JOB_SWORDMAN_HIGH;
		case MAPID_MAGE_HIGH:             return JOB_MAGE_HIGH;
		case MAPID_ARCHER_HIGH:           return JOB_ARCHER_HIGH;
		case MAPID_ACOLYTE_HIGH:          return JOB_ACOLYTE_HIGH;
		case MAPID_MERCHANT_HIGH:         return JOB_MERCHANT_HIGH;
		case MAPID_THIEF_HIGH:            return JOB_THIEF_HIGH;
	//Trans 2-1 Jobs
		case MAPID_LORD_KNIGHT:           return JOB_LORD_KNIGHT;
		case MAPID_HIGH_WIZARD:           return JOB_HIGH_WIZARD;
		case MAPID_SNIPER:                return JOB_SNIPER;
		case MAPID_HIGH_PRIEST:           return JOB_HIGH_PRIEST;
		case MAPID_WHITESMITH:            return JOB_WHITESMITH;
		case MAPID_ASSASSIN_CROSS:        return JOB_ASSASSIN_CROSS;
	//Trans 2-2 Jobs
		case MAPID_PALADIN:               return JOB_PALADIN;
		case MAPID_PROFESSOR:             return JOB_PROFESSOR;
		case MAPID_CLOWNGYPSY:            return sex?JOB_CLOWN:JOB_GYPSY;
		case MAPID_CHAMPION:              return JOB_CHAMPION;
		case MAPID_CREATOR:               return JOB_CREATOR;
		case MAPID_STALKER:               return JOB_STALKER;
	//Baby Novice And Baby 1-1 Jobs
		case MAPID_BABY:                  return JOB_BABY;
		case MAPID_BABY_SWORDMAN:         return JOB_BABY_SWORDMAN;
		case MAPID_BABY_MAGE:             return JOB_BABY_MAGE;
		case MAPID_BABY_ARCHER:           return JOB_BABY_ARCHER;
		case MAPID_BABY_ACOLYTE:          return JOB_BABY_ACOLYTE;
		case MAPID_BABY_MERCHANT:         return JOB_BABY_MERCHANT;
		case MAPID_BABY_THIEF:            return JOB_BABY_THIEF;
		case MAPID_BABY_TAEKWON:          return JOB_BABY_TAEKWON;
		case MAPID_BABY_GUNSLINGER:       return JOB_BABY_GUNSLINGER;
		case MAPID_BABY_NINJA:            return JOB_BABY_NINJA;
		case MAPID_BABY_SUMMONER:         return JOB_BABY_SUMMONER;
	//Baby 2-1 Jobs
		case MAPID_SUPER_BABY:            return JOB_SUPER_BABY;
		case MAPID_BABY_KNIGHT:           return JOB_BABY_KNIGHT;
		case MAPID_BABY_WIZARD:           return JOB_BABY_WIZARD;
		case MAPID_BABY_HUNTER:           return JOB_BABY_HUNTER;
		case MAPID_BABY_PRIEST:           return JOB_BABY_PRIEST;
		case MAPID_BABY_BLACKSMITH:       return JOB_BABY_BLACKSMITH;
		case MAPID_BABY_ASSASSIN:         return JOB_BABY_ASSASSIN;
		case MAPID_BABY_STAR_GLADIATOR:   return JOB_BABY_STAR_GLADIATOR;
		case MAPID_BABY_REBELLION:        return JOB_BABY_REBELLION;
		case MAPID_BABY_KAGEROUOBORO:     return sex?JOB_BABY_KAGEROU:JOB_BABY_OBORO;
	//Baby 2-2 Jobs
		case MAPID_BABY_CRUSADER:         return JOB_BABY_CRUSADER;
		case MAPID_BABY_SAGE:             return JOB_BABY_SAGE;
		case MAPID_BABY_BARDDANCER:       return sex?JOB_BABY_BARD:JOB_BABY_DANCER;
		case MAPID_BABY_MONK:             return JOB_BABY_MONK;
		case MAPID_BABY_ALCHEMIST:        return JOB_BABY_ALCHEMIST;
		case MAPID_BABY_ROGUE:            return JOB_BABY_ROGUE;
		case MAPID_BABY_SOUL_LINKER:      return JOB_BABY_SOUL_LINKER;
	//3-1 Jobs
		case MAPID_SUPER_NOVICE_E:        return JOB_SUPER_NOVICE_E;
		case MAPID_RUNE_KNIGHT:           return JOB_RUNE_KNIGHT;
		case MAPID_WARLOCK:               return JOB_WARLOCK;
		case MAPID_RANGER:                return JOB_RANGER;
		case MAPID_ARCH_BISHOP:           return JOB_ARCH_BISHOP;
		case MAPID_MECHANIC:              return JOB_MECHANIC;
		case MAPID_GUILLOTINE_CROSS:      return JOB_GUILLOTINE_CROSS;
		case MAPID_STAR_EMPEROR:          return JOB_STAR_EMPEROR;
	//3-2 Jobs
		case MAPID_ROYAL_GUARD:           return JOB_ROYAL_GUARD;
		case MAPID_SORCERER:              return JOB_SORCERER;
		case MAPID_MINSTRELWANDERER:      return sex?JOB_MINSTREL:JOB_WANDERER;
		case MAPID_SURA:                  return JOB_SURA;
		case MAPID_GENETIC:               return JOB_GENETIC;
		case MAPID_SHADOW_CHASER:         return JOB_SHADOW_CHASER;
		case MAPID_SOUL_REAPER:           return JOB_SOUL_REAPER;
	//Trans 3-1 Jobs
		case MAPID_RUNE_KNIGHT_T:         return JOB_RUNE_KNIGHT_T;
		case MAPID_WARLOCK_T:             return JOB_WARLOCK_T;
		case MAPID_RANGER_T:              return JOB_RANGER_T;
		case MAPID_ARCH_BISHOP_T:         return JOB_ARCH_BISHOP_T;
		case MAPID_MECHANIC_T:            return JOB_MECHANIC_T;
		case MAPID_GUILLOTINE_CROSS_T:    return JOB_GUILLOTINE_CROSS_T;
	//Trans 3-2 Jobs
		case MAPID_ROYAL_GUARD_T:         return JOB_ROYAL_GUARD_T;
		case MAPID_SORCERER_T:            return JOB_SORCERER_T;
		case MAPID_MINSTRELWANDERER_T:    return sex?JOB_MINSTREL_T:JOB_WANDERER_T;
		case MAPID_SURA_T:                return JOB_SURA_T;
		case MAPID_GENETIC_T:             return JOB_GENETIC_T;
		case MAPID_SHADOW_CHASER_T:       return JOB_SHADOW_CHASER_T;
	//Baby 3-1 Jobs
		case MAPID_SUPER_BABY_E:          return JOB_SUPER_BABY_E;
		case MAPID_BABY_RUNE_KNIGHT:      return JOB_BABY_RUNE_KNIGHT;
		case MAPID_BABY_WARLOCK:          return JOB_BABY_WARLOCK;
		case MAPID_BABY_RANGER:           return JOB_BABY_RANGER;
		case MAPID_BABY_ARCH_BISHOP:      return JOB_BABY_ARCH_BISHOP;
		case MAPID_BABY_MECHANIC:         return JOB_BABY_MECHANIC;
		case MAPID_BABY_GUILLOTINE_CROSS: return JOB_BABY_GUILLOTINE_CROSS;
		case MAPID_BABY_STAR_EMPEROR:     return JOB_BABY_STAR_EMPEROR;
	//Baby 3-2 Jobs
		case MAPID_BABY_ROYAL_GUARD:      return JOB_BABY_ROYAL_GUARD;
		case MAPID_BABY_SORCERER:         return JOB_BABY_SORCERER;
		case MAPID_BABY_MINSTRELWANDERER: return sex?JOB_BABY_MINSTREL:JOB_BABY_WANDERER;
		case MAPID_BABY_SURA:             return JOB_BABY_SURA;
		case MAPID_BABY_GENETIC:          return JOB_BABY_GENETIC;
		case MAPID_BABY_SHADOW_CHASER:    return JOB_BABY_SHADOW_CHASER;
		case MAPID_BABY_SOUL_REAPER:      return JOB_BABY_SOUL_REAPER;
	//Doram Jobs
		case MAPID_SUMMONER:              return JOB_SUMMONER;
		default:
			return -1;
	}
}

/*====================================================
 * This function return the name of the job (by [Yor])
 *----------------------------------------------------*/
const char* job_name(int class_)
{
	switch (class_) {
	case JOB_NOVICE:
	case JOB_SWORDMAN:
	case JOB_MAGE:
	case JOB_ARCHER:
	case JOB_ACOLYTE:
	case JOB_MERCHANT:
	case JOB_THIEF:
		return msg_txt(NULL,550 - JOB_NOVICE+class_);

	case JOB_KNIGHT:
	case JOB_PRIEST:
	case JOB_WIZARD:
	case JOB_BLACKSMITH:
	case JOB_HUNTER:
	case JOB_ASSASSIN:
		return msg_txt(NULL,557 - JOB_KNIGHT+class_);

	case JOB_KNIGHT2:
		return msg_txt(NULL,557);

	case JOB_CRUSADER:
	case JOB_MONK:
	case JOB_SAGE:
	case JOB_ROGUE:
	case JOB_ALCHEMIST:
	case JOB_BARD:
	case JOB_DANCER:
		return msg_txt(NULL,563 - JOB_CRUSADER+class_);

	case JOB_CRUSADER2:
		return msg_txt(NULL,563);

	case JOB_WEDDING:
	case JOB_SUPER_NOVICE:
	case JOB_GUNSLINGER:
	case JOB_NINJA:
	case JOB_XMAS:
		return msg_txt(NULL,570 - JOB_WEDDING+class_);

	case JOB_SUMMER:
	case JOB_SUMMER2:
		return msg_txt(NULL,621);

	case JOB_HANBOK:
		return msg_txt(NULL,694);

	case JOB_OKTOBERFEST:
		return msg_txt(NULL,696);

	case JOB_NOVICE_HIGH:
	case JOB_SWORDMAN_HIGH:
	case JOB_MAGE_HIGH:
	case JOB_ARCHER_HIGH:
	case JOB_ACOLYTE_HIGH:
	case JOB_MERCHANT_HIGH:
	case JOB_THIEF_HIGH:
		return msg_txt(NULL,575 - JOB_NOVICE_HIGH+class_);

	case JOB_LORD_KNIGHT:
	case JOB_HIGH_PRIEST:
	case JOB_HIGH_WIZARD:
	case JOB_WHITESMITH:
	case JOB_SNIPER:
	case JOB_ASSASSIN_CROSS:
		return msg_txt(NULL,582 - JOB_LORD_KNIGHT+class_);

	case JOB_LORD_KNIGHT2:
		return msg_txt(NULL,582);

	case JOB_PALADIN:
	case JOB_CHAMPION:
	case JOB_PROFESSOR:
	case JOB_STALKER:
	case JOB_CREATOR:
	case JOB_CLOWN:
	case JOB_GYPSY:
		return msg_txt(NULL,588 - JOB_PALADIN + class_);

	case JOB_PALADIN2:
		return msg_txt(NULL,588);

	case JOB_BABY:
	case JOB_BABY_SWORDMAN:
	case JOB_BABY_MAGE:
	case JOB_BABY_ARCHER:
	case JOB_BABY_ACOLYTE:
	case JOB_BABY_MERCHANT:
	case JOB_BABY_THIEF:
		return msg_txt(NULL,595 - JOB_BABY + class_);

	case JOB_BABY_KNIGHT:
	case JOB_BABY_PRIEST:
	case JOB_BABY_WIZARD:
	case JOB_BABY_BLACKSMITH:
	case JOB_BABY_HUNTER:
	case JOB_BABY_ASSASSIN:
		return msg_txt(NULL,602 - JOB_BABY_KNIGHT + class_);

	case JOB_BABY_KNIGHT2:
		return msg_txt(NULL,602);

	case JOB_BABY_CRUSADER:
	case JOB_BABY_MONK:
	case JOB_BABY_SAGE:
	case JOB_BABY_ROGUE:
	case JOB_BABY_ALCHEMIST:
	case JOB_BABY_BARD:
	case JOB_BABY_DANCER:
		return msg_txt(NULL,608 - JOB_BABY_CRUSADER + class_);

	case JOB_BABY_CRUSADER2:
		return msg_txt(NULL,608);

	case JOB_SUPER_BABY:
		return msg_txt(NULL,615);

	case JOB_TAEKWON:
		return msg_txt(NULL,616);
	case JOB_STAR_GLADIATOR:
	case JOB_STAR_GLADIATOR2:
		return msg_txt(NULL,617);
	case JOB_SOUL_LINKER:
		return msg_txt(NULL,618);

	case JOB_GANGSI:
	case JOB_DEATH_KNIGHT:
	case JOB_DARK_COLLECTOR:
		return msg_txt(NULL,622 - JOB_GANGSI+class_);

	case JOB_RUNE_KNIGHT:
	case JOB_WARLOCK:
	case JOB_RANGER:
	case JOB_ARCH_BISHOP:
	case JOB_MECHANIC:
	case JOB_GUILLOTINE_CROSS:
		return msg_txt(NULL,625 - JOB_RUNE_KNIGHT+class_);

	case JOB_RUNE_KNIGHT_T:
	case JOB_WARLOCK_T:
	case JOB_RANGER_T:
	case JOB_ARCH_BISHOP_T:
	case JOB_MECHANIC_T:
	case JOB_GUILLOTINE_CROSS_T:
		return msg_txt(NULL,681 - JOB_RUNE_KNIGHT_T+class_);

	case JOB_ROYAL_GUARD:
	case JOB_SORCERER:
	case JOB_MINSTREL:
	case JOB_WANDERER:
	case JOB_SURA:
	case JOB_GENETIC:
	case JOB_SHADOW_CHASER:
		return msg_txt(NULL,631 - JOB_ROYAL_GUARD+class_);

	case JOB_ROYAL_GUARD_T:
	case JOB_SORCERER_T:
	case JOB_MINSTREL_T:
	case JOB_WANDERER_T:
	case JOB_SURA_T:
	case JOB_GENETIC_T:
	case JOB_SHADOW_CHASER_T:
		return msg_txt(NULL,687 - JOB_ROYAL_GUARD_T+class_);

	case JOB_RUNE_KNIGHT2:
	case JOB_RUNE_KNIGHT_T2:
		return msg_txt(NULL,625);

	case JOB_ROYAL_GUARD2:
	case JOB_ROYAL_GUARD_T2:
		return msg_txt(NULL,631);

	case JOB_RANGER2:
	case JOB_RANGER_T2:
		return msg_txt(NULL,627);

	case JOB_MECHANIC2:
	case JOB_MECHANIC_T2:
		return msg_txt(NULL,629);

	case JOB_BABY_RUNE_KNIGHT:
	case JOB_BABY_WARLOCK:
	case JOB_BABY_RANGER:
	case JOB_BABY_ARCH_BISHOP:
	case JOB_BABY_MECHANIC:
	case JOB_BABY_GUILLOTINE_CROSS:
	case JOB_BABY_ROYAL_GUARD:
	case JOB_BABY_SORCERER:
	case JOB_BABY_MINSTREL:
	case JOB_BABY_WANDERER:
	case JOB_BABY_SURA:
	case JOB_BABY_GENETIC:
	case JOB_BABY_SHADOW_CHASER:
		return msg_txt(NULL,638 - JOB_BABY_RUNE_KNIGHT+class_);

	case JOB_BABY_RUNE_KNIGHT2:
		return msg_txt(NULL,638);

	case JOB_BABY_ROYAL_GUARD2:
		return msg_txt(NULL,644);

	case JOB_BABY_RANGER2:
		return msg_txt(NULL,640);

	case JOB_BABY_MECHANIC2:
		return msg_txt(NULL,642);

	case JOB_SUPER_NOVICE_E:
	case JOB_SUPER_BABY_E:
		return msg_txt(NULL,651 - JOB_SUPER_NOVICE_E+class_);

	case JOB_KAGEROU:
	case JOB_OBORO:
		return msg_txt(NULL,653 - JOB_KAGEROU+class_);

	case JOB_REBELLION:
		return msg_txt(NULL,695);

	case JOB_SUMMONER:
		return msg_txt(NULL,697);
	case JOB_BABY_SUMMONER:
		return msg_txt(NULL,698);
	case JOB_BABY_NINJA:
		return msg_txt(NULL,699);

	case JOB_BABY_KAGEROU:
	case JOB_BABY_OBORO:
	case JOB_BABY_TAEKWON:
	case JOB_BABY_STAR_GLADIATOR:
	case JOB_BABY_SOUL_LINKER:
	case JOB_BABY_GUNSLINGER:
	case JOB_BABY_REBELLION:
		return msg_txt(NULL,753 - JOB_BABY_KAGEROU+class_);

	case JOB_BABY_STAR_GLADIATOR2:
		return msg_txt(NULL,756);

	case JOB_STAR_EMPEROR:
	case JOB_SOUL_REAPER:
	case JOB_BABY_STAR_EMPEROR:
	case JOB_BABY_SOUL_REAPER:
		return msg_txt(NULL,782 - JOB_STAR_EMPEROR + class_);

	case JOB_STAR_EMPEROR2:
		return msg_txt(NULL,782);

	case JOB_BABY_STAR_EMPEROR2:
		return msg_txt(NULL,784);

	default:
		return msg_txt(NULL,655);
	}
}

/*====================================================
 * Timered function to make id follow a target.
 * @id = bl.id (player only atm)
 * target is define in sd->followtarget (bl.id)
 * used by pc_follow
 *----------------------------------------------------*/
TIMER_FUNC(pc_follow_timer){
	struct map_session_data *sd;
	struct block_list *tbl;

	sd = map_id2sd(id);
	nullpo_ret(sd);

	if (sd->followtimer != tid){
		ShowError("pc_follow_timer %d != %d\n",sd->followtimer,tid);
		sd->followtimer = INVALID_TIMER;
		return 0;
	}

	sd->followtimer = INVALID_TIMER;
	tbl = map_id2bl(sd->followtarget);

	if (tbl == NULL || pc_isdead(sd))
	{
		pc_stop_following(sd);
		return 0;
	}

	// either player or target is currently detached from map blocks (could be teleporting),
	// but still connected to this map, so we'll just increment the timer and check back later
	if (sd->bl.prev != NULL && tbl->prev != NULL &&
		sd->ud.skilltimer == INVALID_TIMER && sd->ud.attacktimer == INVALID_TIMER && sd->ud.walktimer == INVALID_TIMER)
	{
		if((sd->bl.m == tbl->m) && unit_can_reach_bl(&sd->bl,tbl, AREA_SIZE, 0, NULL, NULL)) {
			if (!check_distance_bl(&sd->bl, tbl, 5))
				unit_walktobl(&sd->bl, tbl, 5, 0);
		} else
			pc_setpos(sd, map_id2index(tbl->m), tbl->x, tbl->y, CLR_TELEPORT);
	}
	sd->followtimer = add_timer(
		tick + 1000,	// increase time a bit to loosen up map's load
		pc_follow_timer, sd->bl.id, 0);
	return 0;
}

int pc_stop_following (struct map_session_data *sd)
{
	nullpo_ret(sd);

	if (sd->followtimer != INVALID_TIMER) {
		delete_timer(sd->followtimer,pc_follow_timer);
		sd->followtimer = INVALID_TIMER;
	}
	sd->followtarget = -1;
	sd->ud.target_to = 0;

	unit_stop_walking(&sd->bl, 1);

	return 0;
}

int pc_follow(struct map_session_data *sd,int target_id)
{
	struct block_list *bl = map_id2bl(target_id);
	if (bl == NULL /*|| bl->type != BL_PC*/)
		return 1;
	if (sd->followtimer != INVALID_TIMER)
		pc_stop_following(sd);

	sd->followtarget = target_id;
	pc_follow_timer(INVALID_TIMER, gettick(), sd->bl.id, 0);

	return 0;
}

int pc_checkbaselevelup(struct map_session_data *sd) {
	t_exp next = pc_nextbaseexp(sd);

	if (!next || sd->status.base_exp < next || pc_is_maxbaselv(sd))
		return 0;

	uint32 base_level = sd->status.base_level;

	do {
		sd->status.base_exp -= next;
		//Kyoki pointed out that the max overcarry exp is the exp needed for the previous level -1. [Skotlex]
		if( ( !battle_config.multi_level_up || ( battle_config.multi_level_up_base > 0 && sd->status.base_level >= battle_config.multi_level_up_base ) ) && sd->status.base_exp > next-1 )
			sd->status.base_exp = next-1;

		sd->status.status_point += pc_gets_status_point(sd->status.base_level++);

		if( pc_is_maxbaselv(sd) ){
			sd->status.base_exp = u64min(sd->status.base_exp,MAX_LEVEL_BASE_EXP);
			break;
		}
	} while ((next=pc_nextbaseexp(sd)) > 0 && sd->status.base_exp >= next);

	if (battle_config.pet_lv_rate && sd->pd)	//<Skotlex> update pet's level
		status_calc_pet(sd->pd,SCO_NONE);

	clif_updatestatus(sd,SP_STATUSPOINT);
	clif_updatestatus(sd,SP_BASELEVEL);
	clif_updatestatus(sd,SP_BASEEXP);
	clif_updatestatus(sd,SP_NEXTBASEEXP);
	status_calc_pc(sd,SCO_FORCE);
	status_percent_heal(&sd->bl,100,100);

	if ((sd->class_&MAPID_UPPERMASK) == MAPID_SUPER_NOVICE) {
		sc_start(&sd->bl,&sd->bl,status_skill2sc(PR_KYRIE),100,1,skill_get_time(PR_KYRIE,1));
		sc_start(&sd->bl,&sd->bl,status_skill2sc(PR_IMPOSITIO),100,1,skill_get_time(PR_IMPOSITIO,1));
		sc_start(&sd->bl,&sd->bl,status_skill2sc(PR_MAGNIFICAT),100,1,skill_get_time(PR_MAGNIFICAT,1));
		sc_start(&sd->bl,&sd->bl,status_skill2sc(PR_GLORIA),100,1,skill_get_time(PR_GLORIA,1));
		sc_start(&sd->bl,&sd->bl,status_skill2sc(PR_SUFFRAGIUM),100,1,skill_get_time(PR_SUFFRAGIUM,1));
		if (sd->state.snovice_dead_flag)
			sd->state.snovice_dead_flag = 0; //Reenable steelbody resurrection on dead.
	} else if( (sd->class_&MAPID_BASEMASK) == MAPID_TAEKWON ) {
		sc_start(&sd->bl,&sd->bl,status_skill2sc(AL_INCAGI),100,10,600000);
		sc_start(&sd->bl,&sd->bl,status_skill2sc(AL_BLESSING),100,10,600000);
	}
	clif_misceffect(&sd->bl,0);
	npc_script_event(sd, NPCE_BASELVUP); //LORDALFA - LVLUPEVENT

	if(sd->status.party_id)
		party_send_levelup(sd);

	pc_baselevelchanged(sd);
	for (; base_level <= sd->status.base_level; base_level++) {
		achievement_update_objective(sd, AG_GOAL_LEVEL, 1, base_level);
		achievement_update_objective(sd, AG_GOAL_STATUS, 2, base_level, sd->status.class_);
	}
	return 1;
}

void pc_baselevelchanged(struct map_session_data *sd) {
	uint8 i;
	for( i = 0; i < EQI_MAX; i++ ) {
		if( sd->equip_index[i] >= 0 ) {
			if( sd->inventory_data[ sd->equip_index[i] ]->elvmax && sd->status.base_level > (unsigned int)sd->inventory_data[ sd->equip_index[i] ]->elvmax )
				pc_unequipitem(sd, sd->equip_index[i], 3);
		}
	}
	pc_show_questinfo(sd);
}

int pc_checkjoblevelup(struct map_session_data *sd)
{
	t_exp next = pc_nextjobexp(sd);

	nullpo_ret(sd);
	if(!next || sd->status.job_exp < next || pc_is_maxjoblv(sd))
		return 0;

	uint32 job_level = sd->status.job_level;

	do {
		sd->status.job_exp -= next;
		//Kyoki pointed out that the max overcarry exp is the exp needed for the previous level -1. [Skotlex]
		if( ( !battle_config.multi_level_up || ( battle_config.multi_level_up_job > 0 && sd->status.job_level >= battle_config.multi_level_up_job ) ) && sd->status.job_exp > next-1 )
			sd->status.job_exp = next-1;

		sd->status.job_level ++;
		sd->status.skill_point ++;

		if( pc_is_maxjoblv(sd) ){
			sd->status.job_exp = u64min(sd->status.job_exp,MAX_LEVEL_JOB_EXP);
			break;
		}
	} while ((next=pc_nextjobexp(sd)) > 0 && sd->status.job_exp >= next);

	clif_updatestatus(sd,SP_JOBLEVEL);
	clif_updatestatus(sd,SP_JOBEXP);
	clif_updatestatus(sd,SP_NEXTJOBEXP);
	clif_updatestatus(sd,SP_SKILLPOINT);
	status_calc_pc(sd,SCO_FORCE);
	clif_misceffect(&sd->bl,1);
	if (pc_checkskill(sd, SG_DEVIL) && ((sd->class_&MAPID_THIRDMASK) == MAPID_STAR_EMPEROR || pc_is_maxjoblv(sd)) )
		clif_status_change(&sd->bl, EFST_DEVIL1, 1, 0, 0, 0, 1); //Permanent blind effect from SG_DEVIL.

	npc_script_event(sd, NPCE_JOBLVUP);
	for (; job_level <= sd->status.job_level; job_level++)
		achievement_update_objective(sd, AG_GOAL_LEVEL, 1, job_level);

	pc_show_questinfo(sd);
	return 1;
}

/** Alters experiences calculation based on self bonuses that do not get even shared to the party.
* @param sd Player
* @param base_exp Base EXP before peronal bonuses
* @param job_exp Job EXP before peronal bonuses
* @param src Block list that affecting the exp calculation
*/
static void pc_calcexp(struct map_session_data *sd, t_exp *base_exp, t_exp *job_exp, struct block_list *src)
{
	int bonus = 0, vip_bonus_base = 0, vip_bonus_job = 0;

	if (src) {
		struct status_data *status = status_get_status_data(src);

		if( sd->indexed_bonus.expaddrace[status->race] )
			bonus += sd->indexed_bonus.expaddrace[status->race];
		if( sd->indexed_bonus.expaddrace[RC_ALL] )
			bonus += sd->indexed_bonus.expaddrace[RC_ALL];
		if( sd->indexed_bonus.expaddclass[status->class_] )
			bonus += sd->indexed_bonus.expaddclass[status->class_];
		if( sd->indexed_bonus.expaddclass[CLASS_ALL] )
			bonus += sd->indexed_bonus.expaddclass[CLASS_ALL];

		if (battle_config.pk_mode &&
			(int)(status_get_lv(src) - sd->status.base_level) >= 20)
			bonus += 15; // pk_mode additional exp if monster >20 levels [Valaris]

		if (src && src->type == BL_MOB && pc_isvip(sd)) { // EXP bonus for VIP player
			vip_bonus_base = battle_config.vip_base_exp_increase;
			vip_bonus_job = battle_config.vip_job_exp_increase;
		}
	}

	// Give EXPBOOST for quests even if src is NULL.
	if (sd->sc.data[SC_EXPBOOST]) {
		bonus += sd->sc.data[SC_EXPBOOST]->val1;
		if (battle_config.vip_bm_increase && pc_isvip(sd)) // Increase Battle Manual EXP rate for VIP
			bonus += (sd->sc.data[SC_EXPBOOST]->val1 / battle_config.vip_bm_increase);
	}

	if (*base_exp) {
		t_exp exp = (t_exp)(*base_exp + ((double)*base_exp * ((bonus + vip_bonus_base) / 100.)));
		*base_exp = cap_value(exp, 1, MAX_EXP);
	}

	// Give JEXPBOOST for quests even if src is NULL.
	if (sd->sc.data[SC_JEXPBOOST])
		bonus += sd->sc.data[SC_JEXPBOOST]->val1;

	if (*job_exp) {
		t_exp exp = (t_exp)(*job_exp + ((double)*job_exp * ((bonus + vip_bonus_job) / 100.)));
		*job_exp = cap_value(exp, 1, MAX_EXP);
	}

	return;
}

/**
 * Show EXP gained by player in percentage by @showexp
 * @param sd Player
 * @param base_exp Base EXP gained/loss
 * @param next_base_exp Base EXP needed for next base level
 * @param job_exp Job EXP gained/loss
 * @param next_job_exp Job EXP needed for next job level
 * @param lost True:EXP penalty, lose EXP
 **/
void pc_gainexp_disp(struct map_session_data *sd, t_exp base_exp, t_exp next_base_exp, t_exp job_exp, t_exp next_job_exp, bool lost) {
	char output[CHAT_SIZE_MAX];

	nullpo_retv(sd);

	sprintf(output, msg_txt(sd,743), // Experience %s Base:%ld (%0.2f%%) Job:%ld (%0.2f%%)
		(lost) ? msg_txt(sd,742) : msg_txt(sd,741),
		(long)base_exp * (lost ? -1 : 1), (base_exp / (float)next_base_exp * 100 * (lost ? -1 : 1)),
		(long)job_exp * (lost ? -1 : 1), (job_exp / (float)next_job_exp * 100 * (lost ? -1 : 1)));
	clif_messagecolor(&sd->bl, color_table[COLOR_LIGHT_GREEN], output, false, SELF);
}

/**
 * Give Base or Job EXP to player, then calculate remaining exp for next lvl
 * @param sd Player
 * @param src EXP source
 * @param base_exp Base EXP gained
 * @param base_exp Job EXP gained
 * @param exp_flag 1: Quest EXP; 2: Param Exp (Ignore Guild EXP tax, EXP adjustments)
 * @return
 **/
void pc_gainexp(struct map_session_data *sd, struct block_list *src, t_exp base_exp, t_exp job_exp, uint8 exp_flag)
{
	t_exp nextb = 0, nextj = 0;
	uint8 flag = 0; ///< 1: Base EXP given, 2: Job EXP given, 4: Max Base level, 8: Max Job Level

	nullpo_retv(sd);

	if(sd->bl.prev == NULL || pc_isdead(sd))
		return;

	if (!(exp_flag&2)) {

		if (!battle_config.pvp_exp && map_getmapflag(sd->bl.m, MF_PVP))  // [MouseJstr]
			return; // no exp on pvp maps
	
		if (sd->status.guild_id>0)
			base_exp -= guild_payexp(sd,base_exp);
	}

	flag = ((base_exp) ? 1 : 0) |
		((job_exp) ? 2 : 0) |
		((pc_is_maxbaselv(sd)) ? 4 : 0) |
		((pc_is_maxjoblv(sd)) ? 8 : 0);

	if (!(exp_flag&2))
		pc_calcexp(sd, &base_exp, &job_exp, src);

	nextb = pc_nextbaseexp(sd);
	nextj = pc_nextjobexp(sd);

	if (flag&4){
		if( sd->status.base_exp >= MAX_LEVEL_BASE_EXP )
			base_exp = 0;
		else if( sd->status.base_exp + base_exp >= MAX_LEVEL_BASE_EXP )
			base_exp = MAX_LEVEL_BASE_EXP - sd->status.base_exp;
	}
	if (flag&8){
		if( sd->status.job_exp >= MAX_LEVEL_JOB_EXP )
			job_exp = 0;
		else if( sd->status.job_exp + job_exp >= MAX_LEVEL_JOB_EXP )
			job_exp = MAX_LEVEL_JOB_EXP - sd->status.job_exp;
	}

	if (!(exp_flag&2) && battle_config.max_exp_gain_rate && (base_exp || job_exp)) {
		//Note that this value should never be greater than the original
		//therefore no overflow checks are needed. [Skotlex]
		if (nextb > 0) {
			float nextbp = (float) base_exp / (float) nextb;
			if (nextbp > battle_config.max_exp_gain_rate/1000.)
				base_exp = (unsigned int)(battle_config.max_exp_gain_rate/1000.*nextb);
		}
		if (nextj > 0) {
			float nextjp = (float) job_exp / (float) nextj;
			if (nextjp > battle_config.max_exp_gain_rate/1000.)
				job_exp = (unsigned int)(battle_config.max_exp_gain_rate/1000.*nextj);
		}
	}

	// Give EXP for Base Level
	if (base_exp) {
		sd->status.base_exp = util::safe_addition_cap(sd->status.base_exp, base_exp, MAX_EXP);

		if (!pc_checkbaselevelup(sd))
			clif_updatestatus(sd,SP_BASEEXP);
	}

	// Give EXP for Job Level
	if (job_exp) {
		sd->status.job_exp = util::safe_addition_cap(sd->status.job_exp, job_exp, MAX_EXP);

		if (!pc_checkjoblevelup(sd))
			clif_updatestatus(sd,SP_JOBEXP);
	}

	if (flag&1)
		clif_displayexp(sd, (flag&4) ? 0 : base_exp, SP_BASEEXP, exp_flag&1, false);
	if (flag&2)
		clif_displayexp(sd, (flag&8) ? 0 : job_exp,  SP_JOBEXP, exp_flag&1, false);

	if (sd->state.showexp && (base_exp || job_exp))
		pc_gainexp_disp(sd, base_exp, nextb, job_exp, nextj, false);
}

/**
 * Lost Base/Job EXP from a player
 * @param sd Player
 * @param base_exp Base EXP lost
 * @param job_exp Job EXP lost
 **/
void pc_lostexp(struct map_session_data *sd, t_exp base_exp, t_exp job_exp) {

	nullpo_retv(sd);

	if (base_exp) {
		base_exp = u64min(sd->status.base_exp, base_exp);
		sd->status.base_exp -= base_exp;
		clif_displayexp(sd, base_exp, SP_BASEEXP, false, true);
		clif_updatestatus(sd, SP_BASEEXP);
	}

	if (job_exp) {
		job_exp = u64min(sd->status.job_exp, job_exp);
		sd->status.job_exp -= job_exp;
		clif_displayexp(sd, job_exp, SP_JOBEXP, false, true);
		clif_updatestatus(sd, SP_JOBEXP);
	}

	if (sd->state.showexp && (base_exp || job_exp))
		pc_gainexp_disp(sd, base_exp, pc_nextbaseexp(sd), job_exp, pc_nextjobexp(sd), true);
}

/**
 * Returns max base level for this character's class.
 * @param class_: Player's class
 * @return Max Base Level
 */
static unsigned int pc_class_maxbaselv(unsigned short class_) {
	return job_info[pc_class2idx(class_)].max_level[0];
}

/**
 * Returns max base level for this character.
 * @param sd Player
 * @return Max Base Level
 **/
unsigned int pc_maxbaselv(struct map_session_data *sd){
	return pc_class_maxbaselv(sd->status.class_);
}

/**
 * Returns max job level for this character's class.
 * @param class_: Player's class
 * @return Max Job Level
 */
static unsigned int pc_class_maxjoblv(unsigned short class_) {
	return job_info[pc_class2idx(class_)].max_level[1];
}

/**
 * Returns max job level for this character.
 * @param sd Player
 * @return Max Job Level
 **/
unsigned int pc_maxjoblv(struct map_session_data *sd){
	return pc_class_maxjoblv(sd->status.class_);
}

/**
 * Check if player is reached max base level
 * @param sd
 * @return True if reached max level
 **/
bool pc_is_maxbaselv(struct map_session_data *sd) {
	nullpo_retr(false, sd);
	return (sd->status.base_level >= pc_maxbaselv(sd));
}

/**
 * Check if player is reached max base level
 * @param sd
 * @return True if reached max level
 **/
bool pc_is_maxjoblv(struct map_session_data *sd) {
	nullpo_retr(false, sd);
	return (sd->status.job_level >= pc_maxjoblv(sd));
}

/**
 * Base exp needed for player to level up.
 * @param sd
 * @return Base EXP needed for next base level
 **/
t_exp pc_nextbaseexp(struct map_session_data *sd){
	nullpo_ret(sd);
	if (sd->status.base_level == 0) // Is this something that possible?
		return 0;
	if (pc_is_maxbaselv(sd))
		return MAX_LEVEL_BASE_EXP; // On max level, player's base EXP limit is 99,999,999
	return job_info[pc_class2idx(sd->status.class_)].exp_table[0][sd->status.base_level-1];
}

/**
 * Job exp needed for player to level up.
 * @param sd
 * @return Job EXP needed for next job level
 **/
t_exp pc_nextjobexp(struct map_session_data *sd){
	nullpo_ret(sd);
	if (sd->status.job_level == 0) // Is this something that possible?
		return 0;
	if (pc_is_maxjoblv(sd))
		return MAX_LEVEL_JOB_EXP; // On max level, player's job EXP limit is 999,999,999
	return job_info[pc_class2idx(sd->status.class_)].exp_table[1][sd->status.job_level-1];
}

/// Returns the value of the specified stat.
static int pc_getstat(struct map_session_data* sd, int type)
{
	nullpo_retr(-1, sd);

	switch( type ) {
	case SP_STR: return sd->status.str;
	case SP_AGI: return sd->status.agi;
	case SP_VIT: return sd->status.vit;
	case SP_INT: return sd->status.int_;
	case SP_DEX: return sd->status.dex;
	case SP_LUK: return sd->status.luk;
	default:
		return -1;
	}
}

/// Sets the specified stat to the specified value.
/// Returns the new value.
static int pc_setstat(struct map_session_data* sd, int type, int val)
{
	nullpo_retr(-1, sd);

	switch( type ) {
	case SP_STR: sd->status.str = val; break;
	case SP_AGI: sd->status.agi = val; break;
	case SP_VIT: sd->status.vit = val; break;
	case SP_INT: sd->status.int_ = val; break;
	case SP_DEX: sd->status.dex = val; break;
	case SP_LUK: sd->status.luk = val; break;
	default:
		return -1;
	}

	return val;
}

// Calculates the number of status points PC gets when leveling up (from level to level+1)
int pc_gets_status_point(int level)
{
	if (battle_config.use_statpoint_table) //Use values from "db/statpoint.txt"
		return (statp[level+1] - statp[level]);
	else //Default increase
		return ((level+15) / 5);
}

#ifdef RENEWAL_STAT
/// Renewal status point cost formula
#define PC_STATUS_POINT_COST(low) (((low) < 100) ? (2 + ((low) - 1) / 10) : (16 + 4 * (((low) - 100) / 5)))
#else
/// Pre-Renewal status point cost formula
#define PC_STATUS_POINT_COST(low) (( 1 + ((low) + 9) / 10 ))
#endif

/// Returns the number of stat points needed to change the specified stat by val.
/// If val is negative, returns the number of stat points that would be needed to
/// raise the specified stat from (current value - val) to current value.
int pc_need_status_point(struct map_session_data* sd, int type, int val)
{
	int low, high, sp = 0, max = 0;

	if ( val == 0 )
		return 0;

	low = pc_getstat(sd,type);
	max = pc_maxparameter(sd,(enum e_params)(type-SP_STR));

	if ( low >= max && val > 0 )
		return 0; // Official servers show '0' when max is reached

	high = low + val;

	if ( val < 0 )
		SWAP(low, high);

	for ( ; low < high; low++ )
		sp += PC_STATUS_POINT_COST(low);

	return sp;
}

/**
 * Returns the value the specified stat can be increased by with the current
 * amount of available status points for the current character's class.
 *
 * @param sd   The target character.
 * @param type Stat to verify.
 * @return Maximum value the stat could grow by.
 */
int pc_maxparameterincrease(struct map_session_data* sd, int type)
{
	int base, final_val, status_points, max_param;

	nullpo_ret(sd);

	base = final_val = pc_getstat(sd, type);
	status_points = sd->status.status_point;
	max_param = pc_maxparameter(sd, (enum e_params)(type-SP_STR));

	while (final_val <= max_param && status_points >= 0) {
		status_points -= PC_STATUS_POINT_COST(final_val);
		final_val++;
	}
	final_val--;

	return (final_val > base ? final_val-base : 0);
}

/**
 * Raises a stat by the specified amount.
 *
 * Obeys max_parameter limits.
 * Subtracts status points according to the cost of the increased stat points.
 *
 * @param sd       The target character.
 * @param type     The stat to change (see enum _sp)
 * @param increase The stat increase (strictly positive) amount.
 * @retval true  if the stat was increased by any amount.
 * @retval false if there were no changes.
 */
bool pc_statusup(struct map_session_data* sd, int type, int increase)
{
	int max_increase = 0, current = 0, needed_points = 0, final_value = 0;

	nullpo_ret(sd);

	// check conditions
	if (type < SP_STR || type > SP_LUK || increase <= 0) {
		clif_statusupack(sd, type, 0, 0);
		return false;
	}

	// check limits
	current = pc_getstat(sd, type);
	max_increase = pc_maxparameterincrease(sd, type);
	increase = cap_value(increase, 0, max_increase); // cap to the maximum status points available
	if (increase <= 0 || current + increase > pc_maxparameter(sd, (enum e_params)(type-SP_STR))) {
		clif_statusupack(sd, type, 0, 0);
		return false;
	}

	// check status points
	needed_points = pc_need_status_point(sd, type, increase);
	if (needed_points < 0 || needed_points > sd->status.status_point) { // Sanity check
		clif_statusupack(sd, type, 0, 0);
		return false;
	}

	// set new values
	final_value = pc_setstat(sd, type, current + increase);
	sd->status.status_point -= needed_points;

	status_calc_pc(sd,SCO_NONE);

	// update increase cost indicator
	clif_updatestatus(sd, SP_USTR + type-SP_STR);

	// update statpoint count
	clif_updatestatus(sd, SP_STATUSPOINT);

	// update stat value
	clif_statusupack(sd, type, 1, final_value); // required
	if( final_value > 255 )
		clif_updatestatus(sd, type); // send after the 'ack' to override the truncated value

	achievement_update_objective(sd, AG_GOAL_STATUS, 1, final_value);

	return true;
}

/**
 * Raises a stat by the specified amount.
 *
 * Obeys max_parameter limits.
 * Does not subtract status points for the cost of the modified stat points.
 *
 * @param sd   The target character.
 * @param type The stat to change (see enum _sp)
 * @param val  The stat increase (or decrease) amount.
 * @return the stat increase amount.
 * @retval 0 if no changes were made.
 */
int pc_statusup2(struct map_session_data* sd, int type, int val)
{
	int max, need;
	nullpo_ret(sd);

	if( type < SP_STR || type > SP_LUK )
	{
		clif_statusupack(sd,type,0,0);
		return 0;
	}

	need = pc_need_status_point(sd,type,1);
	max = pc_maxparameter(sd,(enum e_params)(type-SP_STR)); // set new value

	val = pc_setstat(sd, type, cap_value(pc_getstat(sd,type) + val, 1, max));

	status_calc_pc(sd,SCO_NONE);

	// update increase cost indicator
	if( need != pc_need_status_point(sd,type,1) )
		clif_updatestatus(sd, SP_USTR + type-SP_STR);

	// update stat value
	clif_statusupack(sd,type,1,val); // required
	if( val > 255 )
		clif_updatestatus(sd,type); // send after the 'ack' to override the truncated value

	return val;
}

/*==========================================
 * Update skill_lv for player sd
 * Skill point allocation
 *------------------------------------------*/
void pc_skillup(struct map_session_data *sd,uint16 skill_id)
{
	uint16 idx = skill_get_index(skill_id);

	nullpo_retv(sd);

	if (!idx) {
		if (skill_id)
			ShowError("pc_skillup: Player attempts to level up invalid skill '%d'\n", skill_id);
		return;
	}

	// Level up guild skill
	if (SKILL_CHK_GUILD(skill_id)) {
		guild_skillup(sd, skill_id);
		return;
	}
	// Level up homunculus skill
	else if (sd->hd && SKILL_CHK_HOMUN(skill_id)) {
		hom_skillup(sd->hd, skill_id);
		return;
	}
	else {
		if( sd->status.skill_point > 0 &&
			sd->status.skill[idx].id &&
			sd->status.skill[idx].flag == SKILL_FLAG_PERMANENT && //Don't allow raising while you have granted skills. [Skotlex]
			sd->status.skill[idx].lv < skill_tree_get_max(skill_id, sd->status.class_) )
		{
			int lv, range, upgradable;
			sd->status.skill[idx].lv++;
			sd->status.skill_point--;
			if( !skill_get_inf(skill_id) || pc_checkskill_summoner(sd, SUMMONER_POWER_LAND) >= 20 || pc_checkskill_summoner(sd, SUMMONER_POWER_SEA) >= 20 )
				status_calc_pc(sd,SCO_NONE); // Only recalculate for passive skills.
			else if( sd->status.skill_point == 0 && pc_is_taekwon_ranker(sd) )
				pc_calc_skilltree(sd); // Required to grant all TK Ranker skills.
			else
				pc_check_skilltree(sd); // Check if a new skill can Lvlup

			lv = sd->status.skill[idx].lv;
			range = skill_get_range2(&sd->bl, skill_id, lv, false);
			upgradable = (lv < skill_tree_get_max(sd->status.skill[idx].id, sd->status.class_)) ? 1 : 0;
			clif_skillup(sd,skill_id,lv,range,upgradable);
			clif_updatestatus(sd,SP_SKILLPOINT);
			if( skill_id == GN_REMODELING_CART ) /* cart weight info was updated by status_calc_pc */
				clif_updatestatus(sd,SP_CARTINFO);
			if (pc_checkskill(sd, SG_DEVIL) && ((sd->class_&MAPID_THIRDMASK) == MAPID_STAR_EMPEROR || pc_is_maxjoblv(sd)))
				clif_status_change(&sd->bl, EFST_DEVIL1, 1, 0, 0, 0, 1); //Permanent blind effect from SG_DEVIL.
			if (!pc_has_permission(sd, PC_PERM_ALL_SKILL)) // may skill everything at any time anyways, and this would cause a huge slowdown
				clif_skillinfoblock(sd);
		}
		//else
		//	ShowDebug("Skill Level up failed. ID:%d idx:%d (CID=%d. AID=%d)\n", skill_id, idx, sd->status.char_id, sd->status.account_id);
	}
}

/*==========================================
 * /allskill
 *------------------------------------------*/
int pc_allskillup(struct map_session_data *sd)
{
	int i;

	nullpo_ret(sd);

	for (i = 0; i < MAX_SKILL; i++) {
		if (sd->status.skill[i].flag != SKILL_FLAG_PERMANENT && sd->status.skill[i].flag != SKILL_FLAG_PERM_GRANTED && sd->status.skill[i].flag != SKILL_FLAG_PLAGIARIZED) {
			sd->status.skill[i].lv = (sd->status.skill[i].flag == SKILL_FLAG_TEMPORARY) ? 0 : sd->status.skill[i].flag - SKILL_FLAG_REPLACED_LV_0;
			sd->status.skill[i].flag = SKILL_FLAG_PERMANENT;
			if (sd->status.skill[i].lv == 0)
				sd->status.skill[i].id = 0;
		}
	}

	if (!pc_grant_allskills(sd, true)) {
		uint16 sk_id;
		for (i = 0; i < MAX_SKILL_TREE && (sk_id = skill_tree[pc_class2idx(sd->status.class_)][i].skill_id) > 0;i++){
			uint16 sk_idx = skill_get_index(sk_id);

			if (sk_id == 0 || sk_idx == 0)
				continue;

			std::shared_ptr<s_skill_db> skill = skill_db.find(sk_id);

			if (
				(skill->inf2[INF2_ISQUEST] && !battle_config.quest_skill_learn) ||
				((skill->inf2[INF2_ISWEDDING] || skill->inf2[INF2_ISSPIRIT])) ||
				sk_id == SG_DEVIL
			)
				continue; //Cannot be learned normally.

			sd->status.skill[sk_idx].id = sk_id;
			sd->status.skill[sk_idx].lv = skill_tree_get_max(sk_id, sd->status.class_);	// celest
		}
	}
	status_calc_pc(sd,SCO_NONE);
	//Required because if you could level up all skills previously,
	//the update will not be sent as only the lv variable changes.
	clif_skillinfoblock(sd);
	return 0;
}

/*==========================================
 * /resetlvl
 *------------------------------------------*/
int pc_resetlvl(struct map_session_data* sd,int type)
{
	int  i;

	nullpo_ret(sd);

	if (type != 3) //Also reset skills
		pc_resetskill(sd, 0);

	if(type == 1){
		sd->status.skill_point=0;
		sd->status.base_level=1;
		sd->status.job_level=1;
		sd->status.base_exp=0;
		sd->status.job_exp=0;
		if(sd->sc.option !=0)
			sd->sc.option = 0;

		sd->status.str=1;
		sd->status.agi=1;
		sd->status.vit=1;
		sd->status.int_=1;
		sd->status.dex=1;
		sd->status.luk=1;
		if(sd->status.class_ == JOB_NOVICE_HIGH) {
			sd->status.status_point=100;	// not 88 [celest]
			// give platinum skills upon changing
			pc_skill(sd,NV_FIRSTAID,1,ADDSKILL_PERMANENT);
			pc_skill(sd,NV_TRICKDEAD,1,ADDSKILL_PERMANENT);
		}
	}

	if(type == 2){
		sd->status.skill_point=0;
		sd->status.base_level=1;
		sd->status.job_level=1;
		sd->status.base_exp=0;
		sd->status.job_exp=0;
	}
	if(type == 3){
		sd->status.base_level=1;
		sd->status.base_exp=0;
	}
	if(type == 4){
		sd->status.job_level=1;
		sd->status.job_exp=0;
	}

	clif_updatestatus(sd,SP_STATUSPOINT);
	clif_updatestatus(sd,SP_STR);
	clif_updatestatus(sd,SP_AGI);
	clif_updatestatus(sd,SP_VIT);
	clif_updatestatus(sd,SP_INT);
	clif_updatestatus(sd,SP_DEX);
	clif_updatestatus(sd,SP_LUK);
	clif_updatestatus(sd,SP_BASELEVEL);
	clif_updatestatus(sd,SP_JOBLEVEL);
	clif_updatestatus(sd,SP_STATUSPOINT);
	clif_updatestatus(sd,SP_BASEEXP);
	clif_updatestatus(sd,SP_JOBEXP);
	clif_updatestatus(sd,SP_NEXTBASEEXP);
	clif_updatestatus(sd,SP_NEXTJOBEXP);
	clif_updatestatus(sd,SP_SKILLPOINT);

	clif_updatestatus(sd,SP_USTR);	// Updates needed stat points - Valaris
	clif_updatestatus(sd,SP_UAGI);
	clif_updatestatus(sd,SP_UVIT);
	clif_updatestatus(sd,SP_UINT);
	clif_updatestatus(sd,SP_UDEX);
	clif_updatestatus(sd,SP_ULUK);	// End Addition

	for(i=0;i<EQI_MAX;i++) { // unequip items that can't be equipped by base 1 [Valaris]
		if(sd->equip_index[i] >= 0)
			if(pc_isequip(sd,sd->equip_index[i]))
				pc_unequipitem(sd,sd->equip_index[i],2);
	}

	if ((type == 1 || type == 2 || type == 3) && sd->status.party_id)
		party_send_levelup(sd);

	status_calc_pc(sd, SCO_FORCE);
	clif_skillinfoblock(sd);

	return 0;
}
/*==========================================
 * /resetstate
 *------------------------------------------*/
int pc_resetstate(struct map_session_data* sd)
{
	nullpo_ret(sd);

	if (battle_config.use_statpoint_table)
	{	// New statpoint table used here - Dexity
		if (sd->status.base_level > MAX_LEVEL)
		{	//statp[] goes out of bounds, can't reset!
			ShowError("pc_resetstate: Can't reset stats of %d:%d, the base level (%d) is greater than the max level supported (%d)\n",
				sd->status.account_id, sd->status.char_id, sd->status.base_level, MAX_LEVEL);
			return 0;
		}

		sd->status.status_point = statp[sd->status.base_level];
	}
	else
	{
		int add=0;
		add += pc_need_status_point(sd, SP_STR, 1-pc_getstat(sd, SP_STR));
		add += pc_need_status_point(sd, SP_AGI, 1-pc_getstat(sd, SP_AGI));
		add += pc_need_status_point(sd, SP_VIT, 1-pc_getstat(sd, SP_VIT));
		add += pc_need_status_point(sd, SP_INT, 1-pc_getstat(sd, SP_INT));
		add += pc_need_status_point(sd, SP_DEX, 1-pc_getstat(sd, SP_DEX));
		add += pc_need_status_point(sd, SP_LUK, 1-pc_getstat(sd, SP_LUK));

		sd->status.status_point+=add;
	}

	if( ( sd->class_&JOBL_UPPER ) != 0 ){
		sd->status.status_point += battle_config.transcendent_status_points;
	}

	pc_setstat(sd, SP_STR, 1);
	pc_setstat(sd, SP_AGI, 1);
	pc_setstat(sd, SP_VIT, 1);
	pc_setstat(sd, SP_INT, 1);
	pc_setstat(sd, SP_DEX, 1);
	pc_setstat(sd, SP_LUK, 1);

	clif_updatestatus(sd,SP_STR);
	clif_updatestatus(sd,SP_AGI);
	clif_updatestatus(sd,SP_VIT);
	clif_updatestatus(sd,SP_INT);
	clif_updatestatus(sd,SP_DEX);
	clif_updatestatus(sd,SP_LUK);

	clif_updatestatus(sd,SP_USTR);	// Updates needed stat points - Valaris
	clif_updatestatus(sd,SP_UAGI);
	clif_updatestatus(sd,SP_UVIT);
	clif_updatestatus(sd,SP_UINT);
	clif_updatestatus(sd,SP_UDEX);
	clif_updatestatus(sd,SP_ULUK);	// End Addition

	clif_updatestatus(sd,SP_STATUSPOINT);

	if( sd->mission_mobid ) { //bugreport:2200
		sd->mission_mobid = 0;
		sd->mission_count = 0;
		pc_setglobalreg(sd, add_str(TKMISSIONID_VAR), 0);
	}

	status_calc_pc(sd, SCO_NONE);

	return 1;
}

/*==========================================
 * /resetskill
 * if flag&1, perform block resync and status_calc call.
 * if flag&2, just count total amount of skill points used by player, do not really reset.
 * if flag&4, just reset the skills if the player class is a bard/dancer type (for changesex.)
 *------------------------------------------*/
int pc_resetskill(struct map_session_data* sd, int flag)
{
	int i, skill_point=0;
	nullpo_ret(sd);

	if( flag&4 && (sd->class_&MAPID_UPPERMASK) != MAPID_BARDDANCER )
		return 0;

	if( !(flag&2) ) { //Remove stuff lost when resetting skills.
		/**
		 * It has been confirmed on official servers that when you reset skills with a ranked Taekwon your skills are not reset (because you have all of them anyway)
		 **/
		if( pc_is_taekwon_ranker(sd) )
			return 0;

		if( pc_checkskill(sd, SG_DEVIL) && ((sd->class_&MAPID_THIRDMASK) == MAPID_STAR_EMPEROR || pc_is_maxjoblv(sd)) )
			clif_status_load(&sd->bl, EFST_DEVIL1, 0); //Remove perma blindness due to skill-reset. [Skotlex]
		i = sd->sc.option;
		if( i&OPTION_RIDING && pc_checkskill(sd, KN_RIDING) )
			i &= ~OPTION_RIDING;
		if( i&OPTION_FALCON && pc_checkskill(sd, HT_FALCON) )
			i &= ~OPTION_FALCON;
		if( i&OPTION_DRAGON && pc_checkskill(sd, RK_DRAGONTRAINING) )
			i &= ~OPTION_DRAGON;
		if( i&OPTION_WUG && pc_checkskill(sd, RA_WUGMASTERY) )
			i &= ~OPTION_WUG;
		if( i&OPTION_WUGRIDER && pc_checkskill(sd, RA_WUGRIDER) )
			i &= ~OPTION_WUGRIDER;
		if( i&OPTION_MADOGEAR && ( sd->class_&MAPID_THIRDMASK ) == MAPID_MECHANIC )
			i &= ~OPTION_MADOGEAR;
#ifndef NEW_CARTS
		if( i&OPTION_CART && pc_checkskill(sd, MC_PUSHCART) )
			i &= ~OPTION_CART;
#else
		if( sd->sc.data[SC_PUSH_CART] )
			pc_setcart(sd, 0);
#endif
		if( i != sd->sc.option )
			pc_setoption(sd, i);

		if( hom_is_active(sd->hd) && pc_checkskill(sd, AM_CALLHOMUN) )
			hom_vaporize(sd, HOM_ST_ACTIVE);

		if (sd->sc.data[SC_SPRITEMABLE] && pc_checkskill(sd, SU_SPRITEMABLE))
			status_change_end(&sd->bl, SC_SPRITEMABLE, INVALID_TIMER);
	}

	for (const auto &skill : skill_db) {
		uint16 skill_id = skill.second->nameid, idx = skill_get_index(skill_id);
		uint8 lv = sd->status.skill[idx].lv;

		if (lv == 0 || skill_id == 0)
			continue;

		if( skill.second->inf2[INF2_ISWEDDING] || skill.second->inf2[INF2_ISSPIRIT] ) //Avoid reseting wedding/linker skills.
			continue;

		// Don't reset trick dead if not a novice/baby
		if( skill_id == NV_TRICKDEAD && (sd->class_&MAPID_UPPERMASK) != MAPID_NOVICE )
		{
			sd->status.skill[idx].lv = 0;
			sd->status.skill[idx].flag = SKILL_FLAG_PERMANENT;
			continue;
		}

		// do not reset basic skill
		if (skill_id == NV_BASIC && (sd->class_&MAPID_UPPERMASK) != MAPID_NOVICE )
			continue;

		if( sd->status.skill[idx].flag == SKILL_FLAG_PERM_GRANTED )
			continue;

		if( flag&4 && !skill_ischangesex(skill_id) )
			continue;

		if( skill.second->inf2[INF2_ISQUEST] && !battle_config.quest_skill_learn )
		{ //Only handle quest skills in a special way when you can't learn them manually
			if( battle_config.quest_skill_reset && !(flag&2) )
			{	//Wipe them
				sd->status.skill[idx].lv = 0;
				sd->status.skill[idx].flag = SKILL_FLAG_PERMANENT;
			}
			continue;
		}
		if( sd->status.skill[idx].flag == SKILL_FLAG_PERMANENT )
			skill_point += lv;
		else
		if( sd->status.skill[idx].flag >= SKILL_FLAG_REPLACED_LV_0 )
			skill_point += (sd->status.skill[idx].flag - SKILL_FLAG_REPLACED_LV_0);

		if( !(flag&2) )
		{// reset
			sd->status.skill[idx].lv = 0;
			sd->status.skill[idx].flag = SKILL_FLAG_PERMANENT;
		}
	}

	if( flag&2 || !skill_point ) return skill_point;

	sd->status.skill_point += skill_point;

	if (flag&1) {
		clif_updatestatus(sd,SP_SKILLPOINT);
		clif_skillinfoblock(sd);
		status_calc_pc(sd, SCO_FORCE);
	}

	return skill_point;
}

/*==========================================
 * /resetfeel [Komurka]
 *------------------------------------------*/
int pc_resetfeel(struct map_session_data* sd)
{
	int i;
	nullpo_ret(sd);

	for (i=0; i<MAX_PC_FEELHATE; i++)
	{
		sd->feel_map[i].m = -1;
		sd->feel_map[i].index = 0;
		pc_setglobalreg(sd, add_str(sg_info[i].feel_var), 0);
	}

	return 0;
}

int pc_resethate(struct map_session_data* sd)
{
	int i;
	nullpo_ret(sd);

	for (i=0; i<MAX_PC_FEELHATE; i++)
	{
		sd->hate_mob[i] = -1;
		pc_setglobalreg(sd, add_str(sg_info[i].hate_var), 0);
	}
	return 0;
}

int pc_skillatk_bonus(struct map_session_data *sd, uint16 skill_id)
{
	int bonus = 0;

	nullpo_ret(sd);

	skill_id = skill_dummy2skill_id(skill_id);

	for (auto &it : sd->skillatk) {
		if (it.id == skill_id) {
			bonus += it.val;
			break;
		}
	}

	return bonus;
}

int pc_sub_skillatk_bonus(struct map_session_data *sd, uint16 skill_id)
{
	int bonus = 0;

	nullpo_ret(sd);

	skill_id = skill_dummy2skill_id(skill_id);

	for (auto &it : sd->subskill) {
		if (it.id == skill_id) {
			bonus += it.val;
			break;
		}
	}

	return bonus;
}

int pc_skillheal_bonus(struct map_session_data *sd, uint16 skill_id) {
	int bonus = sd->bonus.add_heal_rate;

	nullpo_ret(sd);

	skill_id = skill_dummy2skill_id(skill_id);

	if( bonus ) {
		switch( skill_id ) {
			case AL_HEAL:           if( !(battle_config.skill_add_heal_rate&1) ) bonus = 0; break;
			case PR_SANCTUARY:      if( !(battle_config.skill_add_heal_rate&2) ) bonus = 0; break;
			case AM_POTIONPITCHER:  if( !(battle_config.skill_add_heal_rate&4) ) bonus = 0; break;
			case CR_SLIMPITCHER:    if( !(battle_config.skill_add_heal_rate&8) ) bonus = 0; break;
			case BA_APPLEIDUN:      if( !(battle_config.skill_add_heal_rate&16)) bonus = 0; break;
		}
	}

	for (auto &it : sd->skillheal) {
		if (it.id == skill_id) {
			bonus += it.val;
			break;
		}
	}

	return bonus;
}

int pc_skillheal2_bonus(struct map_session_data *sd, uint16 skill_id) {
	int bonus = sd->bonus.add_heal2_rate;

	skill_id = skill_dummy2skill_id(skill_id);

	for (auto &it : sd->skillheal2) {
		if (it.id == skill_id) {
			bonus += it.val;
			break;
		}
	}

	return bonus;
}

void pc_respawn(struct map_session_data* sd, clr_type clrtype)
{
	if( !pc_isdead(sd) )
		return; // not applicable
	if( sd->bg_id && bg_member_respawn(sd) )
		return; // member revived by battleground

	pc_setstand(sd, true);
	pc_setrestartvalue(sd,3);
	if( pc_setpos(sd, sd->status.save_point.map, sd->status.save_point.x, sd->status.save_point.y, clrtype) != SETPOS_OK )
		clif_resurrection(&sd->bl, 1); //If warping fails, send a normal stand up packet.
}

static TIMER_FUNC(pc_respawn_timer){
	struct map_session_data *sd = map_id2sd(id);
	if( sd != NULL )
	{
		sd->pvp_point=0;
		sd->respawn_tid = INVALID_TIMER;
		pc_respawn(sd,CLR_OUTSIGHT);
	}

	return 0;
}

/*==========================================
 * Invoked when a player has received damage
 *------------------------------------------*/
void pc_damage(struct map_session_data *sd,struct block_list *src,unsigned int hp, unsigned int sp)
{
	if (sp) clif_updatestatus(sd,SP_SP);
	if (hp) clif_updatestatus(sd,SP_HP);
	else return;

	if (!src)
		return;

	if( pc_issit(sd) ) {
		pc_setstand(sd, true);
		skill_sit(sd,0);
	}

	if (sd->progressbar.npc_id)
		clif_progressbar_abort(sd);

	if( sd->status.pet_id > 0 && sd->pd && battle_config.pet_damage_support )
		pet_target_check(sd->pd,src,1);

	if( sd->status.ele_id > 0 )
		elemental_set_target(sd,src);

	if(battle_config.prevent_logout_trigger&PLT_DAMAGE)
		sd->canlog_tick = gettick();
}

TIMER_FUNC(pc_close_npc_timer){
	TBL_PC *sd = map_id2sd(id);
	if(sd) pc_close_npc(sd,data);
	return 0;
}
/**
 * Method to properly close a NPC for player and clear anything related.
 * @param sd: Player attached
 * @param flag: Method of closure
 *   1: Produce a close button and end the NPC
 *   2: End the NPC (best for no dialog windows)
 */
void pc_close_npc(struct map_session_data *sd,int flag)
{
	nullpo_retv(sd);

	if (sd->npc_id || sd->npc_shopid) {
		if (sd->state.using_fake_npc) {
			clif_clearunit_single(sd->npc_id, CLR_OUTSIGHT, sd->fd);
			sd->state.using_fake_npc = 0;
		}

		if (sd->st) {
			if(sd->st->state == RUN){ //wait ending code execution
				add_timer(gettick()+500,pc_close_npc_timer,sd->bl.id,flag);
				return;
			}
			sd->st->state = ((flag==1 && sd->st->mes_active)?CLOSE:END);
			sd->st->mes_active = 0;
		}
		sd->state.menu_or_input = 0;
		sd->npc_menu = 0;
		sd->npc_shopid = 0;
#ifdef SECURE_NPCTIMEOUT
		if( sd->npc_idle_timer != INVALID_TIMER ){
			delete_timer( sd->npc_idle_timer, npc_secure_timeout_timer );
			sd->npc_idle_timer = INVALID_TIMER;
		}
#endif
		if (sd->st) {
			if (sd->st->state == CLOSE) {
				clif_scriptclose(sd, sd->npc_id);
				clif_scriptclear(sd, sd->npc_id); // [Ind/Hercules]
				sd->st->state = END; // Force to end now
			}
			if (sd->st->state == END) { // free attached scripts that are waiting
				script_free_state(sd->st);
				sd->st = NULL;
				sd->npc_id = 0;
			}
		}
	}
}

/*==========================================
 * Invoked when a player has negative current hp
 *------------------------------------------*/
int pc_dead(struct map_session_data *sd,struct block_list *src)
{
	int i=0,k=0;
	t_tick tick = gettick();
	struct map_data *mapdata = map_getmapdata(sd->bl.m);

	// Activate Steel body if a super novice dies at 99+% exp [celest]
	// Super Novices have no kill or die functions attached when saved by their angel
	if (!sd->state.snovice_dead_flag && (sd->class_&MAPID_UPPERMASK) == MAPID_SUPER_NOVICE) {
		t_exp exp = pc_nextbaseexp(sd);

		if( exp && get_percentage_exp(sd->status.base_exp, exp) >= 99 ) {
			sd->state.snovice_dead_flag = 1;
			pc_setrestartvalue(sd,1);
			status_percent_heal(&sd->bl, 100, 100);
			clif_resurrection(&sd->bl, 1);
			if(battle_config.pc_invincible_time)
				pc_setinvincibletimer(sd, battle_config.pc_invincible_time);
			sc_start(&sd->bl,&sd->bl,status_skill2sc(MO_STEELBODY),100,5,skill_get_time(MO_STEELBODY,5));
			if(mapdata_flag_gvg2(mapdata))
				pc_respawn_timer(INVALID_TIMER, gettick(), sd->bl.id, 0);
			return 0;
		}
	}

	for(k = 0; k < MAX_DEVOTION; k++) {
		if (sd->devotion[k]){
			struct map_session_data *devsd = map_id2sd(sd->devotion[k]);
			if (devsd)
				status_change_end(&devsd->bl, SC_DEVOTION, INVALID_TIMER);
			sd->devotion[k] = 0;
		}
	}

	for (k = 0; k < MAX_STELLAR_MARKS; k++) {
		if (sd->stellar_mark[k]) {
			struct map_session_data *smarksd = map_id2sd(sd->stellar_mark[k]);

			if (smarksd)
				status_change_end(&smarksd->bl, SC_FLASHKICK, INVALID_TIMER);
			sd->stellar_mark[k] = 0;
		}
	}

	for (k = 0; k < MAX_UNITED_SOULS; k++) {
		if (sd->united_soul[k]) {
			struct map_session_data *usoulsd = map_id2sd(sd->united_soul[k]);

			if (usoulsd)
				status_change_end(&usoulsd->bl, SC_SOULUNITY, INVALID_TIMER);
			sd->united_soul[k] = 0;
		}
	}

	if(sd->shadowform_id) { //if we were target of shadowform
		status_change_end(map_id2bl(sd->shadowform_id), SC__SHADOWFORM, INVALID_TIMER);
		sd->shadowform_id = 0; //should be remove on status end anyway
	}

	if(sd->status.pet_id > 0 && sd->pd) {
		struct pet_data *pd = sd->pd;
		if( !mapdata->flag[MF_NOEXPPENALTY] ) {
			pet_set_intimate(pd, pd->pet.intimate + pd->get_pet_db()->die);
			if( pd->pet.intimate <= PET_INTIMATE_NONE )
				pet_set_intimate(pd, PET_INTIMATE_NONE);
			clif_send_petdata(sd,sd->pd,1,pd->pet.intimate);
		}
		if( sd->pd->target_id ) // Unlock all targets...
			pet_unlocktarget(sd->pd);
	}

	if (hom_is_active(sd->hd) && battle_config.homunculus_auto_vapor && get_percentage(sd->hd->battle_status.hp, sd->hd->battle_status.max_hp) >= battle_config.homunculus_auto_vapor)
		hom_vaporize(sd, HOM_ST_ACTIVE);

	if( sd->md )
		mercenary_delete(sd->md, 3); // Your mercenary soldier has ran away.

	if( sd->ed )
		elemental_delete(sd->ed);

	// Leave duel if you die [LuzZza]
	if(battle_config.duel_autoleave_when_die) {
		if(sd->duel_group > 0)
			duel_leave(sd->duel_group, sd);
		if(sd->duel_invite > 0)
			duel_reject(sd->duel_invite, sd);
	}

	if( sd->skill_keep_using.tid != INVALID_TIMER ){
		delete_timer( sd->skill_keep_using.tid, skill_keep_using );
		sd->skill_keep_using.tid = INVALID_TIMER;
	}

	pc_close_npc(sd,2); //close npc if we were using one

	/* e.g. not killed thru pc_damage */
	if( pc_issit(sd) ) {
		clif_status_load(&sd->bl,EFST_SIT,0);
	}

	pc_setdead(sd);

	clif_party_dead( sd );

	pc_setparam(sd, SP_PCDIECOUNTER, sd->die_counter+1);
	pc_setparam(sd, SP_KILLERRID, src?src->id:0);

	//Reset menu skills/item skills
	if ((sd->skillitem) != 0)
		sd->skillitem = sd->skillitemlv = 0;
	if ((sd->menuskill_id) != 0)
		sd->menuskill_id = sd->menuskill_val = 0;
	//Reset ticks.
	sd->hp_loss.tick = sd->sp_loss.tick = sd->hp_regen.tick = sd->sp_regen.tick = 0;

	if ( sd->spiritball !=0 )
		pc_delspiritball(sd,sd->spiritball,0);
	if (sd->soulball != 0)
		pc_delsoulball(sd, sd->soulball, false);

	if (sd->spiritcharm_type != CHARM_TYPE_NONE && sd->spiritcharm > 0)
		pc_delspiritcharm(sd,sd->spiritcharm,sd->spiritcharm_type);

	if (src)
	switch (src->type) {
		case BL_MOB:
		{
			struct mob_data *md=(struct mob_data *)src;
			if(md->target_id==sd->bl.id)
				mob_unlocktarget(md,tick);
			if(battle_config.mobs_level_up && md->status.hp &&
				(unsigned int)md->level < pc_maxbaselv(sd) &&
				!md->guardian_data && !md->special_state.ai// Guardians/summons should not level. [Skotlex]
			) { 	// monster level up [Valaris]
				clif_misceffect(&md->bl,0);
				md->level++;
				status_calc_mob(md, SCO_NONE);
				status_percent_heal(src,10,0);

				if( battle_config.show_mob_info&4 )
				{// update name with new level
					clif_name_area(&md->bl);
				}
			}
			src = battle_get_master(src); // Maybe Player Summon
		}
			break;
		case BL_PET: //Pass on to master...
		case BL_HOM:
		case BL_MER:
			src = battle_get_master(src);
			break;
	}

	if (src && src->type == BL_PC) {
		struct map_session_data *ssd = (struct map_session_data *)src;
		pc_setparam(ssd, SP_KILLEDRID, sd->bl.id);
		npc_script_event(ssd, NPCE_KILLPC);

		if (battle_config.pk_mode&2) {
			ssd->status.manner -= 5;
			if(ssd->status.manner < 0)
				sc_start(&sd->bl,src,SC_NOCHAT,100,0,0);
#if 0
			// PK/Karma system code (not enabled yet) [celest]
			// originally from Kade Online, so i don't know if any of these is correct ^^;
			// note: karma is measured REVERSE, so more karma = more 'evil' / less honourable,
			// karma going down = more 'good' / more honourable.
			// The Karma System way...

			if (sd->status.karma > ssd->status.karma) {	// If player killed was more evil
				sd->status.karma--;
				ssd->status.karma--;
			}
			else if (sd->status.karma < ssd->status.karma)	// If player killed was more good
				ssd->status.karma++;


			// or the PK System way...

			if (sd->status.karma > 0)	// player killed is dishonourable?
				ssd->status.karma--; // honour points earned
			sd->status.karma++;	// honour points lost

			// To-do: Receive exp on certain occasions
#endif
		}
	}

	if(battle_config.bone_drop==2
		|| (battle_config.bone_drop==1 && mapdata->flag[MF_PVP]))
	{
		struct item item_tmp;
		memset(&item_tmp,0,sizeof(item_tmp));
		item_tmp.nameid=ITEMID_SKULL_;
		item_tmp.identify=1;
		item_tmp.card[0]=CARD0_CREATE;
		item_tmp.card[1]=0;
		item_tmp.card[2]=GetWord(sd->status.char_id,0); // CharId
		item_tmp.card[3]=GetWord(sd->status.char_id,1);
		map_addflooritem(&item_tmp,1,sd->bl.m,sd->bl.x,sd->bl.y,0,0,0,0,0);
	}

	//Remove bonus_script when dead
	pc_bonus_script_clear(sd,BSF_REM_ON_DEAD);

	// changed penalty options, added death by player if pk_mode [Valaris]
	if(battle_config.death_penalty_type
		&& (sd->class_&MAPID_UPPERMASK) != MAPID_NOVICE	// only novices will receive no penalty
		&& !sd->sc.data[SC_BABY] && !sd->sc.data[SC_LIFEINSURANCE]
		&& !mapdata->flag[MF_NOEXPPENALTY] && !mapdata_flag_gvg2(mapdata))
	{
		t_exp base_penalty = 0;
		t_exp job_penalty = 0;
		uint32 zeny_penalty = 0;

		if (pc_isvip(sd)) { // EXP penalty for VIP
			base_penalty = battle_config.vip_exp_penalty_base;
			job_penalty = battle_config.vip_exp_penalty_job;
			zeny_penalty = battle_config.vip_zeny_penalty;
		} else {
			base_penalty = battle_config.death_penalty_base;
			job_penalty = battle_config.death_penalty_job;
			zeny_penalty = battle_config.zeny_penalty;
		}

		if ((battle_config.death_penalty_maxlv&1 || !pc_is_maxbaselv(sd)) && base_penalty > 0) {
			switch (battle_config.death_penalty_type) {
				case 1: base_penalty = (t_exp) ( pc_nextbaseexp(sd) * ( base_penalty / 10000. ) ); break;
				case 2: base_penalty = (t_exp) ( sd->status.base_exp * ( base_penalty / 10000. ) ); break;
			}
			if (base_penalty){ //recheck after altering to speedup
				if (battle_config.pk_mode && src && src->type==BL_PC)
					base_penalty *= 2;
				base_penalty = u64min(sd->status.base_exp, base_penalty);
			}
		}
		else 
			base_penalty = 0;

		if ((battle_config.death_penalty_maxlv&2 || !pc_is_maxjoblv(sd)) && job_penalty > 0) {
			switch (battle_config.death_penalty_type) {
				case 1: job_penalty = (uint32) ( pc_nextjobexp(sd) * ( job_penalty / 10000. ) ); break;
				case 2: job_penalty = (uint32) ( sd->status.job_exp * ( job_penalty /10000. ) ); break;
			}
			if (job_penalty) {
				if (battle_config.pk_mode && src && src->type==BL_PC)
					job_penalty *= 2;
				job_penalty = u64min(sd->status.job_exp, job_penalty);
			}
		}
		else
			job_penalty = 0;

		if (base_penalty || job_penalty) {
			short insurance_idx = pc_search_inventory(sd, ITEMID_NEW_INSURANCE);
			if (insurance_idx < 0 || pc_delitem(sd, insurance_idx, 1, 0, 1, LOG_TYPE_CONSUME) != 0)
				pc_lostexp(sd, base_penalty, job_penalty);
		}

		if( zeny_penalty > 0 && !mapdata->flag[MF_NOZENYPENALTY]) {
			zeny_penalty = (uint32)( sd->status.zeny * ( zeny_penalty / 10000. ) );
			if(zeny_penalty)
				pc_payzeny(sd, zeny_penalty, LOG_TYPE_PICKDROP_PLAYER, NULL);
		}
	}

	if( mapdata->flag[MF_PVP_NIGHTMAREDROP] ) { // Moved this outside so it works when PVP isn't enabled and during pk mode [Ancyker]
		for (const auto &it : mapdata->drop_list) {
			int id = it.drop_id, per = it.drop_per;
			enum e_nightmare_drop_type type = it.drop_type;

			if(id == 0)
				continue;
			if(id == -1){
				int eq_num=0,eq_n[MAX_INVENTORY];
				memset(eq_n,0,sizeof(eq_n));
				for(i=0;i<MAX_INVENTORY;i++) {
					if( (type&NMDT_INVENTORY && !sd->inventory.u.items_inventory[i].equip)
						|| (type&NMDT_EQUIP && sd->inventory.u.items_inventory[i].equip)
						||  type&NMDT_ALL)
					{
						int l;
						ARR_FIND( 0, MAX_INVENTORY, l, eq_n[l] <= 0 );
						if( l < MAX_INVENTORY )
							eq_n[l] = i;

						eq_num++;
					}
				}
				if(eq_num > 0){
					int n = eq_n[rnd()%eq_num];
					if(rnd()%10000 < per) {
						if(sd->inventory.u.items_inventory[n].equip)
							pc_unequipitem(sd,n,3);
						pc_dropitem(sd,n,1);
					}
				}
			}
			else if(id > 0) {
				for(i=0;i<MAX_INVENTORY;i++){
					if(sd->inventory.u.items_inventory[i].nameid == id
						&& rnd()%10000 < per
						&& ((type&NMDT_INVENTORY && !sd->inventory.u.items_inventory[i].equip)
							|| (type&NMDT_EQUIP && sd->inventory.u.items_inventory[i].equip)
							|| type&NMDT_ALL) ){
						if(sd->inventory.u.items_inventory[i].equip)
							pc_unequipitem(sd,i,3);
						pc_dropitem(sd,i,1);
						break;
					}
				}
			}
		}
	}
	// pvp
	// disable certain pvp functions on pk_mode [Valaris]
	if( !battle_config.pk_mode && mapdata->flag[MF_PVP] && !mapdata->flag[MF_PVP_NOCALCRANK] ) {
		sd->pvp_point -= 5;
		sd->pvp_lost++;
		if( src && src->type == BL_PC ) {
			struct map_session_data *ssd = (struct map_session_data *)src;
			ssd->pvp_point++;
			ssd->pvp_won++;
		}
		if( sd->pvp_point < 0 ) {
			sd->respawn_tid = add_timer(tick+1000, pc_respawn_timer,sd->bl.id,0);
			return 1|8;
		}
	}
	//GvG
	if( mapdata_flag_gvg2(mapdata) ) {
		sd->respawn_tid = add_timer(tick+1000, pc_respawn_timer, sd->bl.id, 0);
		return 1|8;
	}
	else if( sd->bg_id ) {
		std::shared_ptr<s_battleground_data> bg = util::umap_find(bg_team_db, sd->bg_id);

		if (bg) {
			if (bg->cemetery.map > 0) { // Respawn by BG
				sd->respawn_tid = add_timer(tick + 1000, pc_respawn_timer, sd->bl.id, 0);
				return 1|8;
			}
		}
	}

	//Reset "can log out" tick.
	if( battle_config.prevent_logout )
		sd->canlog_tick = gettick() - battle_config.prevent_logout;
	return 1;
}

void pc_revive(struct map_session_data *sd,unsigned int hp, unsigned int sp) {
	if(hp) clif_updatestatus(sd,SP_HP);
	if(sp) clif_updatestatus(sd,SP_SP);

	pc_setstand(sd, true);
	if(battle_config.pc_invincible_time > 0)
		pc_setinvincibletimer(sd, battle_config.pc_invincible_time);

	if( sd->state.gmaster_flag ) {
		guild_guildaura_refresh(sd,GD_LEADERSHIP,guild_checkskill(sd->guild,GD_LEADERSHIP));
		guild_guildaura_refresh(sd,GD_GLORYWOUNDS,guild_checkskill(sd->guild,GD_GLORYWOUNDS));
		guild_guildaura_refresh(sd,GD_SOULCOLD,guild_checkskill(sd->guild,GD_SOULCOLD));
		guild_guildaura_refresh(sd,GD_HAWKEYES,guild_checkskill(sd->guild,GD_HAWKEYES));
	}
}

bool pc_revive_item(struct map_session_data *sd) {
	nullpo_retr(false, sd);

	if (!pc_isdead(sd) || sd->respawn_tid != INVALID_TIMER)
		return false;

	if (sd->sc.data[SC_HELLPOWER]) // Cannot resurrect while under the effect of SC_HELLPOWER.
		return false;

	int16 item_position = itemdb_group_item_exists_pc(sd, IG_TOKEN_OF_SIEGFRIED);
	uint8 hp = 100, sp = 100;

	if (item_position < 0) {
		if (sd->sc.data[SC_LIGHT_OF_REGENE]) {
			hp = sd->sc.data[SC_LIGHT_OF_REGENE]->val2;
			sp = 0;
		}
		else
			return false;
	}

	if (!status_revive(&sd->bl, hp, sp))
		return false;

	if (item_position < 0)
		status_change_end(&sd->bl, SC_LIGHT_OF_REGENE, INVALID_TIMER);
	else
		pc_delitem(sd, item_position, 1, 0, 1, LOG_TYPE_CONSUME);

	clif_skill_nodamage(&sd->bl, &sd->bl, ALL_RESURRECTION, 4, 1);

	return true;
}

// script
//
/*==========================================
 * script reading pc status registry
 *------------------------------------------*/
int64 pc_readparam(struct map_session_data* sd,int64 type)
{
	int64 val = 0;

	nullpo_ret(sd);

	switch(type) {
		case SP_SKILLPOINT:      val = sd->status.skill_point; break;
		case SP_STATUSPOINT:     val = sd->status.status_point; break;
		case SP_ZENY:            val = sd->status.zeny; break;
		case SP_BASELEVEL:       val = sd->status.base_level; break;
		case SP_JOBLEVEL:        val = sd->status.job_level; break;
		case SP_CLASS:           val = sd->status.class_; break;
		case SP_BASEJOB:         val = pc_mapid2jobid(sd->class_&MAPID_UPPERMASK, sd->status.sex); break; //Base job, extracting upper type.
		case SP_UPPER:           val = sd->class_&JOBL_UPPER?1:(sd->class_&JOBL_BABY?2:0); break;
		case SP_BASECLASS:       val = pc_mapid2jobid(sd->class_&MAPID_BASEMASK, sd->status.sex); break; //Extract base class tree. [Skotlex]
		case SP_SEX:             val = sd->status.sex; break;
		case SP_WEIGHT:          val = sd->weight; break;
		case SP_MAXWEIGHT:       val = sd->max_weight; break;
		case SP_BASEEXP:         val = u64min(sd->status.base_exp, MAX_EXP); break;
		case SP_JOBEXP:          val = u64min(sd->status.job_exp, MAX_EXP); break;
		case SP_NEXTBASEEXP:     val = u64min(pc_nextbaseexp(sd), MAX_EXP); break;
		case SP_NEXTJOBEXP:      val = u64min(pc_nextjobexp(sd), MAX_EXP); break;
		case SP_HP:              val = sd->battle_status.hp; break;
		case SP_MAXHP:           val = sd->battle_status.max_hp; break;
		case SP_SP:              val = sd->battle_status.sp; break;
		case SP_MAXSP:           val = sd->battle_status.max_sp; break;
		case SP_STR:             val = sd->status.str; break;
		case SP_AGI:             val = sd->status.agi; break;
		case SP_VIT:             val = sd->status.vit; break;
		case SP_INT:             val = sd->status.int_; break;
		case SP_DEX:             val = sd->status.dex; break;
		case SP_LUK:             val = sd->status.luk; break;
		case SP_KARMA:           val = sd->status.karma; break;
		case SP_MANNER:          val = sd->status.manner; break;
		case SP_FAME:            val = sd->status.fame; break;
		case SP_KILLERRID:       val = sd->killerrid; break;
		case SP_KILLEDRID:       val = sd->killedrid; break;
		case SP_KILLEDGID:       val = sd->killedgid; break;
		case SP_SITTING:         val = pc_issit(sd)?1:0; break;
		case SP_CHARMOVE:		 val = sd->status.character_moves; break;
		case SP_CHARRENAME:		 val = sd->status.rename; break;
		case SP_CHARFONT:		 val = sd->status.font; break;
		case SP_BANK_VAULT:      val = sd->bank_vault; break;
		case SP_CASHPOINTS:      val = sd->cashPoints; break;
		case SP_KAFRAPOINTS:     val = sd->kafraPoints; break;
		case SP_ROULETTE_BRONZE: val = sd->roulette_point.bronze; break;
		case SP_ROULETTE_SILVER: val = sd->roulette_point.silver; break;
		case SP_ROULETTE_GOLD:   val = sd->roulette_point.gold; break;
		case SP_PCDIECOUNTER:    val = sd->die_counter; break;
		case SP_COOKMASTERY:     val = sd->cook_mastery; break;
		case SP_ACHIEVEMENT_LEVEL: val = sd->achievement_data.level; break;
		case SP_CRITICAL:        val = sd->battle_status.cri/10; break;
		case SP_ASPD:            val = (2000-sd->battle_status.amotion)/10; break;
		case SP_BASE_ATK:
#ifdef RENEWAL
			val = sd->bonus.eatk;
#else
			val = sd->battle_status.batk;
#endif
			break;
		case SP_DEF1:		     val = sd->battle_status.def; break;
		case SP_DEF2:		     val = sd->battle_status.def2; break;
		case SP_MDEF1:		     val = sd->battle_status.mdef; break;
		case SP_MDEF2:		     val = sd->battle_status.mdef2; break;
		case SP_HIT:		     val = sd->battle_status.hit; break;
		case SP_FLEE1:		     val = sd->battle_status.flee; break;
		case SP_FLEE2:		     val = sd->battle_status.flee2; break;
		case SP_DEFELE:		     val = sd->battle_status.def_ele; break;
		case SP_MAXHPRATE:	     val = sd->hprate; break;
		case SP_MAXSPRATE:	     val = sd->sprate; break;
		case SP_SPRATE:		     val = sd->dsprate; break;
		case SP_SPEED_RATE:	     val = sd->bonus.speed_rate; break;
		case SP_SPEED_ADDRATE:   val = sd->bonus.speed_add_rate; break;
		case SP_ASPD_RATE:
#ifndef RENEWAL_ASPD
			val = sd->battle_status.aspd_rate;
#else
			val = sd->battle_status.aspd_rate2;
#endif
			break;
		case SP_HP_RECOV_RATE:   val = sd->hprecov_rate; break;
		case SP_SP_RECOV_RATE:   val = sd->sprecov_rate; break;
		case SP_CRITICAL_DEF:    val = sd->bonus.critical_def; break;
		case SP_NEAR_ATK_DEF:    val = sd->bonus.near_attack_def_rate; break;
		case SP_LONG_ATK_DEF:    val = sd->bonus.long_attack_def_rate; break;
		case SP_DOUBLE_RATE:     val = sd->bonus.double_rate; break;
		case SP_DOUBLE_ADD_RATE: val = sd->bonus.double_add_rate; break;
		case SP_MATK_RATE:       val = sd->matk_rate; break;
		case SP_ATK_RATE:        val = sd->bonus.atk_rate; break;
		case SP_MAGIC_ATK_DEF:   val = sd->bonus.magic_def_rate; break;
		case SP_MISC_ATK_DEF:    val = sd->bonus.misc_def_rate; break;
		case SP_PERFECT_HIT_RATE:val = sd->bonus.perfect_hit; break;
		case SP_PERFECT_HIT_ADD_RATE: val = sd->bonus.perfect_hit_add; break;
		case SP_CRITICAL_RATE:   val = sd->critical_rate; break;
		case SP_HIT_RATE:        val = sd->hit_rate; break;
		case SP_FLEE_RATE:       val = sd->flee_rate; break;
		case SP_FLEE2_RATE:      val = sd->flee2_rate; break;
		case SP_DEF_RATE:        val = sd->def_rate; break;
		case SP_DEF2_RATE:       val = sd->def2_rate; break;
		case SP_MDEF_RATE:       val = sd->mdef_rate; break;
		case SP_MDEF2_RATE:      val = sd->mdef2_rate; break;
		case SP_RESTART_FULL_RECOVER: val = sd->special_state.restart_full_recover?1:0; break;
		case SP_NO_CASTCANCEL:   val = sd->special_state.no_castcancel?1:0; break;
		case SP_NO_CASTCANCEL2:  val = sd->special_state.no_castcancel2?1:0; break;
		case SP_NO_SIZEFIX:      val = sd->special_state.no_sizefix?1:0; break;
		case SP_NO_MAGIC_DAMAGE: val = sd->special_state.no_magic_damage; break;
		case SP_NO_WEAPON_DAMAGE:val = sd->special_state.no_weapon_damage; break;
		case SP_NO_MISC_DAMAGE:  val = sd->special_state.no_misc_damage; break;
		case SP_NO_GEMSTONE:     val = sd->special_state.no_gemstone?1:0; break;
		case SP_INTRAVISION:     val = sd->special_state.intravision?1:0; break;
		case SP_NO_KNOCKBACK:    val = sd->special_state.no_knockback?1:0; break;
		case SP_NO_MADO_FUEL:    val = sd->special_state.no_mado_fuel?1:0; break;
		case SP_NO_WALK_DELAY:   val = sd->special_state.no_walk_delay?1:0; break;
		case SP_SPLASH_RANGE:    val = sd->bonus.splash_range; break;
		case SP_SPLASH_ADD_RANGE:val = sd->bonus.splash_add_range; break;
		case SP_SHORT_WEAPON_DAMAGE_RETURN: val = sd->bonus.short_weapon_damage_return; break;
		case SP_LONG_WEAPON_DAMAGE_RETURN: val = sd->bonus.long_weapon_damage_return; break;
		case SP_MAGIC_DAMAGE_RETURN: val = sd->bonus.magic_damage_return; break;
		case SP_REDUCE_DAMAGE_RETURN: val = sd->bonus.reduce_damage_return; break;
		case SP_PERFECT_HIDE:    val = sd->special_state.perfect_hiding?1:0; break;
		case SP_UNBREAKABLE:     val = sd->bonus.unbreakable; break;
		case SP_UNBREAKABLE_WEAPON: val = (sd->bonus.unbreakable_equip&EQP_WEAPON)?1:0; break;
		case SP_UNBREAKABLE_ARMOR: val = (sd->bonus.unbreakable_equip&EQP_ARMOR)?1:0; break;
		case SP_UNBREAKABLE_HELM: val = (sd->bonus.unbreakable_equip&EQP_HELM)?1:0; break;
		case SP_UNBREAKABLE_SHIELD: val = (sd->bonus.unbreakable_equip&EQP_SHIELD)?1:0; break;
		case SP_UNBREAKABLE_GARMENT: val = (sd->bonus.unbreakable_equip&EQP_GARMENT)?1:0; break;
		case SP_UNBREAKABLE_SHOES: val = (sd->bonus.unbreakable_equip&EQP_SHOES)?1:0; break;
		case SP_CLASSCHANGE:     val = sd->bonus.classchange; break;
		case SP_SHORT_ATK_RATE:  val = sd->bonus.short_attack_atk_rate; break;
		case SP_LONG_ATK_RATE:   val = sd->bonus.long_attack_atk_rate; break;
		case SP_BREAK_WEAPON_RATE: val = sd->bonus.break_weapon_rate; break;
		case SP_BREAK_ARMOR_RATE: val = sd->bonus.break_armor_rate; break;
		case SP_ADD_STEAL_RATE:  val = sd->bonus.add_steal_rate; break;
		case SP_DELAYRATE:       val = sd->delayrate; break;
		case SP_CRIT_ATK_RATE:   val = sd->bonus.crit_atk_rate; break;
		case SP_UNSTRIPABLE_WEAPON: val = (sd->bonus.unstripable_equip&EQP_WEAPON)?1:0; break;
		case SP_UNSTRIPABLE:
		case SP_UNSTRIPABLE_ARMOR:
			val = (sd->bonus.unstripable_equip&EQP_ARMOR)?1:0;
			break;
		case SP_UNSTRIPABLE_HELM: val = (sd->bonus.unstripable_equip&EQP_HELM)?1:0; break;
		case SP_UNSTRIPABLE_SHIELD: val = (sd->bonus.unstripable_equip&EQP_SHIELD)?1:0; break;
		case SP_SP_GAIN_VALUE:   val = sd->bonus.sp_gain_value; break;
		case SP_HP_GAIN_VALUE:   val = sd->bonus.hp_gain_value; break;
		case SP_LONG_SP_GAIN_VALUE:   val = sd->bonus.long_sp_gain_value; break;
		case SP_LONG_HP_GAIN_VALUE:   val = sd->bonus.long_hp_gain_value; break;
		case SP_MAGIC_SP_GAIN_VALUE: val = sd->bonus.magic_sp_gain_value; break;
		case SP_MAGIC_HP_GAIN_VALUE: val = sd->bonus.magic_hp_gain_value; break;
		case SP_ADD_HEAL_RATE:   val = sd->bonus.add_heal_rate; break;
		case SP_ADD_HEAL2_RATE:  val = sd->bonus.add_heal2_rate; break;
		case SP_ADD_ITEM_HEAL_RATE: val = sd->bonus.itemhealrate2; break;
		case SP_EMATK:           val = sd->bonus.ematk; break;
		case SP_FIXCASTRATE:     val = sd->bonus.fixcastrate; break;
		case SP_ADD_FIXEDCAST:   val = sd->bonus.add_fixcast; break;
		case SP_ADD_VARIABLECAST:  val = sd->bonus.add_varcast; break;
		case SP_CASTRATE:
		case SP_VARCASTRATE:
#ifdef RENEWAL_CAST
			val = sd->bonus.varcastrate; break;
#else
			val = sd->castrate; break;
#endif
		case SP_CRIT_DEF_RATE: val = sd->bonus.crit_def_rate; break;
		default:
			ShowError("pc_readparam: Attempt to read unknown parameter '%lld'.\n", type);
			return -1;
	}

	return val;
}

/*==========================================
 * script set pc status registry
 *------------------------------------------*/
bool pc_setparam(struct map_session_data *sd,int64 type,int64 val_tmp)
{
	nullpo_retr(false,sd);

	int val = static_cast<unsigned int>(val_tmp);

	switch(type){
	case SP_BASELEVEL:
		if (val > pc_maxbaselv(sd)) //Capping to max
			val = pc_maxbaselv(sd);
		if (val > sd->status.base_level) {
			int i = 0;
			int stat=0;
			for (i = 0; i < (int)(val - sd->status.base_level); i++)
				stat += pc_gets_status_point(sd->status.base_level + i);
			sd->status.status_point += stat;
		}
		sd->status.base_level = val;
		sd->status.base_exp = 0;
		// clif_updatestatus(sd, SP_BASELEVEL);  // Gets updated at the bottom
		clif_updatestatus(sd, SP_NEXTBASEEXP);
		clif_updatestatus(sd, SP_STATUSPOINT);
		clif_updatestatus(sd, SP_BASEEXP);
		status_calc_pc(sd, SCO_FORCE);
		if(sd->status.party_id)
			party_send_levelup(sd);
		break;
	case SP_JOBLEVEL:
		if (val >= sd->status.job_level) {
			if (val > pc_maxjoblv(sd)) val = pc_maxjoblv(sd);
			sd->status.skill_point += val - sd->status.job_level;
			clif_updatestatus(sd, SP_SKILLPOINT);
		}
		sd->status.job_level = val;
		sd->status.job_exp = 0;
		// clif_updatestatus(sd, SP_JOBLEVEL);  // Gets updated at the bottom
		clif_updatestatus(sd, SP_NEXTJOBEXP);
		clif_updatestatus(sd, SP_JOBEXP);
		status_calc_pc(sd, SCO_FORCE);
		break;
	case SP_SKILLPOINT:
		sd->status.skill_point = val;
		break;
	case SP_STATUSPOINT:
		sd->status.status_point = val;
		break;
	case SP_ZENY:
		if( val < 0 )
			return false;// can't set negative zeny
		log_zeny(sd, LOG_TYPE_SCRIPT, sd, -(sd->status.zeny - cap_value(val, 0, MAX_ZENY)));
		sd->status.zeny = cap_value(val, 0, MAX_ZENY);
		break;
	case SP_BASEEXP:
		val_tmp = cap_value(val_tmp, 0, pc_is_maxbaselv(sd) ? MAX_LEVEL_BASE_EXP : MAX_EXP);
		if (val_tmp < sd->status.base_exp) // Lost
			pc_lostexp(sd, sd->status.base_exp - val_tmp, 0);
		else // Gained
			pc_gainexp(sd, NULL, val_tmp - sd->status.base_exp, 0, 2);
		return true;
	case SP_JOBEXP:
		val_tmp = cap_value(val_tmp, 0, pc_is_maxjoblv(sd) ? MAX_LEVEL_JOB_EXP : MAX_EXP);
		if (val_tmp < sd->status.job_exp) // Lost
			pc_lostexp(sd, 0, sd->status.job_exp - val_tmp);
		else // Gained
			pc_gainexp(sd, NULL, 0, val_tmp - sd->status.job_exp, 2);
		return true;
	case SP_SEX:
		sd->status.sex = val ? SEX_MALE : SEX_FEMALE;
		break;
	case SP_WEIGHT:
		sd->weight = val;
		break;
	case SP_MAXWEIGHT:
		sd->max_weight = val;
		break;
	case SP_HP:
		sd->battle_status.hp = cap_value(val, 1, (int)sd->battle_status.max_hp);
		break;
	case SP_MAXHP:
		if (sd->status.base_level < 100)
			sd->battle_status.max_hp = cap_value(val, 1, battle_config.max_hp_lv99);
		else if (sd->status.base_level < 151)
			sd->battle_status.max_hp = cap_value(val, 1, battle_config.max_hp_lv150);
		else
			sd->battle_status.max_hp = cap_value(val, 1, battle_config.max_hp);

		if( sd->battle_status.max_hp < sd->battle_status.hp )
		{
			sd->battle_status.hp = sd->battle_status.max_hp;
			clif_updatestatus(sd, SP_HP);
		}
		break;
	case SP_SP:
		sd->battle_status.sp = cap_value(val, 0, (int)sd->battle_status.max_sp);
		break;
	case SP_MAXSP:
		sd->battle_status.max_sp = cap_value(val, 1, battle_config.max_sp);

		if( sd->battle_status.max_sp < sd->battle_status.sp )
		{
			sd->battle_status.sp = sd->battle_status.max_sp;
			clif_updatestatus(sd, SP_SP);
		}
		break;
	case SP_STR:
		sd->status.str = cap_value(val, 1, pc_maxparameter(sd,PARAM_STR));
		break;
	case SP_AGI:
		sd->status.agi = cap_value(val, 1, pc_maxparameter(sd,PARAM_AGI));
		break;
	case SP_VIT:
		sd->status.vit = cap_value(val, 1, pc_maxparameter(sd,PARAM_VIT));
		break;
	case SP_INT:
		sd->status.int_ = cap_value(val, 1, pc_maxparameter(sd,PARAM_INT));
		break;
	case SP_DEX:
		sd->status.dex = cap_value(val, 1, pc_maxparameter(sd,PARAM_DEX));
		break;
	case SP_LUK:
		sd->status.luk = cap_value(val, 1, pc_maxparameter(sd,PARAM_LUK));
		break;
	case SP_KARMA:
		sd->status.karma = val;
		break;
	case SP_MANNER:
		sd->status.manner = val;
		if( val < 0 )
			sc_start(NULL, &sd->bl, SC_NOCHAT, 100, 0, 0);
		else {
			status_change_end(&sd->bl, SC_NOCHAT, INVALID_TIMER);
			clif_manner_message(sd, 5);
		}
		return true; // status_change_start/status_change_end already sends packets warning the client
	case SP_FAME:
		sd->status.fame = val;
		break;
	case SP_KILLERRID:
		sd->killerrid = val;
		return true;
	case SP_KILLEDRID:
		sd->killedrid = val;
		return true;
	case SP_KILLEDGID:
		sd->killedgid = val;
		return true;
	case SP_CHARMOVE:
		sd->status.character_moves = val;
		return true;
	case SP_CHARRENAME:	
		sd->status.rename = val;
		return true;
	case SP_CHARFONT:
		sd->status.font = val;
		clif_font(sd);
		return true;
	case SP_BANK_VAULT:
		if (val < 0)
			return false;
		log_zeny(sd, LOG_TYPE_BANK, sd, -(sd->bank_vault - cap_value(val, 0, MAX_BANK_ZENY)));
		sd->bank_vault = cap_value(val, 0, MAX_BANK_ZENY);
		pc_setreg2(sd, BANK_VAULT_VAR, sd->bank_vault);
		return true;
	case SP_ROULETTE_BRONZE:
		sd->roulette_point.bronze = val;
		pc_setreg2(sd, ROULETTE_BRONZE_VAR, sd->roulette_point.bronze);
		return true;
	case SP_ROULETTE_SILVER:
		sd->roulette_point.silver = val;
		pc_setreg2(sd, ROULETTE_SILVER_VAR, sd->roulette_point.silver);
		return true;
	case SP_ROULETTE_GOLD:
		sd->roulette_point.gold = val;
		pc_setreg2(sd, ROULETTE_GOLD_VAR, sd->roulette_point.gold);
		return true;
	case SP_CASHPOINTS:
		if (val < 0)
			return false;
		if (!sd->state.connect_new)
			log_cash(sd, LOG_TYPE_SCRIPT, LOG_CASH_TYPE_CASH, -(sd->cashPoints - cap_value(val, 0, MAX_ZENY)));
		sd->cashPoints = cap_value(val, 0, MAX_ZENY);
		pc_setaccountreg(sd, add_str(CASHPOINT_VAR), sd->cashPoints);
		return true;
	case SP_KAFRAPOINTS:
		if (val < 0)
			return false;
		if (!sd->state.connect_new)
			log_cash(sd, LOG_TYPE_SCRIPT, LOG_CASH_TYPE_KAFRA, -(sd->kafraPoints - cap_value(val, 0, MAX_ZENY)));
		sd->kafraPoints = cap_value(val, 0, MAX_ZENY);
		pc_setaccountreg(sd, add_str(KAFRAPOINT_VAR), sd->kafraPoints);
		return true;
	case SP_PCDIECOUNTER:
		if (val < 0)
			return false;
		if (sd->die_counter == val)
			return true;
		sd->die_counter = val;
		if (!sd->state.connect_new && sd->die_counter == 1 && (sd->class_&MAPID_UPPERMASK) == MAPID_SUPER_NOVICE)
			status_calc_pc(sd, SCO_NONE); // Lost the bonus.
		pc_setglobalreg(sd, add_str(PCDIECOUNTER_VAR), sd->die_counter);
		return true;
	case SP_COOKMASTERY:
		if (val < 0)
			return false;
		if (sd->cook_mastery == val)
			return true;
		val = cap_value(val, 0, 1999);
		sd->cook_mastery = val;
		pc_setglobalreg(sd, add_str(COOKMASTERY_VAR), sd->cook_mastery);
		return true;
	default:
		ShowError("pc_setparam: Attempted to set unknown parameter '%lld'.\n", type);
		return false;
	}
	clif_updatestatus(sd,static_cast<int>(type));

	return true;
}

/*==========================================
 * HP/SP Healing. If flag is passed, the heal type is through clif_heal, otherwise update status.
 *------------------------------------------*/
void pc_heal(struct map_session_data *sd,unsigned int hp,unsigned int sp, int type)
{
	if (type&2) {
		if (hp || type&4)
			clif_heal(sd->fd,SP_HP,hp);
		if (sp)
			clif_heal(sd->fd,SP_SP,sp);
	} else {
		if(hp)
			clif_updatestatus(sd,SP_HP);
		if(sp)
			clif_updatestatus(sd,SP_SP);
	}
	return;
}

/**
 * Heal player HP and/or SP linearly. Calculate any bonus based on active statuses.
 * @param sd: Player data
 * @param itemid: Item ID
 * @param hp: HP to heal
 * @param sp: SP to heal
 * @return Amount healed to an object
 */
int pc_itemheal(struct map_session_data *sd, t_itemid itemid, int hp, int sp)
{
	int bonus, tmp, penalty = 0;

	if (hp) {
		bonus = 100 + (sd->battle_status.vit << 1) + pc_checkskill(sd, SM_RECOVERY) * 10 + pc_checkskill(sd, AM_LEARNINGPOTION) * 5;
		// A potion produced by an Alchemist in the Fame Top 10 gets +50% effect [DracoRPG]
		if (potion_flag == 2) {
			bonus += bonus * 50 / 100;
			if (sd->sc.data[SC_SPIRIT] && sd->sc.data[SC_SPIRIT]->val2 == SL_ROGUE)
				bonus += bonus; // Receive an additional +100% effect from ranked potions to HP only
		}
		//All item bonuses.
		bonus += sd->bonus.itemhealrate2;
		//Item Group bonuses
		bonus += bonus * pc_get_itemgroup_bonus(sd, itemid) / 100;
		//Individual item bonuses.
		for(const auto &it : sd->itemhealrate) {
			if (it.id == itemid) {
				bonus += bonus * it.val / 100;
				break;
			}
		}
		// Recovery Potion
		if (sd->sc.data[SC_INCHEALRATE])
			bonus += bonus * sd->sc.data[SC_INCHEALRATE]->val1 / 100;
		// 2014 Halloween Event : Pumpkin Bonus
		if (sd->sc.data[SC_MTF_PUMPKIN] && itemid == ITEMID_PUMPKIN)
			bonus += bonus * sd->sc.data[SC_MTF_PUMPKIN]->val1 / 100;

		tmp = hp * bonus / 100; // Overflow check
		if (bonus != 100 && tmp > hp)
			hp = tmp;
	}
	if (sp) {
		bonus = 100 + (sd->battle_status.int_ << 1) + pc_checkskill(sd, MG_SRECOVERY) * 10 + pc_checkskill(sd, AM_LEARNINGPOTION) * 5;
		// A potion produced by an Alchemist in the Fame Top 10 gets +50% effect [DracoRPG]
		if (potion_flag == 2)
			bonus += bonus * 50 / 100;

		tmp = sp * bonus / 100; // Overflow check
		if (bonus != 100 && tmp > sp)
			sp = tmp;
	}
	if (sd->sc.count) {
		// Critical Wound and Death Hurt stack
		if (sd->sc.data[SC_CRITICALWOUND])
			penalty += sd->sc.data[SC_CRITICALWOUND]->val2;

		if (sd->sc.data[SC_DEATHHURT] && sd->sc.data[SC_DEATHHURT]->val3 == 1)
			penalty += 20;

		if (sd->sc.data[SC_NORECOVER_STATE])
			penalty = 100;

		if (sd->sc.data[SC_VITALITYACTIVATION])
			hp += hp / 2; // 1.5 times

		if (sd->sc.data[SC_WATER_INSIGNIA] && sd->sc.data[SC_WATER_INSIGNIA]->val1 == 2) {
			hp += hp / 10;
			sp += sp / 10;
		}

#ifdef RENEWAL
		if (sd->sc.data[SC_APPLEIDUN])
			hp += sd->sc.data[SC_APPLEIDUN]->val3 / 100;
#endif

		if (penalty > 0) {
			hp -= hp * penalty / 100;
			sp -= sp * penalty / 100;
		}

#ifdef RENEWAL
		if (sd->sc.data[SC_EXTREMITYFIST2])
			sp = 0;
#endif
		if (sd->sc.data[SC_BITESCAR])
			hp = 0;
	}

	return status_heal(&sd->bl, hp, sp, 1);
}

/*==========================================
 * HP/SP Recovery
 * Heal player hp nad/or sp by rate
 *------------------------------------------*/
int pc_percentheal(struct map_session_data *sd,int hp,int sp)
{
	nullpo_ret(sd);

	if (hp > 100) hp = 100;
	else if (hp <-100) hp = -100;

	if (sp > 100) sp = 100;
	else if (sp <-100) sp = -100;

	if(hp >= 0 && sp >= 0) //Heal
		return status_percent_heal(&sd->bl, hp, sp);

	if(hp <= 0 && sp <= 0) //Damage (negative rates indicate % of max rather than current), and only kill target IF the specified amount is 100%
		return status_percent_damage(NULL, &sd->bl, hp, sp, hp==-100);

	//Crossed signs
	if(hp) {
		if(hp > 0)
			status_percent_heal(&sd->bl, hp, 0);
		else
			status_percent_damage(NULL, &sd->bl, hp, 0, hp==-100);
	}

	if(sp) {
		if(sp > 0)
			status_percent_heal(&sd->bl, 0, sp);
		else
			status_percent_damage(NULL, &sd->bl, 0, sp, false);
	}
	return 0;
}

static int jobchange_killclone(struct block_list *bl, va_list ap)
{
	struct mob_data *md;
		int flag;
	md = (struct mob_data *)bl;
	nullpo_ret(md);
	flag = va_arg(ap, int);

	if (md->master_id && md->special_state.clone && md->master_id == flag)
		status_kill(&md->bl);
	return 1;
}

/**
 * Called when player changes job
 * Rewrote to make it tidider [Celest]
 * @param sd
 * @param job JOB ID. See enum e_job
 * @param upper 1 - JOBL_UPPER; 2 - JOBL_BABY
 * @return True if success, false if failed
 **/
bool pc_jobchange(struct map_session_data *sd,int job, char upper)
{
	int i, fame_flag = 0;
	int b_class;

	nullpo_retr(false,sd);

	if (job < 0)
		return false;

	//Normalize job.
	b_class = pc_jobid2mapid(job);
	if (b_class == -1)
		return false;
	switch (upper) {
		case 1:
			b_class|= JOBL_UPPER;
			break;
		case 2:
			b_class|= JOBL_BABY;
			break;
	}
	//This will automatically adjust bard/dancer classes to the correct gender
	//That is, if you try to jobchange into dancer, it will turn you to bard.
	job = pc_mapid2jobid(b_class, sd->status.sex);
	if (job == -1)
		return false;

	if ((unsigned short)b_class == sd->class_)
		return false; //Nothing to change.

	// changing from 1st to 2nd job
	if ((b_class&JOBL_2) && !(sd->class_&JOBL_2) && (sd->class_&MAPID_UPPERMASK) != MAPID_SUPER_NOVICE) {
		sd->change_level_2nd = sd->status.job_level;
		pc_setglobalreg(sd, add_str(JOBCHANGE2ND_VAR), sd->change_level_2nd);
	}
	// changing from 2nd to 3rd job
	else if((b_class&JOBL_THIRD) && !(sd->class_&JOBL_THIRD)) {
		sd->change_level_3rd = sd->status.job_level;
		pc_setglobalreg(sd, add_str(JOBCHANGE3RD_VAR), sd->change_level_3rd);
	}

	if(sd->cloneskill_idx > 0) {
		if( sd->status.skill[sd->cloneskill_idx].flag == SKILL_FLAG_PLAGIARIZED ) {
			sd->status.skill[sd->cloneskill_idx].id = 0;
			sd->status.skill[sd->cloneskill_idx].lv = 0;
			sd->status.skill[sd->cloneskill_idx].flag = SKILL_FLAG_PERMANENT;
			clif_deleteskill(sd, static_cast<int>(pc_readglobalreg(sd, add_str(SKILL_VAR_PLAGIARISM))));
		}
		sd->cloneskill_idx = 0;
		pc_setglobalreg(sd, add_str(SKILL_VAR_PLAGIARISM), 0);
		pc_setglobalreg(sd, add_str(SKILL_VAR_PLAGIARISM_LV), 0);
	}

	if(sd->reproduceskill_idx > 0) {
		if( sd->status.skill[sd->reproduceskill_idx].flag == SKILL_FLAG_PLAGIARIZED ) {
			sd->status.skill[sd->reproduceskill_idx].id = 0;
			sd->status.skill[sd->reproduceskill_idx].lv = 0;
			sd->status.skill[sd->reproduceskill_idx].flag = SKILL_FLAG_PERMANENT;
			clif_deleteskill(sd, static_cast<int>(pc_readglobalreg(sd, add_str(SKILL_VAR_REPRODUCE))));
		}
		sd->reproduceskill_idx = 0;
		pc_setglobalreg(sd, add_str(SKILL_VAR_REPRODUCE), 0);
		pc_setglobalreg(sd, add_str(SKILL_VAR_REPRODUCE_LV), 0);
	}

	// Give or reduce transcendent status points
	if( (b_class&JOBL_UPPER) && !(sd->class_&JOBL_UPPER) ){ // Change from a non t class to a t class -> give points
		sd->status.status_point += battle_config.transcendent_status_points;
		clif_updatestatus(sd,SP_STATUSPOINT);
	}else if( !(b_class&JOBL_UPPER) && (sd->class_&JOBL_UPPER) ){ // Change from a t class to a non t class -> remove points
		if( sd->status.status_point < battle_config.transcendent_status_points ){
			// The player already used his bonus points, so we have to reset his status points
			pc_resetstate(sd);
		}else{
			sd->status.status_point -= battle_config.transcendent_status_points;
			clif_updatestatus(sd,SP_STATUSPOINT);
		}
	}

	if ( (b_class&MAPID_UPPERMASK) != (sd->class_&MAPID_UPPERMASK) ) { //Things to remove when changing class tree.
		const int class_ = pc_class2idx(sd->status.class_);
		uint16 skill_id;
		for(i = 0; i < MAX_SKILL_TREE && (skill_id = skill_tree[class_][i].skill_id) > 0; i++) {
			//Remove status specific to your current tree skills.
			enum sc_type sc = status_skill2sc(skill_id);
			if (sc > SC_COMMON_MAX && sd->sc.data[sc])
				status_change_end(&sd->bl, sc, INVALID_TIMER);
		}
	}

	if( (sd->class_&MAPID_UPPERMASK) == MAPID_STAR_GLADIATOR && (b_class&MAPID_UPPERMASK) != MAPID_STAR_GLADIATOR) {
		/* going off star glad lineage, reset feel and hate to not store no-longer-used vars in the database */
		pc_resetfeel(sd);
		pc_resethate(sd);
	}

	// Reset body style to 0 before changing job to avoid
	// errors since not every job has a alternate outfit.
	sd->status.body = 0;
	clif_changelook(&sd->bl,LOOK_BODY2,0);

	sd->status.class_ = job;
	fame_flag = pc_famerank(sd->status.char_id,sd->class_&MAPID_UPPERMASK);
	sd->class_ = (unsigned short)b_class;
	sd->status.job_level=1;
	sd->status.job_exp=0;

	if (sd->status.base_level > pc_maxbaselv(sd)) {
		sd->status.base_level = pc_maxbaselv(sd);
		sd->status.base_exp=0;
		pc_resetstate(sd);
		clif_updatestatus(sd,SP_STATUSPOINT);
		clif_updatestatus(sd,SP_BASELEVEL);
		clif_updatestatus(sd,SP_BASEEXP);
		clif_updatestatus(sd,SP_NEXTBASEEXP);
	}

	clif_updatestatus(sd,SP_JOBLEVEL);
	clif_updatestatus(sd,SP_JOBEXP);
	clif_updatestatus(sd,SP_NEXTJOBEXP);

	for(i=0;i<EQI_MAX;i++) {
		if(sd->equip_index[i] >= 0)
			if(pc_isequip(sd,sd->equip_index[i]))
				pc_unequipitem(sd,sd->equip_index[i],2);	// unequip invalid item for class
	}

	//Change look, if disguised, you need to undisguise
	//to correctly calculate new job sprite without
	if (sd->disguise)
		pc_disguise(sd, 0);

	status_set_viewdata(&sd->bl, job);
	clif_changelook(&sd->bl,LOOK_BASE,sd->vd.class_); // move sprite update to prevent client crashes with incompatible equipment [Valaris]
#if PACKETVER >= 20151001
	clif_changelook(&sd->bl, LOOK_HAIR, sd->vd.hair_style); // Update player's head (only matters when switching to or from Doram)
#endif
	if(sd->vd.cloth_color)
		clif_changelook(&sd->bl,LOOK_CLOTHES_COLOR,sd->vd.cloth_color);
	/*
	if(sd->vd.body_style)
		clif_changelook(&sd->bl,LOOK_BODY2,sd->vd.body_style);
	*/
	//Update skill tree.
	pc_calc_skilltree(sd);
	clif_skillinfoblock(sd);

	if (sd->ed)
		elemental_delete(sd->ed);
	if (sd->state.vending)
		vending_closevending(sd);
	if (sd->state.buyingstore)
		buyingstore_close(sd);

	map_foreachinmap(jobchange_killclone, sd->bl.m, BL_MOB, sd->bl.id);

	//Remove peco/cart/falcon
	i = sd->sc.option;
	if( i&OPTION_RIDING && !pc_checkskill(sd, KN_RIDING) )
		i&=~OPTION_RIDING;
	if( i&OPTION_FALCON && !pc_checkskill(sd, HT_FALCON) )
		i&=~OPTION_FALCON;
	if( i&OPTION_DRAGON && !pc_checkskill(sd,RK_DRAGONTRAINING) )
		i&=~OPTION_DRAGON;
	if( i&OPTION_WUGRIDER && !pc_checkskill(sd,RA_WUGMASTERY) )
		i&=~OPTION_WUGRIDER;
	if( i&OPTION_WUG && !pc_checkskill(sd,RA_WUGMASTERY) )
		i&=~OPTION_WUG;
	if( i&OPTION_MADOGEAR ) //You do not need a skill for this.
		i&=~OPTION_MADOGEAR;
#ifndef NEW_CARTS
	if( i&OPTION_CART && !pc_checkskill(sd, MC_PUSHCART) )
		i&=~OPTION_CART;
#else
	if( sd->sc.data[SC_PUSH_CART] && !pc_checkskill(sd, MC_PUSHCART) )
		pc_setcart(sd, 0);
#endif
	if(i != sd->sc.option)
		pc_setoption(sd, i);

	if(hom_is_active(sd->hd) && !pc_checkskill(sd, AM_CALLHOMUN))
		hom_vaporize(sd, HOM_ST_ACTIVE);

	if (sd->sc.data[SC_SPRITEMABLE] && !pc_checkskill(sd, SU_SPRITEMABLE))
		status_change_end(&sd->bl, SC_SPRITEMABLE, INVALID_TIMER);

	if(sd->status.manner < 0)
		clif_changestatus(sd,SP_MANNER,sd->status.manner);

	status_calc_pc(sd,SCO_FORCE);
	pc_checkallowskill(sd);
	pc_equiplookall(sd);
	pc_show_questinfo(sd);
	achievement_update_objective(sd, AG_JOB_CHANGE, 2, sd->status.base_level, job);
	if( sd->status.party_id ){
		struct party_data* p;
		
		if( ( p = party_search( sd->status.party_id ) ) != NULL ){
			ARR_FIND(0, MAX_PARTY, i, p->party.member[i].char_id == sd->status.char_id);

			if( i < MAX_PARTY ){
				p->party.member[i].class_ = sd->status.class_;
				clif_party_job_and_level(sd);
			}
		}
	}

	chrif_save(sd, CSAVE_NORMAL);
	//if you were previously famous, not anymore.
	if (fame_flag)
		chrif_buildfamelist();
	else if (sd->status.fame > 0) {
		//It may be that now they are famous?
 		switch (sd->class_&MAPID_UPPERMASK) {
			case MAPID_BLACKSMITH:
			case MAPID_ALCHEMIST:
			case MAPID_TAEKWON:
				chrif_buildfamelist();
			break;
		}
	}

	return true;
}

/*==========================================
 * Tell client player sd has change equipement
 *------------------------------------------*/
void pc_equiplookall(struct map_session_data *sd)
{
	nullpo_retv(sd);

	clif_changelook(&sd->bl,LOOK_WEAPON,0);
	clif_changelook(&sd->bl,LOOK_SHOES,0);
	clif_changelook(&sd->bl,LOOK_HEAD_BOTTOM,sd->status.head_bottom);
	clif_changelook(&sd->bl,LOOK_HEAD_TOP,sd->status.head_top);
	clif_changelook(&sd->bl,LOOK_HEAD_MID,sd->status.head_mid);
	clif_changelook(&sd->bl,LOOK_ROBE, sd->status.robe);
}

/*==========================================
 * Tell client player sd has change look (hair,equip...)
 *------------------------------------------*/
void pc_changelook(struct map_session_data *sd,int type,int val) {
	nullpo_retv(sd);

	switch(type) {
	case LOOK_HAIR:	//Use the battle_config limits! [Skotlex]
		val = cap_value(val, MIN_HAIR_STYLE, MAX_HAIR_STYLE);

		if (sd->status.hair != val) {
			sd->status.hair = val;
			if (sd->status.guild_id) //Update Guild Window. [Skotlex]
				intif_guild_change_memberinfo(sd->status.guild_id, sd->status.account_id, sd->status.char_id,
				GMI_HAIR, &sd->status.hair, sizeof(sd->status.hair));
		}
		break;
	case LOOK_WEAPON:
		sd->status.weapon = val;
		break;
	case LOOK_HEAD_BOTTOM:
		sd->status.head_bottom = val;
		sd->setlook_head_bottom = val;
		break;
	case LOOK_HEAD_TOP:
		sd->status.head_top = val;
		sd->setlook_head_top = val;
		break;
	case LOOK_HEAD_MID:
		sd->status.head_mid = val;
		sd->setlook_head_mid = val;
		break;
	case LOOK_HAIR_COLOR:	//Use the battle_config limits! [Skotlex]
		val = cap_value(val, MIN_HAIR_COLOR, MAX_HAIR_COLOR);

		if (sd->status.hair_color != val) {
			sd->status.hair_color = val;
			if (sd->status.guild_id) //Update Guild Window. [Skotlex]
				intif_guild_change_memberinfo(sd->status.guild_id, sd->status.account_id, sd->status.char_id,
				GMI_HAIR_COLOR, &sd->status.hair_color, sizeof(sd->status.hair_color));
		}
		break;
	case LOOK_CLOTHES_COLOR:	//Use the battle_config limits! [Skotlex]
		val = cap_value(val, MIN_CLOTH_COLOR, MAX_CLOTH_COLOR);

		sd->status.clothes_color = val;
		break;
	case LOOK_SHIELD:
		sd->status.shield = val;
		break;
	case LOOK_SHOES:
		break;
	case LOOK_ROBE:
		sd->status.robe = val;
		sd->setlook_robe = val;
		break;
	case LOOK_BODY2:
		val = cap_value(val, MIN_BODY_STYLE, MAX_BODY_STYLE);

		sd->status.body = val;
		break;
	}
	clif_changelook(&sd->bl, type, val);
}

/*==========================================
 * Give an option (type) to player (sd) and display it to client
 *------------------------------------------*/
void pc_setoption(struct map_session_data *sd,int type, int subtype)
{
	int p_type, new_look=0;
	nullpo_retv(sd);
	p_type = sd->sc.option;

	//Option has to be changed client-side before the class sprite or it won't always work (eg: Wedding sprite) [Skotlex]
	sd->sc.option=type;
	clif_changeoption(&sd->bl);

	if( (type&OPTION_RIDING && !(p_type&OPTION_RIDING)) || (type&OPTION_DRAGON && !(p_type&OPTION_DRAGON) && pc_checkskill(sd,RK_DRAGONTRAINING) > 0) )
	{ // Mounting
		clif_status_load(&sd->bl,EFST_RIDING,1);
		status_calc_pc(sd,SCO_NONE);
	}
	else if( (!(type&OPTION_RIDING) && p_type&OPTION_RIDING) || (!(type&OPTION_DRAGON) && p_type&OPTION_DRAGON && pc_checkskill(sd,RK_DRAGONTRAINING) > 0) )
	{ // Dismount
		clif_status_load(&sd->bl,EFST_RIDING,0);
		status_calc_pc(sd,SCO_NONE);
	}

#ifndef NEW_CARTS
	if( type&OPTION_CART && !( p_type&OPTION_CART ) ) { //Cart On
		clif_cartlist(sd);
		clif_updatestatus(sd, SP_CARTINFO);
		if(pc_checkskill(sd, MC_PUSHCART) < 10)
			status_calc_pc(sd,SCO_NONE); //Apply speed penalty.
	} else if( !( type&OPTION_CART ) && p_type&OPTION_CART ){ //Cart Off
		clif_clearcart(sd->fd);
		if(pc_checkskill(sd, MC_PUSHCART) < 10)
			status_calc_pc(sd,SCO_NONE); //Remove speed penalty.
	}
#endif

	if (type&OPTION_FALCON && !(p_type&OPTION_FALCON)) //Falcon ON
		clif_status_load(&sd->bl,EFST_FALCON,1);
	else if (!(type&OPTION_FALCON) && p_type&OPTION_FALCON) //Falcon OFF
		clif_status_load(&sd->bl,EFST_FALCON,0);

	if( type&OPTION_WUGRIDER && !(p_type&OPTION_WUGRIDER) ) { // Mounting
		clif_status_load(&sd->bl,EFST_WUGRIDER,1);
		status_calc_pc(sd,SCO_NONE);
	} else if( !(type&OPTION_WUGRIDER) && p_type&OPTION_WUGRIDER ) { // Dismount
		clif_status_load(&sd->bl,EFST_WUGRIDER,0);
		status_calc_pc(sd,SCO_NONE);
	}

	if( type&OPTION_MADOGEAR && !(p_type&OPTION_MADOGEAR) ) {
		sc_start(&sd->bl, &sd->bl, SC_MADOGEAR, 100, subtype, INFINITE_TICK);
	} else if( !(type&OPTION_MADOGEAR) && p_type&OPTION_MADOGEAR ) {
		status_change_end(&sd->bl, SC_MADOGEAR, INVALID_TIMER);
	}

	if (type&OPTION_FLYING && !(p_type&OPTION_FLYING))
		new_look = JOB_STAR_GLADIATOR2;
	else if (!(type&OPTION_FLYING) && p_type&OPTION_FLYING)
		new_look = -1;

	if (sd->disguise || !new_look)
		return; //Disguises break sprite changes

	if (new_look < 0) { //Restore normal look.
		status_set_viewdata(&sd->bl, sd->status.class_);
		new_look = sd->vd.class_;
	}

	pc_stop_attack(sd); //Stop attacking on new view change (to prevent wedding/santa attacks.
	clif_changelook(&sd->bl,LOOK_BASE,new_look);
	if (sd->vd.cloth_color)
		clif_changelook(&sd->bl,LOOK_CLOTHES_COLOR,sd->vd.cloth_color);
	if( sd->vd.body_style )
		clif_changelook(&sd->bl,LOOK_BODY2,sd->vd.body_style);
	clif_skillinfoblock(sd); // Skill list needs to be updated after base change.
}

/**
 * Give player a cart
 * @param sd Player
 * @param type 0:Remove cart, 1 ~ MAX_CARTS: Cart type
 **/
bool pc_setcart(struct map_session_data *sd,int type) {
#ifndef NEW_CARTS
	int cart[6] = {0x0000,OPTION_CART1,OPTION_CART2,OPTION_CART3,OPTION_CART4,OPTION_CART5};
	int option;
#endif
	nullpo_retr(false,sd);

	if( type < 0 || type > MAX_CARTS )
		return false;// Never trust the values sent by the client! [Skotlex]

	if( pc_checkskill(sd,MC_PUSHCART) <= 0 && type != 0 )
		return false;// Push cart is required

#ifdef NEW_CARTS

	switch( type ) {
		case 0:
			if( !sd->sc.data[SC_PUSH_CART] )
				return 0;
			status_change_end(&sd->bl,SC_PUSH_CART,INVALID_TIMER);
			clif_clearcart(sd->fd);
			break;
		default:/* everything else is an allowed ID so we can move on */
			if( !sd->sc.data[SC_PUSH_CART] ) { /* first time, so fill cart data */
				clif_cartlist(sd);
				status_calc_cart_weight(sd, (e_status_calc_weight_opt)(CALCWT_ITEM|CALCWT_MAXBONUS|CALCWT_CARTSTATE));
			}
			clif_updatestatus(sd, SP_CARTINFO);
			sc_start(&sd->bl, &sd->bl, SC_PUSH_CART, 100, type, 0);
			break;
	}

	if(pc_checkskill(sd, MC_PUSHCART) < 10)
		status_calc_pc(sd,SCO_NONE); //Recalc speed penalty.
#else
	// Update option
	option = sd->sc.option;
	option &= ~OPTION_CART;// clear cart bits
	option |= cart[type]; // set cart
	pc_setoption(sd, option);
#endif

	return true;
}

/*==========================================
 * Give player a falcon
 *------------------------------------------*/
void pc_setfalcon(struct map_session_data* sd, int flag)
{
	if( flag ){
		if( pc_checkskill(sd,HT_FALCON)>0 )	// add falcon if he have the skill
			pc_setoption(sd,sd->sc.option|OPTION_FALCON);
	} else if( pc_isfalcon(sd) ){
		pc_setoption(sd,sd->sc.option&~OPTION_FALCON); // remove falcon
	}
}

/*==========================================
 *  Set player riding
 *------------------------------------------*/
void pc_setriding(struct map_session_data* sd, int flag)
{
	if( sd->sc.data[SC_ALL_RIDING] )
		return;

	if( flag ){
		if( pc_checkskill(sd,KN_RIDING) > 0 ) // add peco
			pc_setoption(sd, sd->sc.option|OPTION_RIDING);
	} else if( pc_isriding(sd) ){
			pc_setoption(sd, sd->sc.option&~OPTION_RIDING);
	}
}

/**
 * Give player a mado
 * @param sd: Player
 * @param flag: Enable or disable mado
 * @param type: See pc.hpp::e_mado_type (Default is MADO_ROBOT)
 */
void pc_setmadogear(struct map_session_data *sd, bool flag, e_mado_type type)
{
	if ((sd->class_ & MAPID_THIRDMASK) != MAPID_MECHANIC)
		return;

	if (flag) {
		if (pc_checkskill(sd, NC_MADOLICENCE) > 0)
			pc_setoption(sd, sd->sc.option | OPTION_MADOGEAR, type);
	} else if (pc_ismadogear(sd)) {
		pc_setoption(sd, sd->sc.option & ~OPTION_MADOGEAR);
	}
}

/*==========================================
 * Check if player can drop an item
 *------------------------------------------*/
bool pc_candrop(struct map_session_data *sd, struct item *item)
{
	if( item && ((item->expire_time || (item->bound && !pc_can_give_bounded_items(sd))) || (itemdb_ishatched_egg(item))) )
		return false;
	if( !pc_can_give_items(sd) || sd->sc.cant.drop) //check if this GM level can drop items
		return false;
	return (itemdb_isdropable(item, pc_get_group_level(sd)));
}

/**
 * Determines whether a player can attack based on status changes
 *  Why not use status_check_skilluse?
 *  "src MAY be null to indicate we shouldn't check it, this is a ground-based skill attack."
 *  Even ground-based attacks should be blocked by these statuses
 * Called from unit_attack and unit_attack_timer_sub
 * @retval true Can attack
 **/
bool pc_can_attack( struct map_session_data *sd, int target_id ) {
	nullpo_retr(false, sd);

	if( pc_is90overweight(sd) || pc_isridingwug(sd) )
		return false;

	if (sd->state.block_action & PCBLOCK_ATTACK)
		return false;

	if(
#ifdef RENEWAL
		sd->sc.data[SC_BASILICA_CELL] ||
#else
		sd->sc.data[SC_BASILICA] ||
#endif
		sd->sc.data[SC__SHADOWFORM] ||
		sd->sc.data[SC_CURSEDCIRCLE_ATKER] ||
		sd->sc.data[SC_CURSEDCIRCLE_TARGET] ||
		sd->sc.data[SC_CRYSTALIZE] ||
		sd->sc.data[SC_ALL_RIDING] || // The client doesn't let you, this is to make cheat-safe
		sd->sc.data[SC_TRICKDEAD] ||
		(sd->sc.data[SC_VOICEOFSIREN] && sd->sc.data[SC_VOICEOFSIREN]->val2 == target_id) ||
		sd->sc.data[SC_BLADESTOP] ||
		sd->sc.data[SC_DEEPSLEEP] ||
		(sd->sc.data[SC_GRAVITATION] && sd->sc.data[SC_GRAVITATION]->val3 == BCT_SELF) ||
		sd->sc.data[SC_KINGS_GRACE] )
			return false;

	return true;
}

/*==========================================
 * Read '@type' variables (temporary numeric char reg)
 *------------------------------------------*/
int64 pc_readreg(struct map_session_data* sd, int64 reg)
{
	return i64db_i64get(sd->regs.vars, reg);
}

/*==========================================
 * Set '@type' variables (temporary numeric char reg)
 *------------------------------------------*/
bool pc_setreg(struct map_session_data* sd, int64 reg, int64 val)
{
	uint32 index = script_getvaridx(reg);

	nullpo_retr(false, sd);

	if( val ) {
		i64db_i64put(sd->regs.vars, reg, val);
		if( index )
			script_array_update(&sd->regs, reg, false);
	} else {
		i64db_remove(sd->regs.vars, reg);
		if( index )
			script_array_update(&sd->regs, reg, true);
	}

	return true;
}

/*==========================================
 * Read '@type$' variables (temporary string char reg)
 *------------------------------------------*/
char* pc_readregstr(struct map_session_data* sd, int64 reg)
{
	struct script_reg_str *p = NULL;

	p = (struct script_reg_str *)i64db_get(sd->regs.vars, reg);

	return p ? p->value : NULL;
}

/*==========================================
 * Set '@type$' variables (temporary string char reg)
 *------------------------------------------*/
bool pc_setregstr(struct map_session_data* sd, int64 reg, const char* str)
{
	struct script_reg_str *p = NULL;
	unsigned int index = script_getvaridx(reg);
	DBData prev;

	nullpo_retr(false, sd);

	if( str[0] ) {
		p = ers_alloc(str_reg_ers, struct script_reg_str);

		p->value = aStrdup(str);
		p->flag.type = 1;

		if (sd->regs.vars->put(sd->regs.vars, db_i642key(reg), db_ptr2data(p), &prev)) {
			p = (struct script_reg_str *)db_data2ptr(&prev);
			if( p->value )
				aFree(p->value);
			ers_free(str_reg_ers, p);
		} else {
			if( index )
				script_array_update(&sd->regs, reg, false);
		}
	} else {
		if (sd->regs.vars->remove(sd->regs.vars, db_i642key(reg), &prev)) {
			p = (struct script_reg_str *)db_data2ptr(&prev);
			if( p->value )
				aFree(p->value);
			ers_free(str_reg_ers, p);
			if( index )
				script_array_update(&sd->regs, reg, true);
		}
	}

	return true;
}

/**
 * Serves the following variable types:
 * - 'type' (permanent numeric char reg)
 * - '#type' (permanent numeric account reg)
 * - '##type' (permanent numeric account reg2)
 **/
int64 pc_readregistry(struct map_session_data *sd, int64 reg)
{
	struct script_reg_num *p = NULL;

	if (!sd->vars_ok) {
		ShowError("pc_readregistry: Trying to read reg %s before it's been loaded!\n", get_str(script_getvarid(reg)));
		//This really shouldn't happen, so it's possible the data was lost somewhere, we should request it again.
		//intif->request_registry(sd,type==3?4:type);
		set_eof(sd->fd);
		return 0;
	}

	p = (struct script_reg_num *)i64db_get(sd->regs.vars, reg);

	return p ? p->value : 0;
}

/**
 * Serves the following variable types:
 * - 'type$' (permanent str char reg)
 * - '#type$' (permanent str account reg)
 * - '##type$' (permanent str account reg2)
 **/
char* pc_readregistry_str(struct map_session_data *sd, int64 reg)
{
	struct script_reg_str *p = NULL;

	if (!sd->vars_ok) {
		ShowError("pc_readregistry_str: Trying to read reg %s before it's been loaded!\n", get_str(script_getvarid(reg)));
		//This really shouldn't happen, so it's possible the data was lost somewhere, we should request it again.
		//intif->request_registry(sd,type==3?4:type);
		set_eof(sd->fd);
		return NULL;
	}

	p = (struct script_reg_str *)i64db_get(sd->regs.vars, reg);

	return p ? p->value : NULL;
}

/**
 * Serves the following variable types:
 * - 'type' (permanent numeric char reg)
 * - '#type' (permanent numeric account reg)
 * - '##type' (permanent numeric account reg2)
 **/
bool pc_setregistry(struct map_session_data *sd, int64 reg, int64 val)
{
	struct script_reg_num *p = NULL;
	const char *regname = get_str(script_getvarid(reg));
	uint32 index = script_getvaridx(reg);

	if ( !reg_load && !sd->vars_ok ) {
		ShowError("pc_setregistry : refusing to set %s until vars are received.\n", regname);
		return false;
	}

	if ((p = (struct script_reg_num *)i64db_get(sd->regs.vars, reg))) {
		if( val ) {
			if( !p->value && index ) /* its a entry that was deleted, so we reset array */
				script_array_update(&sd->regs, reg, false);
			p->value = val;
		} else {
			p->value = 0;
			if( index )
				script_array_update(&sd->regs, reg, true);
		}
		if (!reg_load)
			p->flag.update = 1;/* either way, it will require either delete or replace */
	} else if( val ) {
		DBData prev;

		if( index )
			script_array_update(&sd->regs, reg, false);

		p = ers_alloc(num_reg_ers, struct script_reg_num);

		p->value = val;
		if (!reg_load)
			p->flag.update = 1;

		if (sd->regs.vars->put(sd->regs.vars, db_i642key(reg), db_ptr2data(p), &prev)) {
			p = (struct script_reg_num *)db_data2ptr(&prev);
			ers_free(num_reg_ers, p);
		}
	}

	if (!reg_load && p)
		sd->vars_dirty = true;

	return true;
}

/**
 * Serves the following variable types:
 * - 'type$' (permanent str char reg)
 * - '#type$' (permanent str account reg)
 * - '##type$' (permanent str account reg2)
 **/
bool pc_setregistry_str(struct map_session_data *sd, int64 reg, const char *val)
{
	struct script_reg_str *p = NULL;
	const char *regname = get_str(script_getvarid(reg));
	unsigned int index = script_getvaridx(reg);
	size_t vlen = 0;

	if (!reg_load && !sd->vars_ok) {
		ShowError("pc_setregistry_str : refusing to set %s until vars are received.\n", regname);
		return false;
	}

	if ( !script_check_RegistryVariableLength(1, val, &vlen ) )
	{
		ShowError("pc_check_RegistryVariableLength: Variable value length is too long (aid: %d, cid: %d): '%s' sz=%zu\n", sd->status.account_id, sd->status.char_id, val, vlen);
		return false;
	}

	if( (p = (struct script_reg_str *)i64db_get(sd->regs.vars, reg) ) ) {
		if( val[0] ) {
			if( p->value )
				aFree(p->value);
			else if ( index ) // an entry that was deleted, so we reset
				script_array_update(&sd->regs, reg, false);
			p->value = aStrdup(val);
		} else {
			if (p->value)
				aFree(p->value);
			p->value = NULL;
			if( index )
				script_array_update(&sd->regs, reg, true);
		}
		if( !reg_load )
			p->flag.update = 1; // either way, it will require either delete or replace
	} else if( val[0] ) {
		DBData prev;

		if( index )
			script_array_update(&sd->regs, reg, false);

		p = ers_alloc(str_reg_ers, struct script_reg_str);

		p->value = aStrdup(val);
		if( !reg_load )
			p->flag.update = 1;
		p->flag.type = 1;

		if( sd->regs.vars->put(sd->regs.vars, db_i642key(reg), db_ptr2data(p), &prev) ) {
			p = (struct script_reg_str *)db_data2ptr(&prev);
			if( p->value )
				aFree(p->value);
			ers_free(str_reg_ers, p);
		}
	}

	if( !reg_load && p )
		sd->vars_dirty = true;

	return true;
}

/**
 * Set value of player variable
 * @param sd Player
 * @param reg Variable name
 * @param value
 * @return True if success, false if failed.
 **/
bool pc_setreg2(struct map_session_data *sd, const char *reg, int64 val) {
	char prefix = reg[0];

	nullpo_retr(false, sd);

	if (reg[strlen(reg)-1] == '$') {
		ShowError("pc_setreg2: Invalid variable scope '%s'\n", reg);
		return false;
	}

	val = cap_value(val, INT_MIN, INT_MAX);

	switch (prefix) {
		case '.':
		case '\'':
		case '$':
			ShowError("pc_setreg2: Invalid variable scope '%s'\n", reg);
			return false;
		case '@':
			return pc_setreg(sd, add_str(reg), val);
		case '#':
			return (reg[1] == '#') ? pc_setaccountreg2(sd, add_str(reg), val) : pc_setaccountreg(sd, add_str(reg), val);
		default:
			return pc_setglobalreg(sd, add_str(reg), val);
	}

	return false;
}

/**
 * Get value of player variable
 * @param sd Player
 * @param reg Variable name
 * @return Variable value or 0 if failed.
 **/
int64 pc_readreg2(struct map_session_data *sd, const char *reg) {
	char prefix = reg[0];

	nullpo_ret(sd);

	if (reg[strlen(reg)-1] == '$') {
		ShowError("pc_readreg2: Invalid variable scope '%s'\n", reg);
		return 0;
	}

	switch (prefix) {
		case '.':
		case '\'':
		case '$':
			ShowError("pc_readreg2: Invalid variable scope '%s'\n", reg);
			return 0;
		case '@':
			return pc_readreg(sd, add_str(reg));
		case '#':
			return (reg[1] == '#') ? pc_readaccountreg2(sd, add_str(reg)) : pc_readaccountreg(sd, add_str(reg));
		default:
			return pc_readglobalreg(sd, add_str(reg));
	}

	return 0;
}

/*==========================================
 * Exec eventtimer for player sd (retrieved from map_session (id))
 *------------------------------------------*/
static TIMER_FUNC(pc_eventtimer){
	struct map_session_data *sd=map_id2sd(id);
	char *p = (char *)data;
	int i;
	if(sd==NULL)
		return 0;

	ARR_FIND( 0, MAX_EVENTTIMER, i, sd->eventtimer[i] == tid );
	if( i < MAX_EVENTTIMER )
	{
		sd->eventtimer[i] = INVALID_TIMER;
		sd->eventcount--;
		npc_event(sd,p,0);
	}
	else
		ShowError("pc_eventtimer: no such event timer\n");

	if (p) aFree(p);
	return 0;
}

/*==========================================
 * Add eventtimer for player sd ?
 *------------------------------------------*/
bool pc_addeventtimer(struct map_session_data *sd,int tick,const char *name)
{
	int i;
	nullpo_retr(false,sd);

	ARR_FIND( 0, MAX_EVENTTIMER, i, sd->eventtimer[i] == INVALID_TIMER );
	if( i == MAX_EVENTTIMER )
		return false;

	sd->eventtimer[i] = add_timer(gettick()+tick, pc_eventtimer, sd->bl.id, (intptr_t)aStrdup(name));
	sd->eventcount++;

	return true;
}

/*==========================================
 * Del eventtimer for player sd ?
 *------------------------------------------*/
bool pc_deleventtimer(struct map_session_data *sd,const char *name)
{
	char* p = NULL;
	int i;

	nullpo_retr(false,sd);
	if (sd->eventcount == 0)
		return false;

	// find the named event timer
	ARR_FIND( 0, MAX_EVENTTIMER, i,
		sd->eventtimer[i] != INVALID_TIMER &&
		(p = (char *)(get_timer(sd->eventtimer[i])->data)) != NULL &&
		strcmp(p, name) == 0
	);
	if( i == MAX_EVENTTIMER )
		return false; // not found

	delete_timer(sd->eventtimer[i],pc_eventtimer);
	sd->eventtimer[i] = INVALID_TIMER;
	if(sd->eventcount > 0)
		sd->eventcount--;
	aFree(p);

	return true;
}

/*==========================================
 * Update eventtimer count for player sd
 *------------------------------------------*/
void pc_addeventtimercount(struct map_session_data *sd,const char *name,int tick)
{
	int i;

	nullpo_retv(sd);

	for(i=0;i<MAX_EVENTTIMER;i++)
		if( sd->eventtimer[i] != INVALID_TIMER && strcmp(
			(char *)(get_timer(sd->eventtimer[i])->data), name)==0 ){
				addt_tickimer(sd->eventtimer[i],tick);
				break;
		}
}

/*==========================================
 * Remove all eventtimer for player sd
 *------------------------------------------*/
void pc_cleareventtimer(struct map_session_data *sd)
{
	int i;

	nullpo_retv(sd);

	if (sd->eventcount == 0)
		return;

	for(i=0;i<MAX_EVENTTIMER;i++){
		if( sd->eventtimer[i] != INVALID_TIMER ){
			char *p = (char *)(get_timer(sd->eventtimer[i])->data);
			delete_timer(sd->eventtimer[i],pc_eventtimer);
			sd->eventtimer[i] = INVALID_TIMER;
			if(sd->eventcount > 0) //avoid looping to max val
				sd->eventcount--;
			if (p) aFree(p);
		}
	}
}

/**
 * Called when an item with combo is worn
 * @param sd: Player data
 * @param data: Item data
 * @return Number of succeeded combo(s)
 */
static int pc_checkcombo(struct map_session_data *sd, item_data *data) {
	int success = 0;

	for (const auto &item_combo : data->combos) {
		bool do_continue = false;

		// Ensure this isn't a duplicate combo
		for (const auto player_combo : sd->combos) {
			if (player_combo->id == item_combo->id) {
				do_continue = true;
				break;
			}
		}

		// Combo already equipped
		if (do_continue)
			continue;

		size_t nb_itemCombo = item_combo->nameid.size();

		if (nb_itemCombo < 2) // A combo with less then 2 item?
			continue;

		struct s_itemchk {
			int idx;
			t_itemid nameid, card[MAX_SLOTS];

			s_itemchk() : idx(0), nameid(0), card() {};
		};
		std::vector<s_itemchk> combo_idx(nb_itemCombo);
		size_t j;
		unsigned int pos = 0;

		for (j = 0; j < nb_itemCombo; j++) {
			t_itemid id = item_combo->nameid[j];
			bool found = false;

			for (int16 k = 0; k < EQI_MAX; k++) {
				short index = sd->equip_index[k];

				if (index < 0)
					continue;
				if (pc_is_same_equip_index((equip_index)k, sd->equip_index, index))
					continue;
				if (!sd->inventory_data[index])
					continue;

				if (itemdb_type(id) != IT_CARD) {
					if (sd->inventory_data[index]->nameid != id)
						continue;

					if (j > 0) { // Check if this item not already used
						do_continue = false;

						for (size_t z = 0; z < nb_itemCombo - 1; z++) {
							if (combo_idx[z].idx == index && combo_idx[z].nameid == id) { // Index already recorded
								do_continue = true;
								break;
							}
						}

						if (do_continue)
							continue;
					}

					combo_idx[j].nameid = id;
					combo_idx[j].idx = index;
					pos |= sd->inventory.u.items_inventory[index].equip;
					found = true;
					break;
				} else { // Cards and enchants
					if (itemdb_isspecial(sd->inventory.u.items_inventory[index].card[0]))
						continue;
					for (uint8 z = 0; z < MAX_SLOTS; z++) {
						do_continue = false;

						if (sd->inventory.u.items_inventory[index].card[z] != id)
							continue;

						if (j > 0) {
							for (size_t c1 = 0; c1 < nb_itemCombo - 1; c1++) {
								if (combo_idx[c1].idx == index && combo_idx[c1].nameid == id) {
									for (uint8 c2 = 0; c2 < MAX_SLOTS; c2++) {
										if (combo_idx[c1].card[c2] == id) { // Card already recorded (at this same idx)
											do_continue = true;
											break;
										}
									}
								}
							}
						}

						if (do_continue)
							continue;

						combo_idx[j].nameid = id;
						combo_idx[j].idx = index;
						combo_idx[j].card[z] = id;
						pos |= sd->inventory.u.items_inventory[index].equip;
						found = true;
						break;
					}
				}
			}

			if (!found)
				break; // Unable to found all the IDs for this combo, return
		}

		// Broke out of the count loop without finding all IDs, move to the next combo
		if (j < nb_itemCombo)
			continue;

		// All items in the combo are matching
		auto entry = std::make_shared<s_combos>();

		entry->bonus = item_combo->script;
		entry->id = item_combo->id;
		entry->pos = pos;
		sd->combos.push_back(entry);
		combo_idx.clear();
		success++;
	}

	return success;
}

/**
 * Called when an item with combo is removed
 * @param sd: Player data
 * @param data: Item data
 * @return Number of removed combo(s)
 */
static int pc_removecombo(struct map_session_data *sd, item_data *data ) {

	if (sd->combos.empty())
		return 0; // Nothing to do here, player has no combos

	int retval = 0;

	for (const auto &item_combo : data->combos) {
		std::shared_ptr<s_combos> del_combo = nullptr;

		// Check if this combo exists on this player
		for (const auto &player_combo : sd->combos) {
			if (player_combo->id == item_combo->id) {
				del_combo = player_combo;
				break;
			}
		}

		// No match, skip this combo
		if (del_combo == nullptr)
			continue;

		util::vector_erase_if_exists(sd->combos, del_combo);
		retval++;

		// Check if combo requirements still fit
		if (pc_checkcombo(sd, data))
			continue;

		// It's empty, clear all the memory
		if (sd->combos.empty()) {
			sd->combos.clear();
			return retval; // Return at this point as there are no more combos to check
		}
	}

	return retval;
}

/**
 * Load combo data(s) of player
 * @param sd: Player data
 * @return ret numbers of succeed combo
 */
int pc_load_combo(struct map_session_data *sd) {
	int ret = 0;

	for (int16 i = 0; i < EQI_MAX; i++) {
		item_data *id;
		short idx = sd->equip_index[i];

		if (idx < 0 || !(id = sd->inventory_data[idx]))
			continue;

		if (!id->combos.empty())
			ret += pc_checkcombo(sd, id);

		if (!itemdb_isspecial(sd->inventory.u.items_inventory[idx].card[0])) {
			item_data *data;

			for (uint8 j = 0; j < MAX_SLOTS; j++) {
				if (!sd->inventory.u.items_inventory[idx].card[j])
					continue;

				if ((data = itemdb_exists(sd->inventory.u.items_inventory[idx].card[j])) != nullptr) {
					if (!data->combos.empty())
						ret += pc_checkcombo(sd, data);
				}
			}
		}
	}

	return ret;
}

/*==========================================
 * Equip item on player sd at req_pos from inventory index n
 * return: false - fail; true - success
 *------------------------------------------*/
bool pc_equipitem(struct map_session_data *sd,short n,int req_pos,bool equipswitch)
{
	int i, pos, flag = 0, iflag;
	struct item_data *id;
	uint8 res = ITEM_EQUIP_ACK_OK;
	short* equip_index;

	nullpo_retr(false,sd);

	if( n < 0 || n >= MAX_INVENTORY ) {
		if( equipswitch ){
			clif_equipswitch_add( sd, n, req_pos, ITEM_EQUIP_ACK_FAIL );
		}else{
			clif_equipitemack(sd,0,0,ITEM_EQUIP_ACK_FAIL);
		}
		return false;
	}
	if( DIFF_TICK(sd->canequip_tick,gettick()) > 0 ) {
		if( equipswitch ){
			clif_equipswitch_add( sd, n, req_pos, ITEM_EQUIP_ACK_FAIL );
		}else{
			clif_equipitemack(sd,n,0,ITEM_EQUIP_ACK_FAIL);
		}
		return false;
	}

	if (!(id = sd->inventory_data[n]))
		return false;
	pos = pc_equippoint(sd,n); //With a few exceptions, item should go in all specified slots.

	if(battle_config.battle_log && !equipswitch)
		ShowInfo("equip %u (%d) %x:%x\n",sd->inventory.u.items_inventory[n].nameid,n,id?id->equip:0,req_pos);

	if((res = pc_isequip(sd,n))) {
		if( equipswitch ){
			clif_equipswitch_add( sd, n, req_pos, res );
		}else{
			clif_equipitemack(sd,n,0,res);	// fail
		}
		return false;
	}

	if( equipswitch && id->type == IT_AMMO ){
		clif_equipswitch_add( sd, n, req_pos, ITEM_EQUIP_ACK_FAIL );
		return false;
	}

	if (!(pos&req_pos) || sd->inventory.u.items_inventory[n].equip != 0 || sd->inventory.u.items_inventory[n].attribute==1 ) { // [Valaris]
		if( equipswitch ){
			clif_equipswitch_add( sd, n, req_pos, ITEM_EQUIP_ACK_FAIL );
		}else{
			clif_equipitemack(sd,n,0,ITEM_EQUIP_ACK_FAIL);	// fail
		}
		return false;
	}
	if( sd->sc.count && (sd->sc.data[SC_BERSERK] || sd->sc.data[SC_SATURDAYNIGHTFEVER] ||
		sd->sc.data[SC_KYOUGAKU] || (sd->sc.data[SC_PYROCLASTIC] && sd->inventory_data[n]->type == IT_WEAPON)) ) {
		if( equipswitch ){
			clif_equipswitch_add( sd, n, req_pos, ITEM_EQUIP_ACK_FAIL );
		}else{
			clif_equipitemack(sd,n,0,ITEM_EQUIP_ACK_FAIL); //Fail
		}
		return false;
	}

	equip_index = equipswitch ? sd->equip_switch_index : sd->equip_index;

	if ( !equipswitch && id->flag.bindOnEquip && !sd->inventory.u.items_inventory[n].bound) {
		sd->inventory.u.items_inventory[n].bound = (char)battle_config.default_bind_on_equip;
		clif_notify_bindOnEquip(sd,n);
	}

	if(pos == EQP_ACC) { //Accessories should only go in one of the two.
		pos = req_pos&EQP_ACC;
		if (pos == EQP_ACC) //User specified both slots.
			pos = equip_index[EQI_ACC_R] >= 0 ? EQP_ACC_L : EQP_ACC_R;

		for (i = 0; i < sd->inventory_data[n]->slots; i++) { // Accessories that have cards that force equip location
			if (!sd->inventory.u.items_inventory[n].card[i])
				continue;

			struct item_data *card_data = itemdb_exists(sd->inventory.u.items_inventory[n].card[i]);

			if (card_data) {
				int card_pos = card_data->equip;

				if (card_pos == EQP_ACC_L || card_pos == EQP_ACC_R) {
					pos = card_pos; // Use the card's equip position
					break;
				}
			}
		}
	} else if(pos == EQP_ARMS && id->equip == EQP_HAND_R) { //Dual wield capable weapon.
		pos = (req_pos&EQP_ARMS);
		if (pos == EQP_ARMS) //User specified both slots, pick one for them.
			pos = equip_index[EQI_HAND_R] >= 0 ? EQP_HAND_L : EQP_HAND_R;
	} else if(pos == EQP_SHADOW_ACC) { // Shadow System
		pos = req_pos&EQP_SHADOW_ACC;
		if (pos == EQP_SHADOW_ACC)
			pos = equip_index[EQI_SHADOW_ACC_L] >= 0 ? EQP_SHADOW_ACC_R : EQP_SHADOW_ACC_L;
	} else if(pos == EQP_SHADOW_ARMS && id->equip == EQP_SHADOW_WEAPON) {
		pos = (req_pos&EQP_SHADOW_ARMS);
		if( pos == EQP_SHADOW_ARMS )
			pos = (equip_index[EQI_SHADOW_WEAPON] >= 0 ? EQP_SHADOW_SHIELD : EQP_SHADOW_WEAPON);
	}

	if (pos&EQP_HAND_R && battle_config.use_weapon_skill_range&BL_PC) {
		//Update skill-block range database when weapon range changes. [Skotlex]
		i = equip_index[EQI_HAND_R];
		if (i < 0 || !sd->inventory_data[i]) //No data, or no weapon equipped
			flag = 1;
		else
			flag = id->range != sd->inventory_data[i]->range;
	}

	if( equipswitch ){
		for( i = 0; i < EQI_MAX; i++ ){
			if( pos&equip_bitmask[i] ){
				// If there was already an item assigned to this slot
				if( sd->equip_switch_index[i] >= 0 ){
					pc_equipswitch_remove( sd, sd->equip_switch_index[i] );
				}

				// Assign the new index to it
				sd->equip_switch_index[i] = n;
			}
		}

		sd->inventory.u.items_inventory[n].equipSwitch = pos;
		clif_equipswitch_add( sd, n, pos, ITEM_EQUIP_ACK_OK );
		return true;
	}else{
		for(i=0;i<EQI_MAX;i++) {
			if(pos & equip_bitmask[i]) {
				if(sd->equip_index[i] >= 0) //Slot taken, remove item from there.
					pc_unequipitem(sd,sd->equip_index[i],2 | 4);

				sd->equip_index[i] = n;
			}
		}

		pc_equipswitch_remove(sd, n);

		if(pos==EQP_AMMO) {
			clif_arrowequip(sd,n);
			clif_arrow_fail(sd,3);
		}
		else
			clif_equipitemack(sd,n,pos,ITEM_EQUIP_ACK_OK);

		sd->inventory.u.items_inventory[n].equip = pos;
	}

	if(pos & EQP_HAND_R) {
		if(id)
			sd->weapontype1 = id->subtype;
		else
			sd->weapontype1 = W_FIST;
		pc_calcweapontype(sd);
		clif_changelook(&sd->bl,LOOK_WEAPON,sd->status.weapon);
	}
	if(pos & EQP_HAND_L) {
		if(id) {
			if(id->type == IT_WEAPON) {
				sd->status.shield = W_FIST;
				sd->weapontype2 = id->subtype;
			}
			else
			if(id->type == IT_ARMOR) {
				sd->status.shield = id->look;
				sd->weapontype2 = W_FIST;
			}
		}
		else
			sd->status.shield = sd->weapontype2 = W_FIST;
		pc_calcweapontype(sd);
		clif_changelook(&sd->bl,LOOK_SHIELD,sd->status.shield);
	}
	if(pos & EQP_SHOES)
		clif_changelook(&sd->bl,LOOK_SHOES,0);

	if (battle_config.ammo_unequip && (pos&EQP_ARMS) && id->type == IT_WEAPON) {
		short idx = sd->equip_index[EQI_AMMO];

		if (idx >= 0) {
			switch (sd->inventory_data[idx]->subtype) {
				case AMMO_ARROW:
					if (id->subtype != W_BOW && id->subtype != W_MUSICAL && id->subtype != W_WHIP)
						pc_unequipitem(sd, idx, 2 | 4);
					break;
				case AMMO_BULLET:
				case AMMO_SHELL:
					if (id->subtype != W_REVOLVER && id->subtype != W_RIFLE && id->subtype != W_GATLING && id->subtype != W_SHOTGUN
#ifdef RENEWAL
						&& id->subtype != W_GRENADE
#endif
						)
						pc_unequipitem(sd, idx, 2 | 4);
					break;
#ifndef RENEWAL
				case AMMO_GRENADE:
					if (id->subtype != W_GRENADE)
						pc_unequipitem(sd, idx, 2 | 4);
					break;
#endif
			}
		}
	}

	pc_set_costume_view(sd);

	pc_checkallowskill(sd); //Check if status changes should be halted.
	iflag = sd->npc_item_flag;

	// Check for combos (MUST be before status_calc_pc)
	if (!id->combos.empty())
		pc_checkcombo(sd, id);

	if (itemdb_isspecial(sd->inventory.u.items_inventory[n].card[0]))
		; // No cards
	else {
		for (i = 0; i < MAX_SLOTS; i++) {
			item_data *data;

			if (!sd->inventory.u.items_inventory[n].card[i])
				continue;
			if ((data = itemdb_exists(sd->inventory.u.items_inventory[n].card[i])) != nullptr) {
				if (!data->combos.empty())
					pc_checkcombo(sd, data);
			}
		}
	}

	status_calc_pc(sd,SCO_NONE);
	if (flag) //Update skill data
		clif_skillinfoblock(sd);

	//OnEquip script [Skotlex]
	if (id) {
		//only run the script if item isn't restricted
		if (id->equip_script && (pc_has_permission(sd,PC_PERM_USE_ALL_EQUIPMENT) || !itemdb_isNoEquip(id,sd->bl.m)))
			run_script(id->equip_script,0,sd->bl.id,fake_nd->bl.id);
		if(itemdb_isspecial(sd->inventory.u.items_inventory[n].card[0]))
			; //No cards
		else {
			for( i = 0; i < MAX_SLOTS; i++ ) {
				struct item_data *data;
				if (!sd->inventory.u.items_inventory[n].card[i])
					continue;
				if ( ( data = itemdb_exists(sd->inventory.u.items_inventory[n].card[i]) ) != NULL ) {
					if (data->equip_script && (pc_has_permission(sd,PC_PERM_USE_ALL_EQUIPMENT) || !itemdb_isNoEquip(data,sd->bl.m)))
						run_script(data->equip_script,0,sd->bl.id,fake_nd->bl.id);
				}
			}
		}
	}
	sd->npc_item_flag = iflag;

	return true;
}

/**
 * Recalculate player status on unequip
 * @param sd: Player data
 * @param n: Item inventory index
 * @param flag: Whether to recalculate a player's status or not
 * @return True on success or false on failure
 */
static void pc_unequipitem_sub(struct map_session_data *sd, int n, int flag) {
	int i, iflag;
	bool status_calc = false;

	if (sd->state.autobonus&sd->inventory.u.items_inventory[n].equip)
		sd->state.autobonus &= ~sd->inventory.u.items_inventory[n].equip; //Check for activated autobonus [Inkfish]

	sd->inventory.u.items_inventory[n].equip = 0;
	if (!(flag & 4))
		pc_checkallowskill(sd);
	iflag = sd->npc_item_flag;

	// Check for combos (MUST be before status_calc_pc)
	if (sd->inventory_data[n]) {
		if (!sd->inventory_data[n]->combos.empty()) {
			if (pc_removecombo(sd, sd->inventory_data[n]))
				status_calc = true;
		}

		if (itemdb_isspecial(sd->inventory.u.items_inventory[n].card[0]))
			; // No cards
		else {
			for (i = 0; i < MAX_SLOTS; i++) {
				item_data *data;

				if (!sd->inventory.u.items_inventory[n].card[i])
					continue;
				if ((data = itemdb_exists(sd->inventory.u.items_inventory[n].card[i])) != nullptr) {
					if (!data->combos.empty()) {
						if (pc_removecombo(sd, data))
							status_calc = true;
					}
				}
			}
		}
	}

	if (flag & 1 || status_calc) {
		pc_checkallowskill(sd);
		status_calc_pc(sd, SCO_NONE);
	}

	if (sd->sc.data[SC_SIGNUMCRUCIS] && !battle_check_undead(sd->battle_status.race, sd->battle_status.def_ele))
		status_change_end(&sd->bl, SC_SIGNUMCRUCIS, INVALID_TIMER);

	//OnUnEquip script [Skotlex]
	if (sd->inventory_data[n]) {
		if (sd->inventory_data[n]->unequip_script)
			run_script(sd->inventory_data[n]->unequip_script, 0, sd->bl.id, fake_nd->bl.id);
		if (itemdb_isspecial(sd->inventory.u.items_inventory[n].card[0]))
			; //No cards
		else {
			for (i = 0; i < MAX_SLOTS; i++) {
				struct item_data *data;
				if (!sd->inventory.u.items_inventory[n].card[i])
					continue;

				if ((data = itemdb_exists(sd->inventory.u.items_inventory[n].card[i])) != NULL) {
					if (data->unequip_script)
						run_script(data->unequip_script, 0, sd->bl.id, fake_nd->bl.id);
				}

			}
		}
	}

	sd->npc_item_flag = iflag;
}

/**
 * Called when attempting to unequip an item from a player
 * @param sd: Player data
 * @param n: Item inventory index
 * @param flag: Type of unequip
 *  0 - only unequip
 *  1 - calculate status after unequipping
 *  2 - force unequip
 *  4 - unequip by switching equipment
 * @return True on success or false on failure
 */
bool pc_unequipitem(struct map_session_data *sd, int n, int flag) {
	int i, pos;

	nullpo_retr(false,sd);

	if (n < 0 || n >= MAX_INVENTORY) {
		clif_unequipitemack(sd,0,0,0);
		return false;
	}
	if (!(pos = sd->inventory.u.items_inventory[n].equip)) {
		clif_unequipitemack(sd,n,0,0);
		return false; //Nothing to unequip
	}
	// status change that makes player cannot unequip equipment
	if (!(flag&2) && sd->sc.count &&
		(sd->sc.data[SC_BERSERK] ||
		sd->sc.data[SC_SATURDAYNIGHTFEVER] ||
		sd->sc.data[SC__BLOODYLUST] ||
		sd->sc.data[SC_KYOUGAKU] ||
		(sd->sc.data[SC_PYROCLASTIC] &&
		sd->inventory_data[n]->type == IT_WEAPON)))	// can't switch weapon
	{
		clif_unequipitemack(sd,n,0,0);
		return false;
	}

	if (battle_config.battle_log)
		ShowInfo("unequip %d %x:%x\n",n,pc_equippoint(sd,n),pos);

	for(i = 0; i < EQI_MAX; i++) {
		if (pos & equip_bitmask[i])
			sd->equip_index[i] = -1;
	}

	if(pos & EQP_HAND_R) {
		sd->weapontype1 = 0;
		sd->status.weapon = sd->weapontype2;
		pc_calcweapontype(sd);
		clif_changelook(&sd->bl,LOOK_WEAPON,sd->status.weapon);
		if( !battle_config.dancing_weaponswitch_fix )
			status_change_end(&sd->bl, SC_DANCING, INVALID_TIMER); // Unequipping => stop dancing.
#ifdef RENEWAL
		if (battle_config.switch_remove_edp&2) {
#else
		if (battle_config.switch_remove_edp&1) {
#endif
			status_change_end(&sd->bl, SC_EDP, INVALID_TIMER);
		}
	}
	if(pos & EQP_HAND_L) {
		if (sd->status.shield && battle_getcurrentskill(&sd->bl) == LG_SHIELDSPELL)
			unit_skillcastcancel(&sd->bl, 0); // Cancel Shield Spell if player swaps shields.

		sd->status.shield = sd->weapontype2 = W_FIST;
		pc_calcweapontype(sd);
		clif_changelook(&sd->bl,LOOK_SHIELD,sd->status.shield);
	}

	if(pos & EQP_SHOES)
		clif_changelook(&sd->bl,LOOK_SHOES,0);

	clif_unequipitemack(sd,n,pos,1);
	pc_set_costume_view(sd);

	status_change_end(&sd->bl,SC_HEAT_BARREL,INVALID_TIMER);
	// On weapon change (right and left hand)
	if ((pos & EQP_ARMS) && sd->inventory_data[n]->type == IT_WEAPON) {
		if (battle_config.ammo_unequip && !(flag & 4)) {
			switch (sd->inventory_data[n]->subtype) {
				case W_BOW:
				case W_MUSICAL:
				case W_WHIP:
				case W_REVOLVER:
				case W_RIFLE:
				case W_GATLING:
				case W_SHOTGUN:
				case W_GRENADE: {
					short idx = sd->equip_index[EQI_AMMO];

					if (idx >= 0) {
						sd->equip_index[EQI_AMMO] = -1;
						clif_unequipitemack(sd, idx, sd->inventory.u.items_inventory[idx].equip, 1);
						pc_unequipitem_sub(sd, idx, 0);
					}
				}
				break;
			}
		}
		if (!sd->sc.data[SC_SEVENWIND] || sd->sc.data[SC_ASPERSIO]) //Check for seven wind (but not level seven!)
			skill_enchant_elemental_end(&sd->bl, SC_NONE);
		status_change_end(&sd->bl, SC_FEARBREEZE, INVALID_TIMER);
		status_change_end(&sd->bl, SC_EXEEDBREAK, INVALID_TIMER);
	}

	// On armor change
	if (pos & EQP_ARMOR) {
		if (sd->sc.data[SC_HOVERING] && sd->inventory_data[n]->nameid == ITEMID_HOVERING_BOOSTER)
			status_change_end(&sd->bl, SC_HOVERING, INVALID_TIMER);
		//status_change_end(&sd->bl, SC_BENEDICTIO, INVALID_TIMER); // No longer is removed? Need confirmation
		status_change_end(&sd->bl, SC_ARMOR_RESIST, INVALID_TIMER);
	}

	// On equipment change
#ifndef RENEWAL
	if (!(flag&4))
		status_change_end(&sd->bl, SC_CONCENTRATION, INVALID_TIMER);
#endif

	// On ammo change
	if (sd->inventory_data[n]->type == IT_AMMO && (sd->inventory_data[n]->nameid != ITEMID_SILVER_BULLET || sd->inventory_data[n]->nameid != ITEMID_PURIFICATION_BULLET || sd->inventory_data[n]->nameid != ITEMID_SILVER_BULLET_))
		status_change_end(&sd->bl, SC_P_ALTER, INVALID_TIMER);

	pc_unequipitem_sub(sd, n, flag);

	return true;
}

int pc_equipswitch( struct map_session_data* sd, int index ){
	// Get the target equip mask
	int position = sd->inventory.u.items_inventory[index].equipSwitch;

	// Get the currently equipped item
	short equippedItem = pc_checkequip( sd, position, true );

	// No item equipped at the target
	if( equippedItem == -1 ){
		// Remove it from the equip switch
		pc_equipswitch_remove( sd, index );

		pc_equipitem( sd, index, position );

		return position;
	}else{
		std::map<int, int> unequipped;
		int unequipped_position = 0;

		// Unequip all items that interfere
		for( int i = 0; i < EQI_MAX; i++ ){
			int unequip_index = sd->equip_index[i];

			if( unequip_index >= 0 && position & equip_bitmask[i] ){
				struct item* unequip_item = &sd->inventory.u.items_inventory[unequip_index];

				// Store the unequipped index and position mask for later
				unequipped[unequip_index] = unequip_item->equip;

				// Keep the position for later
				unequipped_position |= unequip_item->equip;

				// Unequip the item
				pc_unequipitem( sd, unequip_index, 0 );
			}
		}

		int all_position = position | unequipped_position;

		// Equip everything that is hit by the mask
		for( int i = 0; i < EQI_MAX; i++ ){
			int exchange_index = sd->equip_switch_index[i];

			if( exchange_index >= 0 && all_position & equip_bitmask[i] ){
				struct item* exchange_item = &sd->inventory.u.items_inventory[exchange_index];

				// Store the target position
				int exchange_position = exchange_item->equipSwitch;

				// Remove the item from equip switch
				pc_equipswitch_remove( sd, exchange_index );

				// Equip the item at the destinated position
				pc_equipitem( sd, exchange_index, exchange_position );
			}
		}

		// Place all unequipped items into the equip switch window
		for( std::pair<int, int> pair : unequipped ){
			int unequipped_index = pair.first;
			int unequipped_position = pair.second;

			// Rebuild the index cache
			for( int i = 0; i < EQI_MAX; i++ ){
				if( unequipped_position & equip_bitmask[i] ){
					sd->equip_switch_index[i] = unequipped_index;
				}
			}

			// Set the correct position mask
			sd->inventory.u.items_inventory[unequipped_index].equipSwitch = unequipped_position;

			// Notify the client
			clif_equipswitch_add( sd, unequipped_index, unequipped_position, ITEM_EQUIP_ACK_OK );
		}

		return all_position;
	}
}

void pc_equipswitch_remove( struct map_session_data* sd, int index ){
	struct item* item = &sd->inventory.u.items_inventory[index];

	if( !item->equipSwitch ){
		return;
	}

	for( int i = 0; i < EQI_MAX; i++ ){
		// If a match is found
		if( sd->equip_switch_index[i] == index ){
			// Remove it from the slot
			sd->equip_switch_index[i] = -1;
		}
	}

	// Send out one packet for all slots using the current item's mask
	clif_equipswitch_remove( sd, index, item->equipSwitch, false );

	item->equipSwitch = 0;
}

/*==========================================
 * Checking if player (sd) has an invalid item
 * and is unequiped on map load (item_noequip)
 *------------------------------------------*/
void pc_checkitem(struct map_session_data *sd) {
	int i, calc_flag = 0;
	struct item* it;

	nullpo_retv(sd);

	if( sd->state.vending ) //Avoid reorganizing items when we are vending, as that leads to exploits (pointed out by End of Exam)
		return;

	pc_check_available_item(sd, ITMCHK_NONE); // Check for invalid(ated) items.

	for( i = 0; i < MAX_INVENTORY; i++ ) {
		it = &sd->inventory.u.items_inventory[i];

		if( it->nameid == 0 )
			continue;
		if( !it->equip )
			continue;
		if( it->equip&~pc_equippoint(sd,i) ) {
			pc_unequipitem(sd, i, 2);
			calc_flag = 1;
			continue;
		}

		if( !pc_has_permission(sd, PC_PERM_USE_ALL_EQUIPMENT) && !battle_config.allow_equip_restricted_item && itemdb_isNoEquip(sd->inventory_data[i], sd->bl.m) ) {
			pc_unequipitem(sd, i, 2);
			calc_flag = 1;
			continue;
		}
	}

	for( i = 0; i < MAX_INVENTORY; i++ ) {
		it = &sd->inventory.u.items_inventory[i];

		if( it->nameid == 0 )
			continue;
		if( !it->equipSwitch )
			continue;
		if( it->equipSwitch&~pc_equippoint(sd,i) ||
			( !pc_has_permission(sd, PC_PERM_USE_ALL_EQUIPMENT) && !battle_config.allow_equip_restricted_item && itemdb_isNoEquip(sd->inventory_data[i], sd->bl.m) ) ){
			
			for( int j = 0; j < EQI_MAX; j++ ){
				if( sd->equip_switch_index[j] == i ){
					sd->equip_switch_index[j] = -1;
				}
			}

			sd->inventory.u.items_inventory[i].equipSwitch = 0;

			continue;
		}
	}

	if( calc_flag && sd->state.active ) {
		pc_checkallowskill(sd);
		status_calc_pc(sd,SCO_NONE);
	}
}

/*==========================================
 * Checks for unavailable items and removes them.
 * @param sd: Player data
 * @param type Forced check:
 *   1 - Inventory
 *   2 - Cart
 *   4 - Storage
 *------------------------------------------*/
void pc_check_available_item(struct map_session_data *sd, uint8 type)
{
	int i;
	t_itemid nameid;
	char output[256];

	nullpo_retv(sd);

	if (battle_config.item_check&ITMCHK_INVENTORY && type&ITMCHK_INVENTORY) { // Check for invalid(ated) items in inventory.
		for(i = 0; i < MAX_INVENTORY; i++) {
			nameid = sd->inventory.u.items_inventory[i].nameid;

			if (!nameid)
				continue;
			if (!itemdb_available(nameid)) {
				sprintf(output, msg_txt(sd, 709), nameid); // Item %u has been removed from your inventory.
				clif_displaymessage(sd->fd, output);
				ShowWarning("Removed invalid/disabled item (ID: %u, amount: %d) from inventory (char_id: %d).\n", nameid, sd->inventory.u.items_inventory[i].amount, sd->status.char_id);
				pc_delitem(sd, i, sd->inventory.u.items_inventory[i].amount, 4, 0, LOG_TYPE_OTHER);
				continue;
			}
			if (!sd->inventory.u.items_inventory[i].unique_id && !itemdb_isstackable(nameid))
				sd->inventory.u.items_inventory[i].unique_id = pc_generate_unique_id(sd);
		}
	}

	if (battle_config.item_check&ITMCHK_CART && type&ITMCHK_CART) { // Check for invalid(ated) items in cart.
		for(i = 0; i < MAX_CART; i++) {
			nameid = sd->cart.u.items_cart[i].nameid;

			if (!nameid)
				continue;
			if (!itemdb_available(nameid)) {
				sprintf(output, msg_txt(sd, 710), nameid); // Item %u has been removed from your cart.
				clif_displaymessage(sd->fd, output);
				ShowWarning("Removed invalid/disabled item (ID: %u, amount: %d) from cart (char_id: %d).\n", nameid, sd->cart.u.items_cart[i].amount, sd->status.char_id);
				pc_cart_delitem(sd, i, sd->cart.u.items_cart[i].amount, 0, LOG_TYPE_OTHER);
				continue;
			}
			if (!sd->cart.u.items_cart[i].unique_id && !itemdb_isstackable(nameid))
				sd->cart.u.items_cart[i].unique_id = pc_generate_unique_id(sd);
		}
	}

	if (battle_config.item_check&ITMCHK_STORAGE && type&ITMCHK_STORAGE) { // Check for invalid(ated) items in storage.
		for(i = 0; i < sd->storage.max_amount; i++) {
			nameid = sd->storage.u.items_storage[i].nameid;

			if (!nameid)
				continue;
			if (!itemdb_available(nameid)) {
				sprintf(output, msg_txt(sd, 711), nameid); // Item %u has been removed from your storage.
				clif_displaymessage(sd->fd, output);
				ShowWarning("Removed invalid/disabled item (ID: %u, amount: %d) from storage (char_id: %d).\n", nameid, sd->storage.u.items_storage[i].amount, sd->status.char_id);
				storage_delitem(sd, &sd->storage, i, sd->storage.u.items_storage[i].amount);
				continue;
			}
			if (!sd->storage.u.items_storage[i].unique_id && !itemdb_isstackable(nameid))
				sd->storage.u.items_storage[i].unique_id = pc_generate_unique_id(sd);
 		}
	}
}

/*==========================================
 * Update PVP rank for sd1 in cmp to sd2
 *------------------------------------------*/
static int pc_calc_pvprank_sub(struct block_list *bl,va_list ap)
{
	struct map_session_data *sd1,*sd2;

	sd1=(struct map_session_data *)bl;
	sd2=va_arg(ap,struct map_session_data *);

	if( pc_isinvisible(sd1) || pc_isinvisible(sd2) )
	{// cannot register pvp rank for hidden GMs
		return 0;
	}

	if( sd1->pvp_point > sd2->pvp_point )
		sd2->pvp_rank++;
	return 0;
}
/*==========================================
 * Calculate new rank beetween all present players (map_foreachinallarea)
 * and display result
 *------------------------------------------*/
int pc_calc_pvprank(struct map_session_data *sd)
{
	int old = sd->pvp_rank;
	struct map_data *mapdata = map_getmapdata(sd->bl.m);

	sd->pvp_rank=1;
	map_foreachinmap(pc_calc_pvprank_sub,sd->bl.m,BL_PC,sd);
	if(old!=sd->pvp_rank || sd->pvp_lastusers!=mapdata->users_pvp)
		clif_pvpset(sd,sd->pvp_rank,sd->pvp_lastusers=mapdata->users_pvp,0);
	return sd->pvp_rank;
}
/*==========================================
 * Calculate next sd ranking calculation from config
 *------------------------------------------*/
TIMER_FUNC(pc_calc_pvprank_timer){
	struct map_session_data *sd;

	sd=map_id2sd(id);
	if(sd==NULL)
		return 0;
	sd->pvp_timer = INVALID_TIMER;

	if( pc_isinvisible(sd) )
	{// do not calculate the pvp rank for a hidden GM
		return 0;
	}

	if( pc_calc_pvprank(sd) > 0 )
		sd->pvp_timer = add_timer(gettick()+PVP_CALCRANK_INTERVAL,pc_calc_pvprank_timer,id,data);
	return 0;
}

/*==========================================
 * Checking if sd is married
 * Return:
 *	partner_id = yes
 *	0 = no
 *------------------------------------------*/
int pc_ismarried(struct map_session_data *sd)
{
	if(sd == NULL)
		return -1;
	if(sd->status.partner_id > 0)
		return sd->status.partner_id;
	else
		return 0;
}
/*==========================================
 * Marry player sd to player dstsd
 * Return:
 *	false = fail
 *	true = success
 *------------------------------------------*/
bool pc_marriage(struct map_session_data *sd,struct map_session_data *dstsd)
{
	if(sd == NULL || dstsd == NULL ||
		sd->status.partner_id > 0 || dstsd->status.partner_id > 0 ||
		(sd->class_&JOBL_BABY) || (dstsd->class_&JOBL_BABY))
		return false;
	sd->status.partner_id = dstsd->status.char_id;
	dstsd->status.partner_id = sd->status.char_id;

	achievement_update_objective(sd, AG_MARRY, 1, 1);
	achievement_update_objective(dstsd, AG_MARRY, 1, 1);

	return true;
}

/*==========================================
 * Divorce sd from its partner
 * Return:
 *	false = fail
 *	true  = success
 *------------------------------------------*/
bool pc_divorce(struct map_session_data *sd)
{
	struct map_session_data *p_sd;
	int i;

	if( sd == NULL || !pc_ismarried(sd) )
		return false;

	if( !sd->status.partner_id )
		return false; // Char is not married

	if( (p_sd = map_charid2sd(sd->status.partner_id)) == NULL )
	{ // Lets char server do the divorce
		if( chrif_divorce(sd->status.char_id, sd->status.partner_id) )
			return false; // No char server connected

		return true;
	}

	// Both players online, lets do the divorce manually
	sd->status.partner_id = 0;
	p_sd->status.partner_id = 0;
	for( i = 0; i < MAX_INVENTORY; i++ )
	{
		if( sd->inventory.u.items_inventory[i].nameid == WEDDING_RING_M || sd->inventory.u.items_inventory[i].nameid == WEDDING_RING_F )
			pc_delitem(sd, i, 1, 0, 0, LOG_TYPE_OTHER);
		if( p_sd->inventory.u.items_inventory[i].nameid == WEDDING_RING_M || p_sd->inventory.u.items_inventory[i].nameid == WEDDING_RING_F )
			pc_delitem(p_sd, i, 1, 0, 0, LOG_TYPE_OTHER);
	}

	clif_divorced(sd, p_sd->status.name);
	clif_divorced(p_sd, sd->status.name);

	return true;
}

/**
 * Get the partner map_session_data of a player
 * @param sd : the husband|wife session
 * @return partner session or NULL
 */
struct map_session_data *pc_get_partner(struct map_session_data *sd){
	if (!sd || !pc_ismarried(sd))
		return NULL;
	return map_charid2sd(sd->status.partner_id);
}

/**
 * Get the father map_session_data of a player
 * @param sd : the baby session
 * @return father session or NULL
 */
struct map_session_data *pc_get_father (struct map_session_data *sd){
	if (!sd || !(sd->class_&JOBL_BABY) || !sd->status.father)
		return NULL;
	return map_charid2sd(sd->status.father);
}

/**
 * Get the mother map_session_data of a player
 * @param sd : the baby session
 * @return mother session or NULL
 */
struct map_session_data *pc_get_mother (struct map_session_data *sd){
	if (!sd || !(sd->class_&JOBL_BABY) || !sd->status.mother)
		return NULL;
	return map_charid2sd(sd->status.mother);
}

/*==========================================
 * Get sd children charid. (Need to be married)
 *------------------------------------------*/
struct map_session_data *pc_get_child (struct map_session_data *sd)
{
	if (!sd || !pc_ismarried(sd) || !sd->status.child)
		// charid2sd returns NULL if not found
		return NULL;
	return map_charid2sd(sd->status.child);
}

/*==========================================
 * Set player sd to bleed. (losing hp and/or sp each diff_tick)
 *------------------------------------------*/
void pc_bleeding (struct map_session_data *sd, t_tick diff_tick)
{
	int hp = 0, sp = 0;

	if( pc_isdead(sd) )
		return;

	if (sd->hp_loss.value) {
		sd->hp_loss.tick += diff_tick;
		while (sd->hp_loss.tick >= sd->hp_loss.rate) {
			hp += sd->hp_loss.value;
			sd->hp_loss.tick -= sd->hp_loss.rate;
		}
		if(hp >= sd->battle_status.hp)
			hp = sd->battle_status.hp-1; //Script drains cannot kill you.
	}

	if (sd->sp_loss.value) {
		sd->sp_loss.tick += diff_tick;
		while (sd->sp_loss.tick >= sd->sp_loss.rate) {
			sp += sd->sp_loss.value;
			sd->sp_loss.tick -= sd->sp_loss.rate;
		}
	}

	if (hp > 0 || sp > 0)
		status_zap(&sd->bl, hp, sp);
}

//Character regen. Flag is used to know which types of regen can take place.
//&1: HP regen
//&2: SP regen
void pc_regen (struct map_session_data *sd, t_tick diff_tick)
{
	int hp = 0, sp = 0;

	if (sd->hp_regen.value) {
		sd->hp_regen.tick += diff_tick;
		while (sd->hp_regen.tick >= sd->hp_regen.rate) {
			hp += sd->hp_regen.value;
			sd->hp_regen.tick -= sd->hp_regen.rate;
		}
	}

	if (sd->sp_regen.value) {
		sd->sp_regen.tick += diff_tick;
		while (sd->sp_regen.tick >= sd->sp_regen.rate) {
			sp += sd->sp_regen.value;
			sd->sp_regen.tick -= sd->sp_regen.rate;
		}
	}

	if (sd->percent_hp_regen.value) {
		sd->percent_hp_regen.tick += diff_tick;
		while (sd->percent_hp_regen.tick >= sd->percent_hp_regen.rate) {
			hp += sd->status.max_hp * sd->percent_hp_regen.value / 100;
			sd->percent_hp_regen.tick -= sd->percent_hp_regen.rate;
		}
	}

	if (sd->percent_sp_regen.value) {
		sd->percent_sp_regen.tick += diff_tick;
		while (sd->percent_sp_regen.tick >= sd->percent_sp_regen.rate) {
			sp += sd->status.max_sp * sd->percent_sp_regen.value / 100;
			sd->percent_sp_regen.tick -= sd->percent_sp_regen.rate;
		}
	}

	if (hp > 0 || sp > 0)
		status_heal(&sd->bl, hp, sp, 0);
}

/*==========================================
 * Memo player sd savepoint. (map,x,y)
 *------------------------------------------*/
void pc_setsavepoint(struct map_session_data *sd, short mapindex,int x,int y)
{
	nullpo_retv(sd);

	sd->status.save_point.map = mapindex;
	sd->status.save_point.x = x;
	sd->status.save_point.y = y;
}

/*==========================================
 * Save 1 player data at autosave interval
 *------------------------------------------*/
static TIMER_FUNC(pc_autosave){
	int interval;
	struct s_mapiterator* iter;
	struct map_session_data* sd;
	static int last_save_id = 0, save_flag = 0;

	if(save_flag == 2) //Someone was saved on last call, normal cycle
		save_flag = 0;
	else
		save_flag = 1; //Noone was saved, so save first found char.

	iter = mapit_getallusers();
	for( sd = (TBL_PC*)mapit_first(iter); mapit_exists(iter); sd = (TBL_PC*)mapit_next(iter) )
	{
		if (!sd->state.pc_loaded) // Player data hasn't fully loaded
			continue;
		if(sd->bl.id == last_save_id && save_flag != 1) {
			save_flag = 1;
			continue;
		}

		if(save_flag != 1) //Not our turn to save yet.
			continue;

		//Save char.
		last_save_id = sd->bl.id;
		save_flag = 2;
		if (pc_isvip(sd)) // Check if we're still VIP
			chrif_req_login_operation(1, sd->status.name, CHRIF_OP_LOGIN_VIP, 0, 1, 0);
		chrif_save(sd, CSAVE_INVENTORY|CSAVE_CART);
		break;
	}
	mapit_free(iter);

	interval = autosave_interval/(map_usercount()+1);
	if(interval < minsave_interval)
		interval = minsave_interval;
	add_timer(gettick()+interval,pc_autosave,0,0);

	return 0;
}

static int pc_daynight_timer_sub(struct map_session_data *sd,va_list ap)
{
	if (sd->state.night != night_flag && map_getmapflag(sd->bl.m, MF_NIGHTENABLED))
	{	//Night/day state does not match.
		clif_status_load(&sd->bl, EFST_SKE, night_flag); //New night effect by dynamix [Skotlex]
		sd->state.night = night_flag;
		return 1;
	}
	return 0;
}
/*================================================
 * timer to do the day [Yor]
 * data: 0 = called by timer, 1 = gmcommand/script
 *------------------------------------------------*/
TIMER_FUNC(map_day_timer){
	char tmp_soutput[1024];

	if (data == 0 && battle_config.day_duration <= 0)	// if we want a day
		return 0;

	if (!night_flag)
		return 0; //Already day.

	night_flag = 0; // 0=day, 1=night [Yor]
	map_foreachpc(pc_daynight_timer_sub);
	strcpy(tmp_soutput, (data == 0) ? msg_txt(NULL,502) : msg_txt(NULL,60)); // The day has arrived!
	intif_broadcast(tmp_soutput, strlen(tmp_soutput) + 1, BC_DEFAULT);
	return 0;
}

/*================================================
 * timer to do the night [Yor]
 * data: 0 = called by timer, 1 = gmcommand/script
 *------------------------------------------------*/
TIMER_FUNC(map_night_timer){
	char tmp_soutput[1024];

	if (data == 0 && battle_config.night_duration <= 0)	// if we want a night
		return 0;

	if (night_flag)
		return 0; //Already nigth.

	night_flag = 1; // 0=day, 1=night [Yor]
	map_foreachpc(pc_daynight_timer_sub);
	strcpy(tmp_soutput, (data == 0) ? msg_txt(NULL,503) : msg_txt(NULL,59)); // The night has fallen...
	intif_broadcast(tmp_soutput, strlen(tmp_soutput) + 1, BC_DEFAULT);
	return 0;
}

/**
* Attempt to stand up a player
* @param sd
* @param force Ignore the check, ask player to stand up. Used in some cases like pc_damage(), pc_revive(), etc
* @return True if success, Fals if failed
*/
bool pc_setstand(struct map_session_data *sd, bool force){
	nullpo_ret(sd);

	// Cannot stand yet
	// TODO: Move to SCS_NOSTAND [Cydh]
	if (!force && (sd->sc.data[SC_SITDOWN_FORCE] || sd->sc.data[SC_BANANA_BOMB_SITDOWN]))
		return false;

	status_change_end(&sd->bl, SC_TENSIONRELAX, INVALID_TIMER);
	clif_status_load(&sd->bl,EFST_SIT,0);
	clif_standing(&sd->bl); //Inform area PC is standing
	//Reset sitting tick.
	sd->ssregen.tick.hp = sd->ssregen.tick.sp = 0;
	if( pc_isdead( sd ) ){
		sd->state.dead_sit = sd->vd.dead_sit = 0;
		clif_party_dead( sd );
	}else{
		sd->state.dead_sit = sd->vd.dead_sit = 0;
	}
	return true;
}

/**
 * Calculate Overheat value
 * @param sd: Player data
 * @param heat: Amount of Heat to adjust
 **/
void pc_overheat(struct map_session_data *sd, int16 heat) {
	nullpo_retv(sd);

	status_change_entry *sce = sd->sc.data[SC_OVERHEAT_LIMITPOINT];

	if (sce) {
		static std::vector<int16> limit = { 150, 200, 280, 360, 450 };
		uint16 skill_lv = cap_value(pc_checkskill(sd, NC_MAINFRAME), 0, (uint16)(limit.size()-1));

		sce->val1 += heat;
		sce->val1 = cap_value(sce->val1, 0, 1000);
		if (sd->sc.data[SC_OVERHEAT])
			status_change_end(&sd->bl, SC_OVERHEAT, INVALID_TIMER);
		if (sce->val1 > limit[skill_lv])
			sc_start(&sd->bl, &sd->bl, SC_OVERHEAT, 100, sce->val1, 1000);
	} else if (heat > 0)
		sc_start(&sd->bl, &sd->bl, SC_OVERHEAT_LIMITPOINT, 100, heat, 1000);
}

/**
 * Check if player is autolooting given itemID.
 */
bool pc_isautolooting(struct map_session_data *sd, t_itemid nameid)
{
	uint8 i = 0;

	if (sd->state.autoloottype && sd->state.autoloottype&(1<<itemdb_type(nameid)))
		return true;

	if (!sd->state.autolooting)
		return false;

	if (sd->state.autolooting)
		ARR_FIND(0, AUTOLOOTITEM_SIZE, i, sd->state.autolootid[i] == nameid);

	return (i != AUTOLOOTITEM_SIZE);
}

/**
 * Checks if player can use @/#command
 * @param sd Player map session data
 * @param command Command name without @/# and params
 * @param type is it atcommand or charcommand
 */
bool pc_can_use_command(struct map_session_data *sd, const char *command, AtCommandType type)
{
	return pc_group_can_use_command(pc_get_group_id(sd), command, type);
}

/**
 * Checks if commands used by a player should be logged
 * according to their group setting.
 * @param sd Player map session data
 */
bool pc_should_log_commands(struct map_session_data *sd)
{
	return pc_group_should_log_commands(pc_get_group_id(sd));
}

/**
 * Spirit Charm expiration timer.
 * @see TimerFunc
 */
static TIMER_FUNC(pc_spiritcharm_timer){
	struct map_session_data *sd;
	int i;

	if ((sd = (struct map_session_data *)map_id2sd(id)) == NULL || sd->bl.type != BL_PC)
		return 1;

	if (sd->spiritcharm <= 0) {
		ShowError("pc_spiritcharm_timer: %d spiritcharm's available. (aid=%d cid=%d tid=%d)\n", sd->spiritcharm, sd->status.account_id, sd->status.char_id, tid);
		sd->spiritcharm = 0;
		sd->spiritcharm_type = CHARM_TYPE_NONE;
		return 0;
	}

	ARR_FIND(0, sd->spiritcharm, i, sd->spiritcharm_timer[i] == tid);

	if (i == sd->spiritcharm) {
		ShowError("pc_spiritcharm_timer: timer not found (aid=%d cid=%d tid=%d)\n", sd->status.account_id, sd->status.char_id, tid);
		return 0;
	}

	sd->spiritcharm--;

	if (i != sd->spiritcharm)
		memmove(sd->spiritcharm_timer + i, sd->spiritcharm_timer + i + 1, (sd->spiritcharm - i) * sizeof(int));

	sd->spiritcharm_timer[sd->spiritcharm] = INVALID_TIMER;

	if (sd->spiritcharm <= 0)
		sd->spiritcharm_type = CHARM_TYPE_NONE;

	clif_spiritcharm(sd);

	return 0;
}

/**
 * Adds a spirit charm.
 * @param sd: Target character
 * @param interval: Duration
 * @param max: Maximum amount of charms to add
 * @param type: Charm type (@see spirit_charm_types)
 */
void pc_addspiritcharm(struct map_session_data *sd, int interval, int max, int type)
{
	int tid, i;

	nullpo_retv(sd);

	if (sd->spiritcharm_type != CHARM_TYPE_NONE && type != sd->spiritcharm_type)
		pc_delspiritcharm(sd, sd->spiritcharm, sd->spiritcharm_type);

	if (max > MAX_SPIRITCHARM)
		max = MAX_SPIRITCHARM;

	if (sd->spiritcharm < 0)
		sd->spiritcharm = 0;

	if (sd->spiritcharm && sd->spiritcharm >= max) {
		if (sd->spiritcharm_timer[0] != INVALID_TIMER)
			delete_timer(sd->spiritcharm_timer[0], pc_spiritcharm_timer);
		sd->spiritcharm--;
		if (sd->spiritcharm != 0)
			memmove(sd->spiritcharm_timer + 0, sd->spiritcharm_timer + 1, (sd->spiritcharm) * sizeof(int));
		sd->spiritcharm_timer[sd->spiritcharm] = INVALID_TIMER;
	}

	tid = add_timer(gettick() + interval, pc_spiritcharm_timer, sd->bl.id, 0);
	ARR_FIND(0, sd->spiritcharm, i, sd->spiritcharm_timer[i] == INVALID_TIMER || DIFF_TICK(get_timer(tid)->tick, get_timer(sd->spiritcharm_timer[i])->tick) < 0);

	if (i != sd->spiritcharm)
		memmove(sd->spiritcharm_timer + i + 1, sd->spiritcharm_timer + i, (sd->spiritcharm - i) * sizeof(int));

	sd->spiritcharm_timer[i] = tid;
	sd->spiritcharm++;
	sd->spiritcharm_type = type;

	clif_spiritcharm(sd);
}

/**
 * Removes one or more spirit charms.
 * @param sd: The target character
 * @param count: Amount of charms to remove
 * @param type: Type of charm to remove
 */
void pc_delspiritcharm(struct map_session_data *sd, int count, int type)
{
	int i;

	nullpo_retv(sd);

	if (sd->spiritcharm_type != type)
		return;

	if (sd->spiritcharm <= 0) {
		sd->spiritcharm = 0;
		return;
	}

	if (count <= 0)
		return;

	if (count > sd->spiritcharm)
		count = sd->spiritcharm;

	sd->spiritcharm -= count;

	if (count > MAX_SPIRITCHARM)
		count = MAX_SPIRITCHARM;

	for (i = 0; i < count; i++) {
		if (sd->spiritcharm_timer[i] != INVALID_TIMER) {
			delete_timer(sd->spiritcharm_timer[i], pc_spiritcharm_timer);
			sd->spiritcharm_timer[i] = INVALID_TIMER;
		}
	}

	for (i = count; i < MAX_SPIRITCHARM; i++) {
		sd->spiritcharm_timer[i - count] = sd->spiritcharm_timer[i];
		sd->spiritcharm_timer[i] = INVALID_TIMER;
	}

	if (sd->spiritcharm <= 0)
		sd->spiritcharm_type = CHARM_TYPE_NONE;

	clif_spiritcharm(sd);
}

#if defined(RENEWAL_DROP) || defined(RENEWAL_EXP)
/**
 * Renewal EXP/Item Drop rate modifier based on level penalty
 * @param level_diff: Monster and Player level difference
 * @param mob_class: Monster class
 * @param mode: Monster mode
 * @param type: 1 - EXP, 2 - Item Drop
 * @return Penalty rate
 */
uint16 pc_level_penalty_mod( struct map_session_data* sd, e_penalty_type type, std::shared_ptr<s_mob_db> mob, mob_data* md ){
	// No player was attached, we don't use any modifier (100 = rates are not touched)
	if( sd == nullptr ){
		return 100;
	}

	int monster_level;

	if( md != nullptr ){
		monster_level = md->level;
		mob = md->db;
	}else if( mob != nullptr ){
		monster_level = mob->lv;
	}else{
		return 100;
	}

	if( ( type == PENALTY_DROP || type == PENALTY_MVP_DROP ) && status_has_mode( &mob->status, MD_FIXEDITEMDROP )  ){
		return 100;
	}

	int level_difference = monster_level - sd->status.base_level;

	std::shared_ptr<s_penalty> penalty = penalty_db.find( type );

	if( penalty != nullptr ){
		return penalty->rate[ level_difference + MAX_LEVEL - 1 ];
	}else{
		return 100;
	}
}
#endif

int pc_split_str(char *str,char **val,int num)
{
	int i;

	for (i=0; i<num && str; i++){
		val[i] = str;
		str = strchr(str,',');
		if (str && i<num-1) //Do not remove a trailing comma.
			*str++=0;
	}
	return i;
}

int pc_split_atoi(char* str, int* val, char sep, int max)
{
	int i,j;
	for (i=0; i<max; i++) {
		if (!str) break;
		val[i] = atoi(str);
		str = strchr(str,sep);
		if (str)
			*str++=0;
	}
	//Zero up the remaining.
	for(j=i; j < max; j++)
		val[j] = 0;
	return i;
}

int pc_split_atoui(char* str, unsigned int* val, char sep, int max)
{
	static int warning=0;
	int i,j;
	for (i=0; i<max; i++) {
		double f;
		if (!str) break;
		f = atof(str);
		if (f < 0)
			val[i] = 0;
		else if (f > UINT_MAX) {
			val[i] = UINT_MAX;
			if (!warning) {
				warning = 1;
				ShowWarning("pc_readdb (exp.txt): Required exp per level is capped to %u\n", UINT_MAX);
			}
		} else
			val[i] = (unsigned int)f;
		str = strchr(str,sep);
		if (str)
			*str++=0;
	}
	//Zero up the remaining.
	for(j=i; j < max; j++)
		val[j] = 0;
	return i;
}

/*==========================================
 * sub DB reading.
 * Function used to read skill_tree.txt
 *------------------------------------------*/
static bool pc_readdb_skilltree(char* fields[], int columns, int current)
{
	uint32 baselv, joblv, baselv_max, joblv_max;
	uint16 skill_id, skill_lv, skill_lv_max;
	int idx, class_;
	unsigned int i, offset, skill_idx;

	class_  = atoi(fields[0]);
	skill_id = (uint16)atoi(fields[1]);
	skill_lv = (uint16)atoi(fields[2]);

	if (columns == 5 + MAX_PC_SKILL_REQUIRE * 2) { // Base/Job level requirement extra columns
		baselv = (uint32)atoi(fields[3]);
		joblv = (uint32)atoi(fields[4]);
		offset = 5;
	}
	else if (columns == 3 + MAX_PC_SKILL_REQUIRE * 2) {
		baselv = joblv = 0;
		offset = 3;
	}
	else {
		ShowWarning("pc_readdb_skilltree: Invalid number of colums in skill %hu of job %d's tree.\n", skill_id, class_);
		return false;
	}

	if(!pcdb_checkid(class_))
	{
		ShowWarning("pc_readdb_skilltree: Invalid job class %d specified.\n", class_);
		return false;
	}
	idx = pc_class2idx(class_);

	if (!skill_get_index(skill_id)) {
		ShowWarning("pc_readdb_skilltree: Unable to load skill %hu into job %d's tree.\n", skill_id, class_);
		return false;
	}
	if (skill_lv > (skill_lv_max = skill_get_max(skill_id))) {
		ShowWarning("pc_readdb_skilltree: Skill %hu's level %hu exceeds job %d's max level %hu. Capping skill level.\n", skill_id, skill_lv, class_, skill_lv_max);
		skill_lv = skill_lv_max;
	}
	if (baselv > (baselv_max = pc_class_maxbaselv(class_))) {
		ShowWarning("pc_readdb_skilltree: Skill %hu's base level requirement %d exceeds job %d's max base level %d. Capping skill base level.\n", skill_id, baselv, class_, baselv_max);
		baselv = baselv_max;
	}
	if (joblv > (joblv_max = pc_class_maxjoblv(class_))) {
		ShowWarning("pc_readdb_skilltree: Skill %hu's job level requirement %d exceeds job %d's max job level %d. Capping skill job level.\n", skill_id, joblv, class_, joblv_max);
		joblv = joblv_max;
	}

	//This is to avoid adding two lines for the same skill. [Skotlex]
	ARR_FIND( 0, MAX_SKILL_TREE, skill_idx, skill_tree[idx][skill_idx].skill_id == 0 || skill_tree[idx][skill_idx].skill_id == skill_id );
	if( skill_idx == MAX_SKILL_TREE )
	{
		ShowWarning("pc_readdb_skilltree: Unable to load skill %hu into job %d's tree. Maximum number of skills per job has been reached.\n", skill_id, class_);
		return false;
	}
	else if(skill_tree[idx][skill_idx].skill_id)
	{
		ShowNotice("pc_readdb_skilltree: Overwriting skill %hu for job %d.\n", skill_id, class_);
	}

	skill_tree[idx][skill_idx].skill_id = skill_id;
	skill_tree[idx][skill_idx].skill_lv = skill_lv;
	skill_tree[idx][skill_idx].baselv	= baselv;
	skill_tree[idx][skill_idx].joblv	= joblv;

	for(i = 0; i < MAX_PC_SKILL_REQUIRE; i++)
	{
		skill_id = (uint16)atoi(fields[i * 2 + offset]);
		skill_lv = (uint16)atoi(fields[i * 2 + offset + 1]);

		if (skill_id == 0) {
			if (skill_tree[idx][skill_idx].need[i].skill_id > 0) { // Remove pre-requisite
				skill_tree[idx][skill_idx].need[i].skill_id = 0;
				skill_tree[idx][skill_idx].need[i].skill_lv = 0;
			}
			continue;
		}
		if (skill_id > MAX_SKILL_ID || !skill_get_index(skill_id)) {
			ShowWarning("pc_readdb_skilltree: Unable to load requirement skill %hu into job %d's tree.", skill_id, class_);
			return false;
		}
		if (skill_lv > (skill_lv_max = skill_get_max(skill_id))) {
			ShowWarning("pc_readdb_skilltree: Skill %hu's level %hu exceeds job %d's max level %hu. Capping skill level.\n", skill_id, skill_lv, class_, skill_lv_max);
			skill_lv = skill_lv_max;
		}

		skill_tree[idx][skill_idx].need[i].skill_id = skill_id;
		skill_tree[idx][skill_idx].need[i].skill_lv = skill_lv;
	}
	return true;
}

/** [Cydh]
* Calculates base hp of player. Reference: http://irowiki.org/wiki/Max_HP
* @param level Base level of player
* @param class_ Job ID @see enum e_job
* @return base_hp
*/
static unsigned int pc_calc_basehp(uint16 level, uint16 class_) {
	double base_hp;
	uint16 i, idx = pc_class2idx(class_);

	base_hp = 35 + level * (job_info[idx].hp_multiplicator/100.);
#ifndef RENEWAL
	if(level >= 10 && (class_ == JOB_NINJA || class_ == JOB_GUNSLINGER)) base_hp += 90;
#endif
	for (i = 2; i <= level; i++)
		base_hp += floor(((job_info[idx].hp_factor/100.) * i) + 0.5); //Don't have round()
	if (class_ == JOB_SUMMONER)
		base_hp += floor((base_hp / 2) + 0.5);
	return (unsigned int)base_hp;
}

/** [Playtester]
* Calculates base sp of player.
* @param level Base level of player
* @param class_ Job ID @see enum e_job
* @return base_sp
*/
static unsigned int pc_calc_basesp(uint16 level, uint16 class_) {
	double base_sp;
	uint16 idx = pc_class2idx(class_);

	base_sp = 10 + floor(level * (job_info[idx].sp_factor / 100.));

	switch (class_) {
		case JOB_NINJA:
			if (level >= 10)
				base_sp -= 22;
			else
				base_sp = 11 + 3*level;
			break;
		case JOB_GUNSLINGER:
			if (level > 10)
				base_sp -= 18;
			else
				base_sp = 9 + 3*level;
			break;
		case JOB_SUMMONER:
			base_sp -= floor(base_sp / 2);
			break;
	}

	return (unsigned int)base_sp;
}

//Reading job_db1.txt line, (class,weight,HPFactor,HPMultiplicator,SPFactor,aspd/lvl...)
static bool pc_readdb_job1(char* fields[], int columns, int current){
	int idx, class_;
	unsigned int i;

	class_ = atoi(fields[0]);

	if (!pcdb_checkid(class_)) {
		ShowWarning("status_readdb_job1: Invalid job class %d specified.\n", class_);
		return false;
	}
	idx = pc_class2idx(class_);

	job_info[idx].max_weight_base = atoi(fields[1]);
	job_info[idx].hp_factor  = atoi(fields[2]);
	job_info[idx].hp_multiplicator = atoi(fields[3]);
	job_info[idx].sp_factor  = atoi(fields[4]);

#ifdef RENEWAL_ASPD
	for(i = 0; i <= MAX_WEAPON_TYPE; i++)
#else
	for(i = 0; i < MAX_WEAPON_TYPE; i++)
#endif
	{
		job_info[idx].aspd_base[i] = atoi(fields[i+5]);
	}

	return true;
}

//Reading job_db2.txt line (class,JobLv1,JobLv2,JobLv3,...)
static bool pc_readdb_job2(char* fields[], int columns, int current)
{
	int idx, class_, i;

	class_ = atoi(fields[0]);

	if(!pcdb_checkid(class_))
	{
		ShowWarning("status_readdb_job2: Invalid job class %d specified.\n", class_);
		return false;
	}
	idx = pc_class2idx(class_);

	for(i = 1; i < columns; i++)
	{
		job_info[idx].job_bonus[i-1] = atoi(fields[i]);
	}
	return true;
}

//Reading job_exp.txt line
//Max Level,Class list,Type (0 - Base Exp; 1 - Job Exp),Exp/lvl...
static bool pc_readdb_job_exp(char* fields[], int columns, int current)
{
	int idx, i, type;
	int job_id,job_count,jobs[CLASS_COUNT];
	unsigned int ui, maxlvl;

	maxlvl = atoi(fields[0]);
	if(maxlvl > MAX_LEVEL || maxlvl<1){
		ShowError("pc_readdb_job_exp: Invalid maxlevel %d specified.\n", maxlvl);
		return false;
	}
	if((maxlvl+3) > columns){ //nb values = (maxlvl-startlvl)+1-index1stvalue
		ShowError("pc_readdb_job_exp: Number of columns %d defined is too low for max level %d.\n",columns,maxlvl);
		return false;
	}
	type = atoi(fields[2]);
	if(type < 0 || type > 1){
		ShowError("pc_readdb_job_exp: Invalid type %d specified.\n", type);
		return false;
	}
	job_count = pc_split_atoi(fields[1],jobs,':',CLASS_COUNT);
	if (job_count < 1)
		return false;
	job_id = jobs[0];
	if(!pcdb_checkid(job_id)){
		ShowError("pc_readdb_job_exp: Invalid job class %d specified.\n", job_id);
		return false;
	}
	idx = pc_class2idx(job_id);

	job_info[idx].max_level[type] = maxlvl;
	for(i=0; i<maxlvl; i++){
		t_exp exp = strtoull( fields[3 + i], nullptr, 10 );

		if( exp == 0 ){
			ShowWarning( "pc_readdb_job_exp: No value defined for level %d in line %d. Defaulting to MAX_EXP...\n", i + 1, current );
			exp = MAX_EXP;
		}else if( exp > MAX_EXP ){
			ShowWarning( "pc_readdb_job_exp: Value %" PRIu64 " is too high, capping to %" PRIu64 "...\n", exp, MAX_EXP );
			exp = MAX_EXP;
		}

		job_info[idx].exp_table[type][i] = exp;
	}
	//Reverse check in case the array has a bunch of trailing zeros... [Skotlex]
	//The reasoning behind the -2 is this... if the max level is 5, then the array
	//should look like this:
	//0: x, 1: x, 2: x: 3: x 4: 0 <- last valid value is at 3.
	while ((ui = job_info[idx].max_level[type]) >= 2 && job_info[idx].exp_table[type][ui-2] <= 0)
		job_info[idx].max_level[type]--;
	if (job_info[idx].max_level[type] < maxlvl) {
		ShowWarning("pc_readdb_job_exp: Specified max %u for job %d, but that job's exp table only goes up to level %u.\n", maxlvl, job_id, job_info[idx].max_level[type]);
		ShowInfo("Filling the missing values with the last exp entry.\n");
		//Fill the requested values with the last entry.
		ui = (job_info[idx].max_level[type] <= 2? 0: job_info[idx].max_level[type]-2);
		for (; ui+2 < maxlvl; ui++)
			job_info[idx].exp_table[type][ui] = job_info[idx].exp_table[type][ui-1];
		job_info[idx].max_level[type] = maxlvl;
	}
//	ShowInfo("%s - Class %d: %d\n", type?"Job":"Base", job_id, job_info[idx].max_level[type]);
	for (i = 1; i < job_count; i++) {
		job_id = jobs[i];
		if (!pcdb_checkid(job_id)) {
			ShowError("pc_readdb_job_exp: Invalid job ID %d.\n", job_id);
			continue;
		}
		idx = pc_class2idx(job_id);
		memcpy(job_info[idx].exp_table[type], job_info[pc_class2idx(jobs[0])].exp_table[type], sizeof(job_info[pc_class2idx(jobs[0])].exp_table[type]));
		job_info[idx].max_level[type] = maxlvl;
//		ShowInfo("%s - Class %d: %u\n", type?"Job":"Base", job_id, job_info[idx].max_level[type]);
	}
	return true;
}

/**
* #ifdef HP_SP_TABLES, reads 'job_basehpsp_db.txt to replace hp/sp results from formula
* startlvl,endlvl,class,type,values...
*/
#ifdef HP_SP_TABLES
static bool pc_readdb_job_basehpsp(char* fields[], int columns, int current)
{
	int i, startlvl, endlvl;
	int job_count,jobs[CLASS_COUNT];
	short type;

	startlvl = atoi(fields[0]);
	if(startlvl<1){
		ShowError("pc_readdb_job_basehpsp: Invalid start level %d specified.\n", startlvl);
		return false;
	}
	endlvl = atoi(fields[1]);
	if(endlvl<1 || endlvl<startlvl){
		ShowError("pc_readdb_job_basehpsp: Invalid end level %d specified.\n", endlvl);
		return false;
	}
	if((endlvl-startlvl+1+4) > columns){ //nb values = (maxlvl-startlvl)+1-index1stvalue
		ShowError("pc_readdb_job_basehpsp: Number of columns %d (needs %d) defined is too low for start level %d, max level %d.\n",columns,(endlvl-startlvl+1+4),startlvl,endlvl);
		return false;
	}
	type = atoi(fields[3]);
	if(type < 0 || type > 1){
		ShowError("pc_readdb_job_basehpsp: Invalid type %d specified.\n", type);
		return false;
	}

	job_count = pc_split_atoi(fields[2],jobs,':',CLASS_COUNT);
	if (job_count < 1)
		return false;

	for (i = 0; i < job_count; i++) {
		int idx, job_id = jobs[i], use_endlvl;
		if (!pcdb_checkid(job_id)) {
			ShowError("pc_readdb_job_basehpsp: Invalid job class %d specified.\n", job_id);
			return false;
		}
		idx = pc_class2idx(job_id);
		if (startlvl > job_info[idx].max_level[0]) {
			ShowError("pc_readdb_job_basehpsp: Invalid start level %d specified.\n", startlvl);
			return false;
		}
		//Just read until available max level for this job, don't use MAX_LEVEL!
		use_endlvl = endlvl;
		if (use_endlvl > job_info[idx].max_level[0])
			use_endlvl = job_info[idx].max_level[0];
		
		if(type == 0) {	//hp type
			uint16 j;
			for(j = 0; j < use_endlvl; j++) {
				if (atoi(fields[j+4])) {
					uint16 lvl_idx = startlvl-1+j;
					job_info[idx].base_hp[lvl_idx] = atoi(fields[j+4]);
					//Tells if this HP is lower than previous level (but not for 99->100)
					if (lvl_idx-1 >= 0 && lvl_idx != 99 && job_info[idx].base_hp[lvl_idx] < job_info[idx].base_hp[lvl_idx-1])
						ShowInfo("pc_readdb_job_basehpsp: HP value at entry %d col %d is lower than previous level (job=%d,lvl=%d,oldval=%d,val=%d).\n",
							current,j+4,job_id,lvl_idx+1,job_info[idx].base_hp[lvl_idx-1],job_info[idx].base_hp[lvl_idx]);
				}
			}
		}
		else { //sp type
			uint16 j;
			for(j = 0; j < use_endlvl; j++) {
				if (atoi(fields[j+4])) {
					uint16 lvl_idx = startlvl-1+j;
					job_info[idx].base_sp[lvl_idx] = atoi(fields[j+4]);
					//Tells if this SP is lower than previous level (but not for 99->100)
					if (lvl_idx-1 >= 0 && lvl_idx != 99 && job_info[idx].base_sp[lvl_idx] < job_info[idx].base_sp[lvl_idx-1])
						ShowInfo("pc_readdb_job_basehpsp: SP value at entry %d col %d is lower than previous level (job=%d,lvl=%d,oldval=%d,val=%d).\n",
							current,j+4,job_id,lvl_idx+1,job_info[idx].base_sp[lvl_idx-1],job_info[idx].base_sp[lvl_idx]);
				}
			}
		}
	}
	return true;
}
#endif

/** [Cydh]
* Reads 'job_param_db.txt' to check max. param each job and store them to job_info[].max_param.*
*/
static bool pc_readdb_job_param(char* fields[], int columns, int current)
{
	int64 class_tmp;
	int idx, class_;
	uint16 str, agi, vit, int_, dex, luk;

	script_get_constant(trim(fields[0]),&class_tmp);
	class_ = static_cast<int>(class_tmp);

	if ((idx = pc_class2idx(class_)) < 0) {
		ShowError("pc_readdb_job_param: Invalid job '%s'. Skipping!",fields[0]);
		return false;
	}
	str = cap_value(atoi(fields[1]),10,SHRT_MAX);
	agi = atoi(fields[2]) ? cap_value(atoi(fields[2]),10,SHRT_MAX) : str;
	vit = atoi(fields[3]) ? cap_value(atoi(fields[3]),10,SHRT_MAX) : str;
	int_ = atoi(fields[4]) ? cap_value(atoi(fields[4]),10,SHRT_MAX) : str;
	dex = atoi(fields[5]) ? cap_value(atoi(fields[5]),10,SHRT_MAX) : str;
	luk = atoi(fields[6]) ? cap_value(atoi(fields[6]),10,SHRT_MAX) : str;

	job_info[idx].max_param.str = str;
	job_info[idx].max_param.agi = agi;
	job_info[idx].max_param.vit = vit;
	job_info[idx].max_param.int_ = int_;
	job_info[idx].max_param.dex = dex;
	job_info[idx].max_param.luk = luk;
	
	return true;
}

/**
 * Read job_noenter_map.txt
 **/
static bool pc_readdb_job_noenter_map(char *str[], int columns, int current) {
	int idx, class_ = -1;
	int64 class_tmp;

	if (ISDIGIT(str[0][0])) {
		class_ = atoi(str[0]);
	} else {
		if (!script_get_constant(str[0], &class_tmp)) {
			ShowError("pc_readdb_job_noenter_map: Invalid job %s specified.\n", str[0]);
			return false;
		}
		class_ = static_cast<int>(class_tmp);
	}

	if (!pcdb_checkid(class_) || (idx = pc_class2idx(class_)) < 0) {
		ShowError("pc_readdb_job_noenter_map: Invalid job %d specified.\n", class_);
		return false;
	}

	job_info[idx].noenter_map.zone = atoi(str[1]);
	job_info[idx].noenter_map.group_lv = atoi(str[2]);
	return true;
}

static int pc_read_statsdb(const char *basedir, int last_s, bool silent){
	int i=1;
	char line[24000]; //FIXME this seem too big
	FILE *fp;
	
	sprintf(line, "%s/statpoint.txt", basedir);
	fp=fopen(line,"r");
	if(fp == NULL){
		if(silent==0) ShowWarning("Can't read '" CL_WHITE "%s" CL_RESET "'... Generating DB.\n",line);
		return max(last_s,i);
	} else {
		int entries=0;
		while(fgets(line, sizeof(line), fp))
		{
			int stat;
			trim(line);
			if(line[0] == '\0' || (line[0]=='/' && line[1]=='/'))
				continue;
			if ((stat=strtoul(line,NULL,10))<0)
				stat=0;
			if (i > MAX_LEVEL)
				break;
			statp[i]=stat;
			i++;
			entries++;
		}
		fclose(fp);
		ShowStatus("Done reading '" CL_WHITE "%d" CL_RESET "' entries in '" CL_WHITE "%s/%s" CL_RESET "'.\n", entries, basedir,"statpoint.txt");
	}
	return max(last_s,i);
}

/*==========================================
 * pc DB reading.
 * job_exp.txt		- required experience values
 * skill_tree.txt	- skill tree for every class
 * attr_fix.txt		- elemental adjustment table
 * job_db1.txt		- job,weight,hp_factor,hp_multiplicator,sp_factor,aspds/lvl
 * job_db2.txt		- job,stats bonuses/lvl
 * job_maxhpsp_db.txt	- strtlvl,maxlvl,job,type,values/lvl (values=hp|sp)
 *------------------------------------------*/
void pc_readdb(void) {
	int i, k, s = 1;
	const char* dbsubpath[] = {
		"",
		"/" DBIMPORT,
		//add other path here
	};
		
	//reset
	memset(job_info,0,sizeof(job_info)); // job_info table

#if defined(RENEWAL_DROP) || defined(RENEWAL_EXP)
	penalty_db.load();
#endif

	 // reset then read statspoint
	memset(statp,0,sizeof(statp));
	for(i=0; i<ARRAYLENGTH(dbsubpath); i++){
		uint8 n1 = (uint8)(strlen(db_path)+strlen(dbsubpath[i])+1);
		uint8 n2 = (uint8)(strlen(db_path)+strlen(DBPATH)+strlen(dbsubpath[i])+1);
		char* dbsubpath1 = (char*)aMalloc(n1+1);
		char* dbsubpath2 = (char*)aMalloc(n2+1);

		if(i==0) {
			safesnprintf(dbsubpath1,n1,"%s%s",db_path,dbsubpath[i]);
			safesnprintf(dbsubpath2,n2,"%s/%s%s",db_path,DBPATH,dbsubpath[i]);
		}
		else {
			safesnprintf(dbsubpath1,n1,"%s%s",db_path,dbsubpath[i]);
			safesnprintf(dbsubpath2,n1,"%s%s",db_path,dbsubpath[i]);
		}

		s = pc_read_statsdb(dbsubpath2,s,i > 0);
		if (i == 0)
#ifdef RENEWAL_ASPD // Paths are hardcoded here to specifically pick the correct database
			sv_readdb(dbsubpath1, "re/job_db1.txt",',',6+MAX_WEAPON_TYPE,6+MAX_WEAPON_TYPE,CLASS_COUNT,&pc_readdb_job1, false);
#else
			sv_readdb(dbsubpath1, "pre-re/job_db1.txt",',',5+MAX_WEAPON_TYPE,5+MAX_WEAPON_TYPE,CLASS_COUNT,&pc_readdb_job1, false);
#endif
		else
			sv_readdb(dbsubpath1, "job_db1.txt",',',5+MAX_WEAPON_TYPE,6+MAX_WEAPON_TYPE,CLASS_COUNT,&pc_readdb_job1, true);
		sv_readdb(dbsubpath1, "job_db2.txt",',',1,1+MAX_LEVEL,CLASS_COUNT,&pc_readdb_job2, i > 0);
		sv_readdb(dbsubpath2, "job_exp.txt",',',4,1000+3,CLASS_COUNT*2,&pc_readdb_job_exp, i > 0); //support till 1000lvl
#ifdef HP_SP_TABLES
		sv_readdb(dbsubpath2, "job_basehpsp_db.txt", ',', 4, 4+500, CLASS_COUNT*2, &pc_readdb_job_basehpsp, i > 0); //Make it support until lvl 500!
#endif
		sv_readdb(dbsubpath2, "job_param_db.txt", ',', 2, PARAM_MAX+1, CLASS_COUNT, &pc_readdb_job_param, i > 0);
		sv_readdb(dbsubpath2, "job_noenter_map.txt", ',', 3, 3, CLASS_COUNT, &pc_readdb_job_noenter_map, i > 0);
		aFree(dbsubpath1);
		aFree(dbsubpath2);
	}

	// Reset and read skilltree - needs to be read after pc_readdb_job_exp to get max base and job levels
	memset(skill_tree, 0, sizeof(skill_tree));
	sv_readdb(db_path, DBPATH"skill_tree.txt", ',', 3 + MAX_PC_SKILL_REQUIRE * 2, 5 + MAX_PC_SKILL_REQUIRE * 2, -1, &pc_readdb_skilltree, 0);
	sv_readdb(db_path, DBIMPORT"/skill_tree.txt", ',', 3 + MAX_PC_SKILL_REQUIRE * 2, 5 + MAX_PC_SKILL_REQUIRE * 2, -1, &pc_readdb_skilltree, 1);

	// generate the remaining parts of the db if necessary
	k = battle_config.use_statpoint_table; //save setting
	battle_config.use_statpoint_table = 0; //temporarily disable to force pc_gets_status_point use default values
	statp[0] = 45; // seed value
	for (; s <= MAX_LEVEL; s++)
		statp[s] = statp[s-1] + pc_gets_status_point(s-1);
	battle_config.use_statpoint_table = k; //restore setting
	
	//Checking if all class have their data
	for (i = 0; i < JOB_MAX; i++) {
		int idx;
		uint16 j;
		if (!pcdb_checkid(i))
			continue;
		if (i == JOB_WEDDING || i == JOB_XMAS || i == JOB_SUMMER || i == JOB_HANBOK || i == JOB_OKTOBERFEST || i == JOB_SUMMER2)
			continue; //Classes that do not need exp tables.
		idx = pc_class2idx(i);
		if (!job_info[idx].max_level[0])
			ShowWarning("Class %s (%d) does not have a base exp table.\n", job_name(i), i);
		if (!job_info[idx].max_level[1])
			ShowWarning("Class %s (%d) does not have a job exp table.\n", job_name(i), i);
		
		//Init and checking the empty value of Base HP/SP [Cydh]
		for (j = 0; j < (job_info[idx].max_level[0] ? job_info[idx].max_level[0] : MAX_LEVEL); j++) {
			if (job_info[idx].base_hp[j] == 0)
				job_info[idx].base_hp[j] = pc_calc_basehp(j+1,i);
			if (job_info[idx].base_sp[j] == 0)
				job_info[idx].base_sp[j] = pc_calc_basesp(j+1,i);
		}
	}
}

// Read MOTD on startup. [Valaris]
int pc_read_motd(void)
{
	FILE* fp;
	// clear old MOTD
	memset(motd_text, 0, sizeof(motd_text));

	// read current MOTD
	if( ( fp = fopen(motd_txt, "r") ) != NULL )
	{
		unsigned int entries = 0;
		char buf[CHAT_SIZE_MAX];

		while( entries < MOTD_LINE_SIZE && fgets(buf, CHAT_SIZE_MAX, fp) )
		{
			unsigned int lines = 0;
			size_t len;
			lines++;
			if( buf[0] == '/' && buf[1] == '/' )
				continue;
			len = strlen(buf);
			while( len && ( buf[len-1] == '\r' || buf[len-1] == '\n' ) ) // strip trailing EOL characters
				len--;
			if( len ) {
				char * ptr;
				buf[len] = 0;
				if( ( ptr = strstr(buf, " :") ) != NULL && ptr-buf >= NAME_LENGTH ) // crashes newer clients
					ShowWarning("Found sequence '" CL_WHITE " :" CL_RESET "' on line '" CL_WHITE "%u" CL_RESET "' in '" CL_WHITE "%s" CL_RESET "'. This can cause newer clients to crash.\n", lines, motd_txt);
			}
			else {// empty line
				buf[0] = ' ';
				buf[1] = 0;
			}
			safestrncpy(motd_text[entries], buf, CHAT_SIZE_MAX);
			entries++;
		}
		fclose(fp);
		ShowStatus("Done reading '" CL_WHITE "%u" CL_RESET "' entries in '" CL_WHITE "%s" CL_RESET "'.\n", entries, motd_txt);
	}
	else
		ShowWarning("File '" CL_WHITE "%s" CL_RESET "' not found.\n", motd_txt);

	return 0;
}

void pc_itemcd_do(struct map_session_data *sd, bool load) {
	int i,cursor = 0;
	struct item_cd* cd = NULL;

	if( load ) {
		if( !(cd = (struct item_cd*)idb_get(itemcd_db, sd->status.char_id)) ) {
			// no item cooldown is associated with this character
			return;
		}
		for(i = 0; i < MAX_ITEMDELAYS; i++) {
			if( cd->nameid[i] && DIFF_TICK(gettick(),cd->tick[i]) < 0 ) {
				sd->item_delay[cursor].tick = cd->tick[i];
				sd->item_delay[cursor].nameid = cd->nameid[i];
				cursor++;
			}
		}
		idb_remove(itemcd_db,sd->status.char_id);
	} else {
		if( !(cd = (struct item_cd*)idb_get(itemcd_db,sd->status.char_id)) ) {
			// create a new skill cooldown object for map storage
			CREATE( cd, struct item_cd, 1 );
			idb_put( itemcd_db, sd->status.char_id, cd );
		}
		for(i = 0; i < MAX_ITEMDELAYS; i++) {
			if( sd->item_delay[i].nameid && DIFF_TICK(gettick(),sd->item_delay[i].tick) < 0 ) {
				cd->tick[cursor] = sd->item_delay[i].tick;
				cd->nameid[cursor] = sd->item_delay[i].nameid;
				cursor++;
			}
		}
	}
	return;
}

/**
 * Add item delay to player's item delay data
 * @param sd Player
 * @param id Item data
 * @param tick Current tick
 * @param n Item index in inventory
 * @return 0: No delay, can consume item.
 *         1: Has delay, cancel consumption.
 **/
uint8 pc_itemcd_add(struct map_session_data *sd, struct item_data *id, t_tick tick, unsigned short n) {
	int i;
	ARR_FIND(0, MAX_ITEMDELAYS, i, sd->item_delay[i].nameid == id->nameid );
	if( i == MAX_ITEMDELAYS ) /* item not found. try first empty now */
		ARR_FIND(0, MAX_ITEMDELAYS, i, !sd->item_delay[i].nameid );
	if( i < MAX_ITEMDELAYS ) {
		if( sd->item_delay[i].nameid ) {// found
			if( DIFF_TICK(sd->item_delay[i].tick, tick) > 0 ) {
				t_tick e_tick = DIFF_TICK(sd->item_delay[i].tick, tick)/1000;
				char e_msg[CHAT_SIZE_MAX];
				if( e_tick > 99 )
					sprintf(e_msg,msg_txt(sd,379), // Item Failed. [%s] is cooling down. Wait %.1f minutes.
									itemdb_ename(sd->item_delay[i].nameid), (double)e_tick / 60);
				else
					sprintf(e_msg,msg_txt(sd,380), // Item Failed. [%s] is cooling down. Wait %d seconds.
									itemdb_ename(sd->item_delay[i].nameid), e_tick+1);
				clif_messagecolor(&sd->bl,color_table[COLOR_YELLOW],e_msg,false,SELF);
				return 1; // Delay has not expired yet
			}
		} else {// not yet used item (all slots are initially empty)
			sd->item_delay[i].nameid = id->nameid;
		}
		if( !(id->nameid == ITEMID_REINS_OF_MOUNT && sd->sc.option&(OPTION_WUGRIDER|OPTION_RIDING|OPTION_DRAGON|OPTION_MADOGEAR)) )
			sd->item_delay[i].tick = tick + sd->inventory_data[n]->delay.duration;
	} else {// should not happen
		ShowError("pc_itemcd_add: Exceeded item delay array capacity! (nameid=%u, char_id=%d)\n", id->nameid, sd->status.char_id);
	}
	//clean up used delays so we can give room for more
	for(i = 0; i < MAX_ITEMDELAYS; i++) {
		if( DIFF_TICK(sd->item_delay[i].tick, tick) <= 0 ) {
			sd->item_delay[i].tick = 0;
			sd->item_delay[i].nameid = 0;
		}
	}
	return 0;
}

/**
 * Check if player has delay to reuse item
 * @param sd Player
 * @param id Item data
 * @param tick Current tick
 * @param n Item index in inventory
 * @return 0: No delay, can consume item.
 *         1: Has delay, cancel consumption.
 **/
uint8 pc_itemcd_check(struct map_session_data *sd, struct item_data *id, t_tick tick, unsigned short n) {
	struct status_change *sc = NULL;

	nullpo_retr(0, sd);
	nullpo_retr(0, id);

	// Do normal delay assignment
	if (id->delay.sc <= SC_NONE || id->delay.sc >= SC_MAX || !(sc = &sd->sc))
		return pc_itemcd_add(sd, id, tick, n);

	// Send reply of delay remains
	if (sc->data[id->delay.sc]) {
		const struct TimerData *timer = get_timer(sc->data[id->delay.sc]->timer);
		clif_msg_value(sd, ITEM_REUSE_LIMIT, (int)(timer ? DIFF_TICK(timer->tick, tick) / 1000 : 99));
		return 1;
	}

	sc_start(&sd->bl, &sd->bl, id->delay.sc, 100, id->nameid, id->delay.duration);
	return 0;
}

/**
* Clear the dmglog data from player
* @param sd
* @param md
**/
static void pc_clear_log_damage_sub(uint32 char_id, struct mob_data *md)
{
	uint8 i;
	ARR_FIND(0,DAMAGELOG_SIZE,i,md->dmglog[i].id == char_id);
	if (i < DAMAGELOG_SIZE) {
		md->dmglog[i].id = 0;
		md->dmglog[i].dmg = 0;
		md->dmglog[i].flag = 0;
	}
}

/**
* Add log to player's dmglog
* @param sd
* @param id Monster's GID
**/
void pc_damage_log_add(struct map_session_data *sd, int id)
{
	uint8 i = 0;

	if (!sd || !id)
		return;

	//Only store new data, don't need to renew the old one with same id
	ARR_FIND(0, DAMAGELOG_SIZE_PC, i, sd->dmglog[i] == id);
	if (i < DAMAGELOG_SIZE_PC)
		return;

	for (i = 0; i < DAMAGELOG_SIZE_PC; i++) {
		if (sd->dmglog[i] == 0) {
			sd->dmglog[i] = id;
			return;
		}
	}
}

/**
* Clear dmglog data from player
* @param sd
* @param id Monster's id
**/
void pc_damage_log_clear(struct map_session_data *sd, int id)
{
	uint8 i;
	struct mob_data *md = NULL;

	if (!sd)
		return;

	if (!id) {
		for (i = 0; i < DAMAGELOG_SIZE_PC; i++) {
			if( !sd->dmglog[i] )	//skip the empty value
				continue;

			if ((md = map_id2md(sd->dmglog[i])))
				pc_clear_log_damage_sub(sd->status.char_id,md);
			sd->dmglog[i] = 0;
		}
	}
	else {
		if ((md = map_id2md(id)))
			pc_clear_log_damage_sub(sd->status.char_id,md);

		ARR_FIND(0,DAMAGELOG_SIZE_PC,i,sd->dmglog[i] == id);	// find the id position
		if (i < DAMAGELOG_SIZE_PC)
			sd->dmglog[i] = 0;
	}
}

/**
 * Status change data arrived from char-server
 * @param sd: Player data
 */
void pc_scdata_received(struct map_session_data *sd) {
	pc_inventory_rentals(sd); // Needed here to remove rentals that have Status Changes after chrif_load_scdata has finished

	clif_weight_limit( sd );

	if( pc_has_permission( sd, PC_PERM_ATTENDANCE ) && pc_attendance_enabled() && !pc_attendance_rewarded_today( sd ) ){
		clif_ui_open( sd, OUT_UI_ATTENDANCE, pc_attendance_counter( sd ) );
	}

	sd->state.pc_loaded = true;

	if (sd->state.connect_new == 0 && sd->fd) { // Character already loaded map! Gotta trigger LoadEndAck manually.
		sd->state.connect_new = 1;
		clif_parse_LoadEndAck(sd->fd, sd);
	}

	if (pc_iscarton(sd)) {
		sd->cart_weight_max = 0; // Force a client refesh
		status_calc_cart_weight(sd, (e_status_calc_weight_opt)(CALCWT_ITEM|CALCWT_MAXBONUS|CALCWT_CARTSTATE));
	}

	if (sd->sc.data[SC_SOULENERGY])
		sd->soulball = sd->sc.data[SC_SOULENERGY]->val1;
}

/**
 * Check player account expiration time and rental item expirations
 * @param sd: Player data
 */
void pc_check_expiration(struct map_session_data *sd) {
#ifndef ENABLE_SC_SAVING
	pc_inventory_rentals(sd); // Check here if Status Change saving is disabled
#endif

	if (sd->expiration_time != 0) { //Don't display if it's unlimited or unknow value
		time_t exp_time = sd->expiration_time;
		char tmpstr[1024];

		strftime(tmpstr,sizeof(tmpstr) - 1,msg_txt(sd,501),localtime(&exp_time)); // "Your account time limit is: %d-%m-%Y %H:%M:%S."
		clif_wis_message(sd,wisp_server_name,tmpstr,strlen(tmpstr) + 1,0);

		pc_expire_check(sd);
	}
}

TIMER_FUNC(pc_expiration_timer){
	struct map_session_data *sd = map_id2sd(id);

	if( !sd ) return 0;

	sd->expiration_tid = INVALID_TIMER;

	if( sd->fd )
		clif_authfail_fd(sd->fd,10);

	map_quit(sd);

	return 0;
}

TIMER_FUNC(pc_autotrade_timer){
	struct map_session_data *sd = map_id2sd(id);

	if (!sd)
		return 0;

	sd->autotrade_tid = INVALID_TIMER;

	if (sd->state.autotrade&2)
		vending_reopen(sd);
	if (sd->state.autotrade&4)
		buyingstore_reopen(sd);

	if (!sd->vender_id && !sd->buyer_id) {
		sd->state.autotrade = 0;
		map_quit(sd);
	}

	return 0;
}

/* this timer exists only when a character with a expire timer > 24h is online */
/* it loops thru online players once an hour to check whether a new < 24h is available */
TIMER_FUNC(pc_global_expiration_timer){
	struct s_mapiterator* iter;
	struct map_session_data* sd;

	iter = mapit_getallusers();

	for( sd = (TBL_PC*)mapit_first(iter); mapit_exists(iter); sd = (TBL_PC*)mapit_next(iter) )
		if( sd->expiration_time )
			pc_expire_check(sd);

	mapit_free(iter);

  return 0;
}

void pc_expire_check(struct map_session_data *sd) {  
	/* ongoing timer */
	if( sd->expiration_tid != INVALID_TIMER )
		return;

	/* not within the next 24h, enable the global check */
	if( sd->expiration_time > (time(NULL) + ((60 * 60) * 24)) ) {

		/* global check not running, enable */
		if( pc_expiration_tid == INVALID_TIMER ) /* Starts in 1h, repeats every hour */
			pc_expiration_tid = add_timer_interval(gettick() + ((1000 * 60) * 60), pc_global_expiration_timer, 0, 0, ((1000 * 60) * 60));

		return;
	}

	sd->expiration_tid = add_timer(gettick() + (unsigned int)(sd->expiration_time - time(NULL)) * 1000, pc_expiration_timer, sd->bl.id, 0);
}

/**
* Deposit some money to bank
* @param sd
* @param money Amount of money to deposit
**/
enum e_BANKING_DEPOSIT_ACK pc_bank_deposit(struct map_session_data *sd, int money) {
	unsigned int limit_check = money + sd->bank_vault;

	if( money <= 0 || limit_check > MAX_BANK_ZENY ) {
		return BDA_OVERFLOW;
	} else if ( money > sd->status.zeny ) {
		return BDA_NO_MONEY;
	}

	if( pc_payzeny(sd,money, LOG_TYPE_BANK, NULL) )
		return BDA_NO_MONEY;

	sd->bank_vault += money;
	pc_setreg2(sd, BANK_VAULT_VAR, sd->bank_vault);
	if( save_settings&CHARSAVE_BANK )
		chrif_save(sd, CSAVE_NORMAL);
	return BDA_SUCCESS;
}

/**
* Withdraw money from bank
* @param sd
* @param money Amount of money that will be withdrawn
**/
enum e_BANKING_WITHDRAW_ACK pc_bank_withdraw(struct map_session_data *sd, int money) {
	unsigned int limit_check = money + sd->status.zeny;
	
	if( money <= 0 ) {
		return BWA_UNKNOWN_ERROR;
	} else if ( money > sd->bank_vault ) {
		return BWA_NO_MONEY;
	} else if ( limit_check > MAX_ZENY ) {
		/* no official response for this scenario exists. */
		clif_messagecolor(&sd->bl,color_table[COLOR_RED],msg_txt(sd,1495),false,SELF); //You can't withdraw that much money
		return BWA_UNKNOWN_ERROR;
	}
	
	if( pc_getzeny(sd,money, LOG_TYPE_BANK, NULL) )
		return BWA_NO_MONEY;
	
	sd->bank_vault -= money;
	pc_setreg2(sd, BANK_VAULT_VAR, sd->bank_vault);
	if( save_settings&CHARSAVE_BANK )
		chrif_save(sd, CSAVE_NORMAL);
	return BWA_SUCCESS;
}

/**
* Clear Crimson Marker data from caster
* @param sd: Player
**/
void pc_crimson_marker_clear(struct map_session_data *sd) {
	uint8 i;

	if (!sd)
		return;

	for (i = 0; i < MAX_SKILL_CRIMSON_MARKER; i++) {
		struct block_list *bl = NULL;
		if (sd->c_marker[i] && (bl = map_id2bl(sd->c_marker[i])))
			status_change_end(bl,SC_C_MARKER,INVALID_TIMER);
		sd->c_marker[i] = 0;
	}
}

/**
* Show version to player
* @param sd: Player
**/
void pc_show_version(struct map_session_data *sd) {
	const char* svn = get_svn_revision();
	char buf[CHAT_SIZE_MAX];

	if( svn[0] != UNKNOWN_VERSION )
		sprintf(buf,msg_txt(sd,1295),"SVN: r",svn); //rAthena Version SVN: r%s
	else {
		const char* git = get_git_hash();
		if( git[0] != UNKNOWN_VERSION )
			sprintf(buf,msg_txt(sd,1295),"Git Hash: ",git); //rAthena Version Git Hash: %s
		else
			sprintf(buf,"%s",msg_txt(sd,1296)); //Cannot determine SVN/Git version.
	}
	clif_displaymessage(sd->fd,buf);
}

/**
 * Run bonus_script on player
 * @param sd
 * @author [Cydh]
 **/
void pc_bonus_script(struct map_session_data *sd) {
	t_tick now = gettick();
	struct linkdb_node *node = NULL, *next = NULL;

	if (!sd || !(node = sd->bonus_script.head))
		return;

	while (node) {
		struct s_bonus_script_entry *entry = NULL;
		next = node->next;

		if ((entry = (struct s_bonus_script_entry *)node->data)) {
			// Only start timer for new bonus_script
			if (entry->tid == INVALID_TIMER) {
				if (entry->icon != EFST_BLANK) // Gives status icon if exist
					clif_status_change(&sd->bl, entry->icon, 1, entry->tick, 1, 0, 0);

				entry->tick += now;
				entry->tid = add_timer(entry->tick, pc_bonus_script_timer, sd->bl.id, (intptr_t)entry);
			}

			if (entry->script)
				run_script(entry->script, 0, sd->bl.id, 0);
			else
				ShowError("pc_bonus_script: The script has been removed somewhere. \"%s\"\n", StringBuf_Value(entry->script_buf));
		}

		node = next;
	}
}

/**
 * Add bonus_script to player
 * @param sd Player
 * @param script_str Script string
 * @param dur Duration in ms
 * @param icon EFST
 * @param flag Flags @see enum e_bonus_script_flags
 * @param type 0 - None, 1 - Buff, 2 - Debuff
 * @return New created entry pointer or NULL if failed or NULL if duplicate fail
 * @author [Cydh]
 **/
struct s_bonus_script_entry *pc_bonus_script_add(struct map_session_data *sd, const char *script_str, t_tick dur, enum efst_types icon, uint16 flag, uint8 type) {
	struct script_code *script = NULL;
	struct linkdb_node *node = NULL;
	struct s_bonus_script_entry *entry = NULL;

	if (!sd)
		return NULL;
	
	if (!(script = parse_script(script_str, "bonus_script", 0, SCRIPT_IGNORE_EXTERNAL_BRACKETS))) {
		ShowError("pc_bonus_script_add: Failed to parse script '%s' (CID:%d).\n", script_str, sd->status.char_id);
		return NULL;
	}

	// Duplication checks
	if ((node = sd->bonus_script.head)) {
		while (node) {
			entry = (struct s_bonus_script_entry *)node->data;
			if (strcmpi(script_str, StringBuf_Value(entry->script_buf)) == 0) {
				t_tick newdur = gettick() + dur;
				if (flag&BSF_FORCE_REPLACE && entry->tick < newdur) { // Change duration
					sett_tickimer(entry->tid, newdur);
					script_free_code(script);
					return NULL;
				}
				else if (flag&BSF_FORCE_DUPLICATE) // Allow duplicate
					break;
				else { // No duplicate bonus
					script_free_code(script);
					return NULL;
				}
			}
			node = node->next;
		}
	}

	CREATE(entry, struct s_bonus_script_entry, 1);

	entry->script_buf = StringBuf_Malloc();
	StringBuf_AppendStr(entry->script_buf, script_str);
	entry->tid = INVALID_TIMER;
	entry->flag = flag;
	entry->icon = icon;
	entry->tick = dur; // Use duration first, on run change to expire time
	entry->type = type;
	entry->script = script;
	sd->bonus_script.count++;
	return entry;
}

/**
* Remove bonus_script data from player
* @param sd: Target player
* @param list: Bonus script entry from player
* @author [Cydh]
**/
void pc_bonus_script_free_entry(struct map_session_data *sd, struct s_bonus_script_entry *entry) {
	if (entry->tid != INVALID_TIMER)
		delete_timer(entry->tid, pc_bonus_script_timer);

	if (entry->script)
		script_free_code(entry->script);

	if (entry->script_buf)
		StringBuf_Free(entry->script_buf);

	if (sd) {
		if (entry->icon != EFST_BLANK)
			clif_status_load(&sd->bl, entry->icon, 0);
		if (sd->bonus_script.count > 0)
			sd->bonus_script.count--;
	}
	aFree(entry);
}

/**
 * Do final process if no entry left
 * @param sd
 **/
static void inline pc_bonus_script_check_final(struct map_session_data *sd) {
	if (sd->bonus_script.count == 0) {
		if (sd->bonus_script.head && sd->bonus_script.head->data)
			pc_bonus_script_free_entry(sd, (struct s_bonus_script_entry *)sd->bonus_script.head->data);
		linkdb_final(&sd->bonus_script.head);
	}
}

/**
* Timer for bonus_script
* @param tid
* @param tick
* @param id
* @param data
* @author [Cydh]
**/
TIMER_FUNC(pc_bonus_script_timer){
	struct map_session_data *sd;
	struct s_bonus_script_entry *entry = (struct s_bonus_script_entry *)data;

	sd = map_id2sd(id);
	if (!sd) {
		ShowError("pc_bonus_script_timer: Null pointer id: %d tid: %d\n", id, tid);
		return 0;
	}

	if (tid == INVALID_TIMER)
		return 0;

	if (!sd->bonus_script.head || entry == NULL) {
		ShowError("pc_bonus_script_timer: Invalid entry pointer %p!\n", entry);
		return 0;
	}

	linkdb_erase(&sd->bonus_script.head, (void *)((intptr_t)entry));
	pc_bonus_script_free_entry(sd, entry);
	pc_bonus_script_check_final(sd);
	status_calc_pc(sd,SCO_NONE);
	return 0;
}

/**
* Check then clear all active timer(s) of bonus_script data from player based on reason
* @param sd: Target player
* @param flag: Reason to remove the bonus_script. e_bonus_script_flags or e_bonus_script_types
* @author [Cydh]
**/
void pc_bonus_script_clear(struct map_session_data *sd, uint16 flag) {
	struct linkdb_node *node = NULL;
	uint16 count = 0;

	if (!sd || !(node = sd->bonus_script.head))
		return;

	while (node) {
		struct linkdb_node *next = node->next;
		struct s_bonus_script_entry *entry = (struct s_bonus_script_entry *)node->data;

		if (entry && (
				(flag == BSF_PERMANENT) ||					 // Remove all with permanent bonus
				(!flag && !(entry->flag&BSF_PERMANENT)) ||	 // Remove all WITHOUT permanent bonus
				(flag&entry->flag) ||						 // Matched flag
				(flag&BSF_REM_BUFF   && entry->type == 1) || // Remove buff
				(flag&BSF_REM_DEBUFF && entry->type == 2)	 // Remove debuff
				)
			)
		{
			linkdb_erase(&sd->bonus_script.head, (void *)((intptr_t)entry));
			pc_bonus_script_free_entry(sd, entry);
			count++;
		}

		node = next;
	}

	pc_bonus_script_check_final(sd);

	if (count && !(flag&BSF_REM_ON_LOGOUT)) //Don't need to do this if log out
		status_calc_pc(sd,SCO_NONE);
}

/** [Cydh]
 * Gives/removes SC_BASILICA when player steps in/out the cell with 'cell_basilica'
 * @param sd: Target player
 */
void pc_cell_basilica(struct map_session_data *sd) {
	nullpo_retv(sd);

#ifdef RENEWAL
	enum sc_type type = SC_BASILICA_CELL;
#else
	enum sc_type type = SC_BASILICA;
#endif

	if (!map_getcell(sd->bl.m,sd->bl.x,sd->bl.y,CELL_CHKBASILICA)) {
		if (sd->sc.data[type])
			status_change_end(&sd->bl, type,INVALID_TIMER);
	}
	else if (!sd->sc.data[type])
		sc_start(&sd->bl,&sd->bl, type,100,0,INFINITE_TICK);
}

/** [Cydh]
 * Get maximum specified parameter for specified class
 * @param class_: sd->class
 * @param sex: sd->status.sex
 * @param flag: parameter will be checked
 * @return max_param
 */
short pc_maxparameter(struct map_session_data *sd, enum e_params param) {
	int idx = -1, class_ = sd->class_;

	if ((idx = pc_class2idx(pc_mapid2jobid(class_,sd->status.sex))) >= 0) {
		short max_param = 0;
		switch (param) {
			case PARAM_STR: max_param = job_info[idx].max_param.str; break;
			case PARAM_AGI: max_param = job_info[idx].max_param.agi; break;
			case PARAM_VIT: max_param = job_info[idx].max_param.vit; break;
			case PARAM_INT: max_param = job_info[idx].max_param.int_; break;
			case PARAM_DEX: max_param = job_info[idx].max_param.dex; break;
			case PARAM_LUK: max_param = job_info[idx].max_param.luk; break;
		}
		if (max_param > 0)
			return max_param;
	}

	// Always check babies first
	if( class_ & JOBL_BABY ){
		if( class_ & JOBL_THIRD ){
			return battle_config.max_baby_third_parameter;
		}else{
			return battle_config.max_baby_parameter;
		}
	}

	// Summoner
	if( ( class_ & MAPID_BASEMASK ) == MAPID_SUMMONER ){
		return battle_config.max_summoner_parameter;
	}

	// Extended classes
	if( ( class_ & MAPID_UPPERMASK ) == MAPID_KAGEROUOBORO || ( class_ & MAPID_UPPERMASK ) == MAPID_REBELLION ){
		return battle_config.max_extended_parameter;
	}

	// 3rd class
	if( class_ & JOBL_THIRD ){
		// Transcendent
		if( class_ & JOBL_UPPER ){
			return battle_config.max_third_trans_parameter;
		}else{
			return battle_config.max_third_parameter;
		}
	}

	// Transcendent
	if( class_ & JOBL_UPPER ){
		return battle_config.max_trans_parameter;
	}

	return battle_config.max_parameter;
}

/**
* Get max ASPD for player based on Class
* @param sd Player
* @return ASPD
*/
short pc_maxaspd(struct map_session_data *sd) {
	nullpo_ret(sd);

	return (( sd->class_&JOBL_THIRD) ? battle_config.max_third_aspd : (
			((sd->class_&MAPID_UPPERMASK) == MAPID_KAGEROUOBORO || (sd->class_&MAPID_UPPERMASK) == MAPID_REBELLION) ? battle_config.max_extended_aspd : (
			(sd->class_&MAPID_BASEMASK) == MAPID_SUMMONER) ? battle_config.max_summoner_aspd : 
			battle_config.max_aspd ));
}

/**
* Calculates total item-group related bonuses for the given item
* @param sd Player
* @param nameid Item ID
* @return Heal rate
**/
short pc_get_itemgroup_bonus(struct map_session_data* sd, t_itemid nameid) {
	if (sd->itemgrouphealrate.empty())
		return 0;

	short bonus = 0;

	for (const auto &it : sd->itemgrouphealrate) {
		uint16 group_id = it.id, i;
		struct s_item_group_db *group = NULL;

		if (!group_id || !(group = itemdb_group_exists(group_id)))
			continue;
		
		for (i = 0; i < group->random[0].data_qty; i++) {
			if (group->random[0].data[i].nameid == nameid) {
				bonus += it.val;
				break;
			}
		}
	}
	return bonus;
}

/**
* Calculates total item-group related bonuses for the given item group
* @param sd Player
* @param group_id Item Group ID
* @return Heal rate
**/
short pc_get_itemgroup_bonus_group(struct map_session_data* sd, uint16 group_id) {
	if (sd->itemgrouphealrate.empty())
		return 0;

	for (const auto &it : sd->itemgrouphealrate) {
		if (it.id == group_id)
			return it.val;
	}
	return 0;
}

/**
* Check if player's equip index in same specified position, like for 2-Handed weapon & Heagdear (inc. costume)
* @param eqi Item EQI of enum equip_index
* @param *equip_index Player's equip_index[]
* @param index Known index item in inventory from sd->equip_index[] to compare with specified EQI in *equip_index
* @return True if item in same inventory index, False if doesn't
*/
bool pc_is_same_equip_index(enum equip_index eqi, short *equip_index, short index) {
	if (index < 0 || index >= MAX_INVENTORY)
		return true;
	// Dual weapon checks
	if (eqi == EQI_HAND_R && equip_index[EQI_HAND_L] == index)
		return true;
	// Headgear with Mid & Low location
	if (eqi == EQI_HEAD_MID && equip_index[EQI_HEAD_LOW] == index)
		return true;
	// Headgear with Top & Mid or Low location
	if (eqi == EQI_HEAD_TOP && (equip_index[EQI_HEAD_MID] == index || equip_index[EQI_HEAD_LOW] == index))
		return true;
	// Headgear with Mid & Low location
	if (eqi == EQI_COSTUME_HEAD_MID && equip_index[EQI_COSTUME_HEAD_LOW] == index)
		return true;
	// Headgear with Top & Mid or Low location
	if (eqi == EQI_COSTUME_HEAD_TOP && (equip_index[EQI_COSTUME_HEAD_MID] == index || equip_index[EQI_COSTUME_HEAD_LOW] == index))
		return true;
	return false;
}

/**
 * Generate Unique item ID for player
 * @param sd : Player
 * @return A generated Unique item ID
 */
uint64 pc_generate_unique_id(struct map_session_data *sd) {
	nullpo_ret(sd);
	return ((uint64)sd->status.char_id << 32) | sd->status.uniqueitem_counter++;
}

/**
 * Validating skill from player after logged on
 * @param sd
 **/
void pc_validate_skill(struct map_session_data *sd) {
	if (sd) {
		uint16 i = 0, count = 0;
		struct s_skill tmp_skills[MAX_SKILL] = {{ 0 }};

		memcpy(tmp_skills, sd->status.skill, sizeof(sd->status.skill));
		memset(sd->status.skill, 0, sizeof(sd->status.skill));

		for (i = 0; i < MAX_SKILL; i++) {
			uint16 idx = 0;
			if (tmp_skills[i].id == 0 || tmp_skills[i].lv == 0)
				continue;
			if ((idx = skill_get_index(tmp_skills[i].id))) {
				memcpy(&sd->status.skill[idx], &tmp_skills[i], sizeof(tmp_skills[i]));
				count++;
			}
			else
				ShowWarning("pc_validate_skill: Removing invalid skill '%d' from player (AID=%d CID=%d).\n", tmp_skills[i].id, sd->status.account_id, sd->status.char_id);
		}
	}
}

/**
 * Show available NPC Quest / Event Icon Check [Kisuka]
 * @param sd Player
 **/
void pc_show_questinfo(struct map_session_data *sd) {
#if PACKETVER >= 20090218
	nullpo_retv(sd);

	if (sd->bl.m < 0 || sd->bl.m >= MAX_MAPINDEX)
		return;

	struct map_data *mapdata = map_getmapdata(sd->bl.m);
	nullpo_retv(mapdata);

	if (mapdata->qi_npc.empty())
		return;
	if (mapdata->qi_npc.size() != sd->qi_display.size())
		return; // init was not called yet

	for (int i = 0; i < mapdata->qi_npc.size(); i++) {
		struct npc_data *nd = map_id2nd(mapdata->qi_npc[i]);

		if (!nd || nd->qi_data.empty())
			continue;

		bool show = false;

		for (auto &qi : nd->qi_data) {
			if (!qi->condition || achievement_check_condition(qi->condition, sd)) {
				show = true;
				// Check if need to be displayed
				if (!sd->qi_display[i].is_active || qi->icon != sd->qi_display[i].icon || qi->color != sd->qi_display[i].color) {
					sd->qi_display[i].is_active = true;
					sd->qi_display[i].icon = qi->icon;
					sd->qi_display[i].color = qi->color;
					clif_quest_show_event(sd, &nd->bl, qi->icon, qi->color);
				}
				break;
			}
		}
		if (show == false) {
			// Check if need to be hide
			if (sd->qi_display[i].is_active) {
				sd->qi_display[i].is_active = false;
				sd->qi_display[i].icon = QTYPE_NONE;
				sd->qi_display[i].color = QMARK_NONE;
#if PACKETVER >= 20120410
				clif_quest_show_event(sd, &nd->bl, QTYPE_NONE, QMARK_NONE);
#else
				clif_quest_show_event(sd, &nd->bl, QTYPE_QUEST, QMARK_NONE);
#endif
			}
		}
	}
#endif
}

/**
 * Reinit the questinfo for player when changing map
 * @param sd Player
 **/
void pc_show_questinfo_reinit(struct map_session_data *sd) {
#if PACKETVER >= 20090218
	nullpo_retv(sd);

	sd->qi_display.clear();

	if (sd->bl.m < 0 || sd->bl.m >= MAX_MAPINDEX)
		return;

	struct map_data *mapdata = map_getmapdata(sd->bl.m);
	nullpo_retv(mapdata);

	if (mapdata->qi_npc.empty())
		return;

	sd->qi_display.reserve( mapdata->qi_npc.size() );

	for( int i = 0; i < mapdata->qi_npc.size(); i++ ){
		sd->qi_display.push_back( s_qi_display() );
	}
#endif
}

/**
 * Check if a job is allowed to enter the map
 * @param jobid Job ID see enum e_job or sd->status.class_
 * @param m ID -an index- for direct indexing map[] array
 * @return 1 if job is allowed, 0 otherwise
 **/
bool pc_job_can_entermap(enum e_job jobid, int m, int group_lv) {
	uint16 idx = 0;

	// Map is other map server.
	// !FIXME: Currently, a map-server doesn't recognized map's attributes on other server, so we assume it's fine to warp.
	if (m < 0)
		return true;

	struct map_data *mapdata = map_getmapdata(m);

	if (!mapdata->cell)
		return false;

	if (!pcdb_checkid(jobid))
		return false;

	idx = pc_class2idx(jobid);
	if (!job_info[idx].noenter_map.zone || group_lv > job_info[idx].noenter_map.group_lv)
		return true;

	if ((job_info[idx].noenter_map.zone&1 && !mapdata_flag_vs2(mapdata)) || // Normal
		(job_info[idx].noenter_map.zone&2 && mapdata->flag[MF_PVP]) || // PVP
		(job_info[idx].noenter_map.zone&4 && mapdata_flag_gvg2_no_te(mapdata)) || // GVG
		(job_info[idx].noenter_map.zone&8 && mapdata->flag[MF_BATTLEGROUND]) || // Battleground
		(job_info[idx].noenter_map.zone&16 && mapdata_flag_gvg2_te(mapdata)) || // WOE:TE
		(job_info[idx].noenter_map.zone&(mapdata->zone) && mapdata->flag[MF_RESTRICTED]) // Zone restriction
		)
		return false;

	return true;
}

/**
 * Tells client about player's costume view on mapchange for checking 'nocostume' mapflag.
 * @param sd
 **/
void pc_set_costume_view(struct map_session_data *sd) {
	int i = -1, head_low = 0, head_mid = 0, head_top = 0, robe = 0;
	struct item_data *id = NULL;

	nullpo_retv(sd);

	head_low = sd->status.head_bottom;
	head_mid = sd->status.head_mid;
	head_top = sd->status.head_top;
	robe = sd->status.robe;

	sd->status.head_bottom = sd->status.head_mid = sd->status.head_top = sd->status.robe = 0;

	//Added check to prevent sending the same look on multiple slots ->
	//causes client to redraw item on top of itself. (suggested by Lupus)
	// Normal headgear checks
	if ((i = sd->equip_index[EQI_HEAD_LOW]) != -1 && (id = sd->inventory_data[i])) {
		if (!(id->equip&(EQP_HEAD_MID|EQP_HEAD_TOP)))
			sd->status.head_bottom = id->look;
		else
			sd->status.head_bottom = 0;
	}
	if ((i = sd->equip_index[EQI_HEAD_MID]) != -1 && (id = sd->inventory_data[i])) {
		if (!(id->equip&(EQP_HEAD_TOP)))
			sd->status.head_mid = id->look;
		else
			sd->status.head_mid = 0;
	}
	if ((i = sd->equip_index[EQI_HEAD_TOP]) != -1 && (id = sd->inventory_data[i]))
		sd->status.head_top = id->look;
	if ((i = sd->equip_index[EQI_GARMENT]) != -1 && (id = sd->inventory_data[i]))
		sd->status.robe = id->look;

	// Costumes check
	if (!map_getmapflag(sd->bl.m, MF_NOCOSTUME)) {
		if ((i = sd->equip_index[EQI_COSTUME_HEAD_LOW]) != -1 && (id = sd->inventory_data[i])) {
			if (!(id->equip&(EQP_COSTUME_HEAD_MID|EQP_COSTUME_HEAD_TOP)))
				sd->status.head_bottom = id->look;
			else
				sd->status.head_bottom = 0;
		}
		if ((i = sd->equip_index[EQI_COSTUME_HEAD_MID]) != -1 && (id = sd->inventory_data[i])) {
			if (!(id->equip&EQP_COSTUME_HEAD_TOP))
				sd->status.head_mid = id->look;
			else
				sd->status.head_mid = 0;
		}
		if ((i = sd->equip_index[EQI_COSTUME_HEAD_TOP]) != -1 && (id = sd->inventory_data[i]))
			sd->status.head_top = id->look;
		if ((i = sd->equip_index[EQI_COSTUME_GARMENT]) != -1 && (id = sd->inventory_data[i]))
			sd->status.robe = id->look;
	}

	if (sd->setlook_head_bottom)
		sd->status.head_bottom = sd->setlook_head_bottom;
	if (sd->setlook_head_mid)
		sd->status.head_mid = sd->setlook_head_mid;
	if (sd->setlook_head_top)
		sd->status.head_top = sd->setlook_head_top;
	if (sd->setlook_robe)
		sd->status.robe = sd->setlook_robe;

	if (head_low != sd->status.head_bottom)
		clif_changelook(&sd->bl, LOOK_HEAD_BOTTOM, sd->status.head_bottom);
	if (head_mid != sd->status.head_mid)
		clif_changelook(&sd->bl, LOOK_HEAD_MID, sd->status.head_mid);
	if (head_top != sd->status.head_top)
		clif_changelook(&sd->bl, LOOK_HEAD_TOP, sd->status.head_top);
	if (robe != sd->status.robe)
		clif_changelook(&sd->bl, LOOK_ROBE, sd->status.robe);
}

std::shared_ptr<s_attendance_period> pc_attendance_period(){
	uint32 date = date_get(DT_YYYYMMDD);

	for( std::pair<const uint32,std::shared_ptr<s_attendance_period>>& pair : attendance_db ){
		std::shared_ptr<s_attendance_period> period = pair.second;

		if( period->start <= date && period->end >= date ){
			return period;
		}
	}

	return nullptr;
}

bool pc_attendance_enabled(){
	// Check if the attendance feature is disabled
	if( !battle_config.feature_attendance ){
		return false;
	}

	// Check if there is a running attendance period
	return pc_attendance_period() != nullptr;
}

static inline bool pc_attendance_rewarded_today( struct map_session_data* sd ){
	return pc_readreg2( sd, ATTENDANCE_DATE_VAR ) >= date_get(DT_YYYYMMDD);
}

int32 pc_attendance_counter( struct map_session_data* sd ){
	std::shared_ptr<s_attendance_period> period = pc_attendance_period();

	// No running attendance period
	if( period == nullptr ){
		return 0;
	}

	// Get the counter for the current period
	int counter = static_cast<int>(pc_readreg2( sd, ATTENDANCE_COUNT_VAR ));

	// Check if we have a remaining counter from a previous period
	if( counter > 0 && pc_readreg2( sd, ATTENDANCE_DATE_VAR ) < period->start ){
		// Reset the counter to zero
		pc_setreg2( sd, ATTENDANCE_COUNT_VAR, 0 );

		return 0;
	}

	return 10 * counter + ( ( pc_attendance_rewarded_today(sd) ) ? 1 : 0 );
}

void pc_attendance_claim_reward( struct map_session_data* sd ){
	// If the user's group does not have the permission
	if( !pc_has_permission( sd, PC_PERM_ATTENDANCE ) ){
		return;
	}

	// Check if the attendance feature is disabled
	if( !pc_attendance_enabled() ){
		return;
	}

	// Check if the user already got his reward today
	if( pc_attendance_rewarded_today( sd ) ){
		return;
	}

	int32 attendance_counter = static_cast<int32>(pc_readreg2( sd, ATTENDANCE_COUNT_VAR ));

	attendance_counter += 1;

	std::shared_ptr<s_attendance_period> period = pc_attendance_period();

	if( period == nullptr ){
		return;
	}

	if( period->rewards.size() < attendance_counter ){
		return;
	}

	pc_setreg2( sd, ATTENDANCE_DATE_VAR, date_get(DT_YYYYMMDD) );
	pc_setreg2( sd, ATTENDANCE_COUNT_VAR, attendance_counter );

	if( save_settings&CHARSAVE_ATTENDANCE )
		chrif_save(sd, CSAVE_NORMAL);

	std::shared_ptr<s_attendance_reward> reward = period->rewards[attendance_counter - 1];

	struct mail_message msg;

	memset( &msg, 0, sizeof( struct mail_message ) );

	msg.dest_id = sd->status.char_id;
	safestrncpy( msg.send_name, msg_txt( sd, 788 ), NAME_LENGTH );
	safesnprintf( msg.title, MAIL_TITLE_LENGTH, msg_txt( sd, 789 ), attendance_counter );
	safesnprintf( msg.body, MAIL_BODY_LENGTH, msg_txt( sd, 790 ), attendance_counter );

	msg.item[0].nameid = reward->item_id;
	msg.item[0].amount = reward->amount;
	msg.item[0].identify = 1;

	msg.status = MAIL_NEW;
	msg.type = MAIL_INBOX_NORMAL;
	msg.timestamp = time(NULL);

	intif_Mail_send(0, &msg);

	clif_attendence_response( sd, attendance_counter );
}

/*==========================================
 * pc Init/Terminate
 *------------------------------------------*/
void do_final_pc(void) {
	db_destroy(itemcd_db);
	do_final_pc_groups();

	ers_destroy(pc_sc_display_ers);
	ers_destroy(num_reg_ers);
	ers_destroy(str_reg_ers);

	attendance_db.clear();
	penalty_db.clear();
}

void do_init_pc(void) {

	itemcd_db = idb_alloc(DB_OPT_RELEASE_DATA);

	pc_readdb();
	pc_read_motd(); // Read MOTD [Valaris]
	attendance_db.load();

	add_timer_func_list(pc_invincible_timer, "pc_invincible_timer");
	add_timer_func_list(pc_eventtimer, "pc_eventtimer");
	add_timer_func_list(pc_inventory_rental_end, "pc_inventory_rental_end");
	add_timer_func_list(pc_calc_pvprank_timer, "pc_calc_pvprank_timer");
	add_timer_func_list(pc_autosave, "pc_autosave");
	add_timer_func_list(pc_spiritball_timer, "pc_spiritball_timer");
	add_timer_func_list(pc_follow_timer, "pc_follow_timer");
	add_timer_func_list(pc_endautobonus, "pc_endautobonus");
	add_timer_func_list(pc_spiritcharm_timer, "pc_spiritcharm_timer");
	add_timer_func_list(pc_global_expiration_timer, "pc_global_expiration_timer");
	add_timer_func_list(pc_expiration_timer, "pc_expiration_timer");
	add_timer_func_list(pc_autotrade_timer, "pc_autotrade_timer");
	add_timer_func_list(pc_on_expire_active, "pc_on_expire_active");

	add_timer(gettick() + autosave_interval, pc_autosave, 0, 0);

	// 0=day, 1=night [Yor]
	night_flag = battle_config.night_at_start ? 1 : 0;

	if (battle_config.day_duration > 0 && battle_config.night_duration > 0) {
		int day_duration = battle_config.day_duration;
		int night_duration = battle_config.night_duration;
		// add night/day timer [Yor]
		add_timer_func_list(map_day_timer, "map_day_timer");
		add_timer_func_list(map_night_timer, "map_night_timer");

		day_timer_tid   = add_timer_interval(gettick() + (night_flag ? 0 : day_duration) + night_duration, map_day_timer,   0, 0, day_duration + night_duration);
		night_timer_tid = add_timer_interval(gettick() + day_duration + (night_flag ? night_duration : 0), map_night_timer, 0, 0, day_duration + night_duration);
	}

	do_init_pc_groups();

	pc_sc_display_ers = ers_new(sizeof(struct sc_display_entry), "pc.cpp:pc_sc_display_ers", ERS_OPT_FLEX_CHUNK);
	num_reg_ers = ers_new(sizeof(struct script_reg_num), "pc.cpp:num_reg_ers", (ERSOptions)(ERS_OPT_CLEAN|ERS_OPT_FLEX_CHUNK));
	str_reg_ers = ers_new(sizeof(struct script_reg_str), "pc.cpp:str_reg_ers", (ERSOptions)(ERS_OPT_CLEAN|ERS_OPT_FLEX_CHUNK));

	ers_chunk_size(pc_sc_display_ers, 150);
	ers_chunk_size(num_reg_ers, 300);
	ers_chunk_size(str_reg_ers, 50);
}<|MERGE_RESOLUTION|>--- conflicted
+++ resolved
@@ -1371,7 +1371,6 @@
 	return false; // Job Change Fail
 }
 
-<<<<<<< HEAD
 /**
  * Check unadoption rules and remove adoption
  * @param p1_sd: Player 1
@@ -1392,8 +1391,7 @@
 
 	// Baby is separated from parents by independence option (Becomes a normal class)
 	if (independent_baby) {
-		int32 joblevel = b_sd->status.job_level, job = pc_mapid2jobid(b_sd->class_ | ~JOBL_BABY, b_sd->status.sex);
-		uint32 jobexp = b_sd->status.job_exp;
+		int32 job = pc_mapid2jobid(b_sd->class_ | ~JOBL_BABY, b_sd->status.sex);
 
 		if (job == -1 || !pc_jobchange(b_sd, job, 0))
 			return UNADOPT_CHARACTER_NOT_FOUND;
@@ -1443,7 +1441,8 @@
 	chrif_save(b_sd, CSAVE_NORMAL);
 
 	return UNADOPT_ALLOWED;
-=======
+}
+
 static bool pc_job_can_use_item( struct map_session_data* sd, struct item_data* item ){
 	nullpo_retr( false, sd );
 	nullpo_retr( false, item );
@@ -1465,7 +1464,6 @@
 	}
 
 	return ( item->class_base[index] & job ) != 0;
->>>>>>> b52b3c9a
 }
 
 /*==========================================
