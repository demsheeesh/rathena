--- conflicted
+++ resolved
@@ -6646,22 +6646,6 @@
  */
 static void pc_checkallowskill(struct map_session_data *sd)
 {
-<<<<<<< HEAD
-=======
-	const enum sc_type scw_list[] = {
-		SC_TWOHANDQUICKEN,
-		SC_ONEHAND,
-		SC_AURABLADE,
-		SC_PARRYING,
-		SC_SPEARQUICKEN,
-		SC_ADRENALINE,
-		SC_ADRENALINE2,
-		SC_DANCING,
-		SC_GATLINGFEVER,
-		SC_DANCING_KNIFE,
-	};
-	uint8 i;
->>>>>>> ec7879c9
 	nullpo_retv(sd);
 
 	if(!sd->sc.count)
@@ -10113,20 +10097,7 @@
 	}
 
 	if ( (b_class&MAPID_UPPERMASK) != (sd->class_&MAPID_UPPERMASK) ) { //Things to remove when changing class tree.
-<<<<<<< HEAD
 		status_db.changeSkillTree(sd);
-=======
-		std::shared_ptr<s_skill_tree> tree = skill_tree_db.find(sd->status.class_);
-
-		if (tree != nullptr && !tree->skills.empty()) {
-			for (const auto &skillsit : tree->skills) {
-				//Remove status specific to your current tree skills.
-				enum sc_type sc = status_skill2sc(skillsit.first);
-				if (sc > SC_COMMON_MAX && sd->sc.data[sc])
-					status_change_end(&sd->bl, sc, INVALID_TIMER);
-			}
-		}
->>>>>>> ec7879c9
 	}
 
 	if( (sd->class_&MAPID_UPPERMASK) == MAPID_STAR_GLADIATOR && (b_class&MAPID_UPPERMASK) != MAPID_STAR_GLADIATOR) {
