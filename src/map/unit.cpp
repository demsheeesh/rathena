--- conflicted
+++ resolved
@@ -1378,49 +1378,18 @@
 	if (!ud)
 		return false;
 
-<<<<<<< HEAD
-	if (ud->skilltimer != INVALID_TIMER && ud->skill_id != LG_EXEEDBREAK && (!sd || !pc_checkskill(sd, SA_FREECAST) || skill_get_inf2(ud->skill_id)&INF2_GUILD_SKILL))
+	if (ud->skilltimer != INVALID_TIMER && ud->skill_id != LG_EXEEDBREAK && (!sd || !pc_checkskill(sd, SA_FREECAST) || skill_get_inf2(ud->skill_id, INF2_ISGUILD)))
 		return false; // Prevent moving while casting
-=======
-	if (ud->skilltimer != INVALID_TIMER && ud->skill_id != LG_EXEEDBREAK && (!sd || !pc_checkskill(sd, SA_FREECAST) || skill_get_inf2(ud->skill_id, INF2_ISGUILD)))
-		return 0; // Prevent moving while casting
->>>>>>> 03fa1af7
 
 	if (DIFF_TICK(ud->canmove_tick, gettick()) > 0)
 		return false;
 
-<<<<<<< HEAD
-	if ((sd && (pc_issit(sd) || sd->state.vending || sd->state.buyingstore)) || ud->state.blockedmove)
+	if ((sd && (pc_issit(sd) || sd->state.vending || sd->state.buyingstore || (sd->state.block_action & PCBLOCK_MOVE) || sd->state.mail_writing)) || ud->state.blockedmove)
 		return false; // Can't move
 
 	// Status changes that block movement
 	if (sc && sc->cant.move)
 		return false;
-=======
-	if ((sd && (pc_issit(sd) || sd->state.vending || sd->state.buyingstore || (sd->state.block_action & PCBLOCK_MOVE) || sd->state.mail_writing)) || ud->state.blockedmove)
-		return 0; // Can't move
-
-	// Status changes that block movement
-	if (sc) {
-		if( sc->cant.move // status placed here are ones that cannot be cached by sc->cant.move for they depend on other conditions other than their availability
-			|| sc->data[SC_SPIDERWEB]
-			|| (sc->data[SC_DANCING] && sc->data[SC_DANCING]->val4 && (
-#ifndef RENEWAL
-				!sc->data[SC_LONGING] ||
-#endif
-				(sc->data[SC_DANCING]->val1&0xFFFF) == CG_MOONLIT ||
-				(sc->data[SC_DANCING]->val1&0xFFFF) == CG_HERMODE
-				) )
-			)
-			return 0;
-
-		if (sc->opt1 > 0 && sc->opt1 != OPT1_STONEWAIT && sc->opt1 != OPT1_BURNING)
-			return 0;
-
-		if ((sc->option & OPTION_HIDE) && (!sd || pc_checkskill(sd, RG_TUNNELDRIVE) <= 0))
-			return 0;
-	}
->>>>>>> 03fa1af7
 
 	// Icewall walk block special trapped monster mode
 	if(bl->type == BL_MOB) {
@@ -2733,6 +2702,13 @@
 bool unit_can_attack(struct block_list *bl, int target_id) {
 	nullpo_retr(false, bl);
 
+	if (bl->type == BL_PC) {
+		map_session_data *sd = ((TBL_PC *)bl);
+
+		if (sd && (sd->state.block_action & PCBLOCK_ATTACK))
+			return false;
+	}
+
 	struct status_change *sc;
 
 	if (!(sc = status_get_sc(bl)))
@@ -2920,7 +2896,6 @@
 	ud->attackabletime = ud->canmove_tick /*= ud->canact_tick*/ = gettick();
 
 	if(sc && sc->count ) { // map-change/warp dispells.
-<<<<<<< HEAD
 		for (const auto &it : statuses) {
 			enum sc_type status = static_cast<sc_type>(it.first);
 
@@ -2928,29 +2903,6 @@
 				continue;
 			status_change_end(bl, status, INVALID_TIMER);
 		}
-=======
-		status_change_end(bl, SC_BLADESTOP, INVALID_TIMER);
-#ifdef RENEWAL
-		status_change_end(bl, SC_BASILICA_CELL, INVALID_TIMER);
-#else
-		status_change_end(bl, SC_BASILICA, INVALID_TIMER);
-#endif
-		status_change_end(bl, SC_ANKLE, INVALID_TIMER);
-		status_change_end(bl, SC_TRICKDEAD, INVALID_TIMER);
-		status_change_end(bl, SC_BLADESTOP_WAIT, INVALID_TIMER);
-		status_change_end(bl, SC_RUN, INVALID_TIMER);
-		status_change_end(bl, SC_DANCING, INVALID_TIMER);
-		status_change_end(bl, SC_WARM, INVALID_TIMER);
-		status_change_end(bl, SC_DEVOTION, INVALID_TIMER);
-		status_change_end(bl, SC_MARIONETTE, INVALID_TIMER);
-		status_change_end(bl, SC_MARIONETTE2, INVALID_TIMER);
-		status_change_end(bl, SC_CLOSECONFINE, INVALID_TIMER);
-		status_change_end(bl, SC_CLOSECONFINE2, INVALID_TIMER);
-		status_change_end(bl, SC_TINDER_BREAKER, INVALID_TIMER);
-		status_change_end(bl, SC_TINDER_BREAKER2, INVALID_TIMER);
-		status_change_end(bl, SC_FLASHKICK, INVALID_TIMER);
-		status_change_end(bl, SC_HIDING, INVALID_TIMER);
->>>>>>> 03fa1af7
 		// Ensure the bl is a PC; if so, we'll handle the removal of cloaking and cloaking exceed later
 		if ( bl->type != BL_PC ) {
 			status_change_end(bl, SC_CLOAKING, INVALID_TIMER);
@@ -2960,22 +2912,6 @@
 			status_change_end(bl, SC_GOSPEL, INVALID_TIMER);
 		if (sc->data[SC_PROVOKE] && sc->data[SC_PROVOKE]->timer == INVALID_TIMER)
 			status_change_end(bl, SC_PROVOKE, INVALID_TIMER); //End infinite provoke to prevent exploit
-<<<<<<< HEAD
-=======
-		status_change_end(bl, SC_CHANGE, INVALID_TIMER);
-		status_change_end(bl, SC_STOP, INVALID_TIMER);
-		status_change_end(bl, SC_WUGDASH, INVALID_TIMER);
-		status_change_end(bl, SC_CAMOUFLAGE, INVALID_TIMER);
-		status_change_end(bl, SC_NEUTRALBARRIER_MASTER, INVALID_TIMER);
-		status_change_end(bl, SC_STEALTHFIELD_MASTER, INVALID_TIMER);
-		status_change_end(bl, SC_HELLS_PLANT, INVALID_TIMER);
-		status_change_end(bl, SC__SHADOWFORM, INVALID_TIMER);
-		status_change_end(bl, SC__MANHOLE, INVALID_TIMER);
-		status_change_end(bl, SC_VACUUM_EXTREME, INVALID_TIMER);
-		status_change_end(bl, SC_NEWMOON, INVALID_TIMER);
-		status_change_end(bl, SC_CURSEDCIRCLE_ATKER, INVALID_TIMER); // callme before warp
-		status_change_end(bl, SC_SUHIDE, INVALID_TIMER);
->>>>>>> 03fa1af7
 	}
 
 	switch( bl->type ) {
