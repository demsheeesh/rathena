--- conflicted
+++ resolved
@@ -3012,21 +3012,6 @@
 			status_change_end(bl, SC_GOSPEL, INVALID_TIMER);
 		if (sc->data[SC_PROVOKE] && sc->data[SC_PROVOKE]->timer == INVALID_TIMER)
 			status_change_end(bl, SC_PROVOKE, INVALID_TIMER); //End infinite provoke to prevent exploit
-<<<<<<< HEAD
-=======
-		status_change_end(bl, SC_CHANGE, INVALID_TIMER);
-		status_change_end(bl, SC_STOP, INVALID_TIMER);
-		status_change_end(bl, SC_WUGDASH, INVALID_TIMER);
-		status_change_end(bl, SC_CAMOUFLAGE, INVALID_TIMER);
-		status_change_end(bl, SC_NEUTRALBARRIER_MASTER, INVALID_TIMER);
-		status_change_end(bl, SC_STEALTHFIELD_MASTER, INVALID_TIMER);
-		status_change_end(bl, SC__SHADOWFORM, INVALID_TIMER);
-		status_change_end(bl, SC__MANHOLE, INVALID_TIMER);
-		status_change_end(bl, SC_VACUUM_EXTREME, INVALID_TIMER);
-		status_change_end(bl, SC_NEWMOON, INVALID_TIMER);
-		status_change_end(bl, SC_CURSEDCIRCLE_ATKER, INVALID_TIMER); // callme before warp
-		status_change_end(bl, SC_SUHIDE, INVALID_TIMER);
->>>>>>> 51b6695c
 	}
 
 	switch( bl->type ) {
