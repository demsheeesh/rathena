// Copyright (c) rAthena Dev Teams - Licensed under GNU GPL
// For more information, see LICENCE in the main folder

#ifndef BATTLE_HPP
#define BATTLE_HPP

#include "../common/cbasetypes.hpp"
#include "../common/mmo.hpp"
#include "../config/core.hpp"

#include "map.hpp" //ELE_MAX

//fwd declaration
struct map_session_data;
struct mob_data;
struct block_list;
enum e_damage_type : uint8;


/// State of a single attack attempt; used in flee/def penalty calculations when mobbed
enum damage_lv : uint8 {
	ATK_NONE,    /// Not an attack
	ATK_LUCKY,   /// Attack was lucky-dodged
	ATK_FLEE,    /// Attack was dodged
	ATK_MISS,    /// Attack missed because of element/race modifier.
	ATK_BLOCK,   /// Attack was blocked by some skills.
	ATK_DEF      /// Attack connected
};

/// Flag of the final calculation
enum e_battle_flag : uint16 {
	BF_WEAPON	= 0x0001, /// Weapon attack
	BF_MAGIC	= 0x0002, /// Magic attack
	BF_MISC		= 0x0004, /// Misc attack

	BF_SHORT	= 0x0010, /// Short attack
	BF_LONG		= 0x0040, /// Long attack

	BF_SKILL	= 0x0100, /// Skill attack
	BF_NORMAL	= 0x0200, /// Normal attack

	BF_WEAPONMASK	= BF_WEAPON|BF_MAGIC|BF_MISC, /// Weapon attack mask
	BF_RANGEMASK	= BF_SHORT|BF_LONG, /// Range attack mask
	BF_SKILLMASK	= BF_SKILL|BF_NORMAL, /// Skill attack mask
};

/// Battle check target [Skotlex]
enum e_battle_check_target : uint32 {
	BCT_NOONE		= 0x000000, ///< No one
	BCT_SELF		= 0x010000, ///< Self
	BCT_ENEMY		= 0x020000, ///< Enemy
	BCT_PARTY		= 0x040000, ///< Party members
	BCT_GUILDALLY	= 0x080000, ///< Only allies, NOT guildmates
	BCT_NEUTRAL		= 0x100000, ///< Neutral target
	BCT_SAMEGUILD	= 0x200000, ///< Guildmates, No Guild Allies

	BCT_ALL			= 0x3F0000, ///< All targets

	BCT_WOS			= 0x400000, ///< Except self (currently used for skipping if src == bl in skill_area_sub)
	BCT_GUILD		= BCT_SAMEGUILD|BCT_GUILDALLY,	///< Guild AND Allies (BCT_SAMEGUILD|BCT_GUILDALLY)
	BCT_NOGUILD		= BCT_ALL&~BCT_GUILD,			///< Except guildmates
	BCT_NOPARTY		= BCT_ALL&~BCT_PARTY,			///< Except party members
	BCT_NOENEMY		= BCT_ALL&~BCT_ENEMY,			///< Except enemy
};

/// Damage structure
struct Damage {
#ifdef RENEWAL
	int64 statusAtk, statusAtk2, weaponAtk, weaponAtk2, equipAtk, equipAtk2, masteryAtk, masteryAtk2;
#endif
	int64 damage, /// Right hand damage
		damage2; /// Left hand damage
	enum e_damage_type type; /// Check clif_damage for type
	short div_; /// Number of hit
	int amotion,
		dmotion;
	int blewcount; /// Number of knockback
	int flag; /// chk e_battle_flag
	int miscflag;
	enum damage_lv dmg_lv; /// ATK_LUCKY,ATK_FLEE,ATK_DEF
	bool isspdamage; /// Display blue damage numbers in clif_damage
};

//(Used in read pc.cpp) attribute table (battle_attr_fix)
extern int attr_fix_table[MAX_ELE_LEVEL][ELE_MAX][ELE_MAX];

// Damage Calculation

struct Damage battle_calc_attack(int attack_type,struct block_list *bl,struct block_list *target,uint16 skill_id,uint16 skill_lv,int flag);

int64 battle_calc_return_damage(struct block_list *bl, struct block_list *src, int64 *, int flag, uint16 skill_id, bool status_reflect);

void battle_drain(struct map_session_data *sd, struct block_list *tbl, int64 rdamage, int64 ldamage, int race, int class_);

int battle_attr_ratio(int atk_elem,int def_type, int def_lv);
int64 battle_attr_fix(struct block_list *src, struct block_list *target, int64 damage,int atk_elem,int def_type, int def_lv);
int battle_calc_cardfix(int attack_type, struct block_list *src, struct block_list *target, int nk, int s_ele, int s_ele_, int64 damage, int left, int flag);

// Final calculation Damage
int64 battle_calc_damage(struct block_list *src,struct block_list *bl,struct Damage *d,int64 damage,uint16 skill_id,uint16 skill_lv);
int64 battle_calc_gvg_damage(struct block_list *src,struct block_list *bl,int64 damage,uint16 skill_id,int flag);
int64 battle_calc_bg_damage(struct block_list *src,struct block_list *bl,int64 damage,uint16 skill_id,int flag);

void battle_damage(struct block_list *src, struct block_list *target, int64 damage, t_tick delay, uint16 skill_lv, uint16 skill_id, enum damage_lv dmg_lv, unsigned short attack_type, bool additional_effects, t_tick tick, bool spdamage);
int battle_delay_damage (t_tick tick, int amotion, struct block_list *src, struct block_list *target, int attack_type, uint16 skill_id, uint16 skill_lv, int64 damage, enum damage_lv dmg_lv, t_tick ddelay, bool additional_effects, bool spdamage);

int battle_calc_chorusbonus(struct map_session_data *sd);

// Summary normal attack treatment (basic attack)
enum damage_lv battle_weapon_attack( struct block_list *bl,struct block_list *target,t_tick tick,int flag);

// Accessors
struct block_list* battle_get_master(struct block_list *src);
struct block_list* battle_gettargeted(struct block_list *target);
struct block_list* battle_getenemy(struct block_list *target, int type, int range);
int battle_gettarget(struct block_list *bl);
uint16 battle_getcurrentskill(struct block_list *bl);

int battle_check_undead(int race,int element);
int battle_check_target(struct block_list *src, struct block_list *target,int flag);
bool battle_check_range(struct block_list *src,struct block_list *bl,int range);

void battle_consume_ammo(struct map_session_data* sd, int skill, int lv);

bool is_infinite_defense(struct block_list *target, int flag);

// Settings

#define MIN_HAIR_STYLE battle_config.min_hair_style
#define MAX_HAIR_STYLE battle_config.max_hair_style
#define MIN_HAIR_COLOR battle_config.min_hair_color
#define MAX_HAIR_COLOR battle_config.max_hair_color
#define MIN_CLOTH_COLOR battle_config.min_cloth_color
#define MAX_CLOTH_COLOR battle_config.max_cloth_color
#define MIN_BODY_STYLE battle_config.min_body_style
#define MAX_BODY_STYLE battle_config.max_body_style

struct Battle_Config
{
	int warp_point_debug;
	int enable_critical;
	int mob_critical_rate;
	int critical_rate;
	int enable_baseatk, enable_baseatk_renewal;
	int enable_perfect_flee;
	int cast_rate, delay_rate;
	int delay_dependon_dex, delay_dependon_agi;
	int sdelay_attack_enable;
	int left_cardfix_to_right;
	int skill_add_range;
	int skill_out_range_consume;
	int skill_amotion_leniency;
	int skillrange_by_distance; //[Skotlex]
	int use_weapon_skill_range; //[Skotlex]
	int pc_damage_delay_rate;
	int defnotenemy;
	int vs_traps_bctall;
	int traps_setting;
	int summon_flora; //[Skotlex]
	int clear_unit_ondeath; //[Skotlex]
	int clear_unit_onwarp; //[Skotlex]
	int random_monster_checklv;
	int attr_recover;
	int item_auto_get;
	int flooritem_lifetime;
	int item_first_get_time;
	int item_second_get_time;
	int item_third_get_time;
	int mvp_item_first_get_time;
	int mvp_item_second_get_time;
	int mvp_item_third_get_time;
	int base_exp_rate,job_exp_rate;
	int drop_rate0item;
	int death_penalty_type;
	int death_penalty_base,death_penalty_job;
	int pvp_exp;  // [MouseJstr]
	int gtb_sc_immunity;
	int zeny_penalty;
	int restart_hp_rate;
	int restart_sp_rate;
	int mvp_exp_rate;
	int mvp_hp_rate;
	int monster_hp_rate;
	int monster_max_aspd;
	int view_range_rate;
	int chase_range_rate;
	int atc_spawn_quantity_limit;
	int atc_slave_clone_limit;
	int partial_name_scan;
	int skillfree;
	int skillup_limit;
	int wp_rate;
	int pp_rate;
	int monster_active_enable;
	int monster_damage_delay_rate;
	int monster_loot_type;
	int mob_skill_rate;	//[Skotlex]
	int mob_skill_delay;	//[Skotlex]
	int mob_count_rate;
	int no_spawn_on_player; //[Skotlex]
	int force_random_spawn; //[Skotlex]
	int mob_spawn_delay, plant_spawn_delay, boss_spawn_delay;	// [Skotlex]
	int slaves_inherit_mode;
	int slaves_inherit_speed;
	int summons_trigger_autospells;
	int pc_walk_delay_rate; //Adjusts can't walk delay after being hit for players. [Skotlex]
	int walk_delay_rate; //Adjusts can't walk delay after being hit. [Skotlex]
	int multihit_delay;  //Adjusts can't walk delay per hit on multi-hitting skills. [Skotlex]
	int quest_skill_learn;
	int quest_skill_reset;
	int basic_skill_check;
	int guild_emperium_check;
	int guild_exp_limit;
	int guild_max_castles;
	int guild_skill_relog_delay;
	int emergency_call;
	int guild_aura;
	int pc_invincible_time;

	int pet_catch_rate;
	int pet_rename;
	int pet_friendly_rate;
	int pet_hungry_delay_rate;
	int pet_hungry_friendly_decrease;
	int pet_status_support;
	int pet_attack_support;
	int pet_damage_support;
	int pet_support_min_friendly;	//[Skotlex]
	int pet_support_rate;
	int pet_attack_exp_to_master;
	int pet_attack_exp_rate;
	int pet_lv_rate; //[Skotlex]
	int pet_max_stats; //[Skotlex]
	int pet_max_atk1; //[Skotlex]
	int pet_max_atk2; //[Skotlex]
	int pet_no_gvg; //Disables pets in gvg. [Skotlex]
	int pet_equip_required;
	int pet_master_dead;

	int skill_min_damage;
	int finger_offensive_type;
	int heal_exp;
	int max_heal_lv;
	int max_heal; //Mitternacht
	int resurrection_exp;
	int shop_exp;
	int combo_delay_rate;
	int item_check;
	int item_use_interval;	//[Skotlex]
	int cashfood_use_interval;
	int wedding_modifydisplay;
	int wedding_ignorepalette;	//[Skotlex]
	int xmas_ignorepalette;	// [Valaris]
	int summer_ignorepalette; // [Zephyrus]
	int hanbok_ignorepalette;
	int oktoberfest_ignorepalette;
	int natural_healhp_interval;
	int natural_healsp_interval;
	int natural_heal_skill_interval;
	int natural_heal_weight_rate;
	int natural_heal_weight_rate_renewal;
	int arrow_decrement;
	int ammo_unequip;
	int ammo_check_weapon;
	int max_aspd;
	int max_walk_speed;	//Maximum walking speed after buffs [Skotlex]
	int max_hp_lv99;
	int max_hp_lv150;
	int max_hp;
	int max_sp;
	int max_lv, aura_lv;
	int max_parameter, max_baby_parameter;
	int max_cart_weight;
	int skill_log;
	int battle_log;
	int etc_log;
	int save_clothcolor;
	int undead_detect_type;
	int auto_counter_type;
	int min_hitrate;	//[Skotlex]
	int max_hitrate;	//[Skotlex]
	int agi_penalty_target;
	int agi_penalty_type;
	int agi_penalty_count;
	int agi_penalty_num;
	int vit_penalty_target;
	int vit_penalty_type;
	int vit_penalty_count;
	int vit_penalty_num;
	int weapon_defense_type;
	int magic_defense_type;
	int skill_reiteration;
	int skill_nofootset;
	int pc_cloak_check_type;
	int monster_cloak_check_type;
	int estimation_type;
	int gvg_short_damage_rate;
	int gvg_long_damage_rate;
	int gvg_weapon_damage_rate;
	int gvg_magic_damage_rate;
	int gvg_misc_damage_rate;
	int gvg_flee_penalty;
	int pk_short_damage_rate;
	int pk_long_damage_rate;
	int pk_weapon_damage_rate;
	int pk_magic_damage_rate;
	int pk_misc_damage_rate;
	int mob_changetarget_byskill;
	int attack_direction_change;
	int land_skill_limit;
	int monster_class_change_recover;
	int produce_item_name_input;
	int display_skill_fail;
	int chat_warpportal;
	int mob_warp;
	int dead_branch_active;
	int vending_max_value;
	int vending_over_max;
	int vending_tax;
	int vending_tax_min;
	int show_steal_in_same_party;
	int party_share_type;
	int party_hp_mode;
	int party_show_share_picker;
	int show_picker_item_type;
	int attack_attr_none;
	int item_rate_mvp, item_rate_common, item_rate_common_boss, item_rate_card, item_rate_card_boss,
		item_rate_equip, item_rate_equip_boss, item_rate_heal, item_rate_heal_boss, item_rate_use,
		item_rate_use_boss, item_rate_treasure, item_rate_adddrop;
	int item_rate_common_mvp, item_rate_heal_mvp, item_rate_use_mvp, item_rate_equip_mvp, item_rate_card_mvp;

	int logarithmic_drops;
	int item_drop_common_min,item_drop_common_max;	// Added by TyrNemesis^
	int item_drop_card_min,item_drop_card_max;
	int item_drop_equip_min,item_drop_equip_max;
	int item_drop_mvp_min,item_drop_mvp_max;	// End Addition
	int item_drop_mvp_mode; //rAthena addition [Playtester]
	int item_drop_heal_min,item_drop_heal_max;	// Added by Valatris
	int item_drop_use_min,item_drop_use_max;	//End
	int item_drop_treasure_min,item_drop_treasure_max; //by [Skotlex]
	int item_drop_adddrop_min,item_drop_adddrop_max; //[Skotlex]

	int prevent_logout;	// Added by RoVeRT
	int prevent_logout_trigger;

	int alchemist_summon_reward;	// [Valaris]
	int drops_by_luk;
	int drops_by_luk2;
	int equip_natural_break_rate;	//Base Natural break rate for attacks.
	int equip_self_break_rate; //Natural & Penalty skills break rate
	int equip_skill_break_rate; //Offensive skills break rate
	int multi_level_up;
	int multi_level_up_base;
	int multi_level_up_job;
	int max_exp_gain_rate; //Max amount of exp bar % you can get in one go.
	int pk_mode;
	int pk_mode_mes;
	int pk_level_range;

	int manner_system; // end additions [Valaris]
	int show_mob_info;

	int gx_allhit;
	int gx_disptype;
	int devotion_level_difference;
	int player_skill_partner_check;
	int invite_request_check;
	int skill_removetrap_type;
	int disp_experience;
	int disp_zeny;
	int backstab_bow_penalty;
	int hp_rate;
	int sp_rate;
	int bone_drop;
	int buyer_name;
	int dancing_weaponswitch_fix;

// eAthena additions
	int night_at_start; // added by [Yor]
	int day_duration; // added by [Yor]
	int night_duration; // added by [Yor]
	int ban_hack_trade; // added by [Yor]

	int min_hair_style; // added by [MouseJstr]
	int max_hair_style; // added by [MouseJstr]
	int min_hair_color; // added by [MouseJstr]
	int max_hair_color; // added by [MouseJstr]
	int min_cloth_color; // added by [MouseJstr]
	int max_cloth_color; // added by [MouseJstr]
	int pet_hair_style; // added by [Skotlex]

	int castrate_dex_scale; // added by [MouseJstr]
	int area_size; // added by [MouseJstr]

	int max_def, over_def_bonus; //added by [Skotlex]

	int zeny_from_mobs; // [Valaris]
	int mobs_level_up; // [Valaris]
	int mobs_level_up_exp_rate; // [Valaris]
	int pk_min_level; // [celest]
	int skill_steal_max_tries; //max steal skill tries on a mob. if 0, then w/o limit [Lupus]
	int motd_type; // [celest]
	int finding_ore_rate; // orn
	int exp_calc_type;
	int exp_bonus_attacker;
	int exp_bonus_max_attacker;
	int min_skill_delay_limit;
	int default_walk_delay;
	int no_skill_delay;
	int attack_walk_delay;
	int require_glory_guild;
	int idle_no_share;
	int party_update_interval;
	int party_even_share_bonus;
	int delay_battle_damage;
	int hide_woe_damage;
	int display_version;

	int display_hallucination;	// [Skotlex]
	int use_statpoint_table;	// [Skotlex]

	int ignore_items_gender; //[Lupus]

	int berserk_cancels_buffs; // [Aru]
	int debuff_on_logout; // Removes a few "official" negative Scs on logout. [Skotlex]
	int mob_ai; //Configures various mob_ai settings to make them smarter or dumber(official). [Skotlex]
	int hom_setting; //Configures various homunc settings which make them behave unlike normal characters.. [Skotlex]
	int dynamic_mobs; // Dynamic Mobs [Wizputer] - battle_athena flag implemented by [random]
	int mob_remove_damaged; // Dynamic Mobs - Remove mobs even if damaged [Wizputer]
	int mob_remove_delay; // Dynamic Mobs - delay before removing mobs from a map [Skotlex]
	int mob_active_time; //Duration through which mobs execute their Hard AI after players leave their area of sight.
	int boss_active_time;

	int show_hp_sp_drain, show_hp_sp_gain;	//[Skotlex]

	int mob_npc_event_type; //Determines on who the npc_event is executed. [Skotlex]

	int character_size; // if riders have size=2, and baby class riders size=1 [Lupus]
	int mob_max_skilllvl; // Max possible skill level [Lupus]
	int rare_drop_announce; // chance <= to show rare drops global announces

	int retaliate_to_master;	//Whether when a mob is attacked by another mob, it will retaliate versus the mob or the mob's master. [Skotlex]

	int duel_allow_pvp; // [LuzZza]
	int duel_allow_gvg; // [LuzZza]
	int duel_allow_teleport; // [LuzZza]
	int duel_autoleave_when_die; // [LuzZza]
	int duel_time_interval; // [LuzZza]
	int duel_only_on_same_map; // [Toms]

	int skip_teleport_lv1_menu; // possibility to disable (skip) Teleport Lv1 menu, that have only two lines `Random` and `Cancel` [LuzZza]

	int allow_skill_without_day; // [Komurka]
	int allow_es_magic_pc; // [Skotlex]
	int skill_wall_check; // [Skotlex]
	int official_cell_stack_limit; // [Playtester]
	int custom_cell_stack_limit; // [Skotlex]
	int skill_caster_check; // [Skotlex]
	int sc_castcancel; // [Skotlex]
	int pc_sc_def_rate; // [Skotlex]
	int mob_sc_def_rate;
	int pc_max_sc_def;
	int mob_max_sc_def;

	int sg_angel_skill_ratio;
	int sg_miracle_skill_ratio;
	int sg_miracle_skill_duration;
	int autospell_stacking; //Enables autospell cards to stack. [Skotlex]
	int override_mob_names; //Enables overriding spawn mob names with the mob_db names. [Skotlex]
	int min_chat_delay; //Minimum time between client messages. [Skotlex]
	int friend_auto_add; //When accepting friends, both get friended. [Skotlex]
	int hvan_explosion_intimate;	// fix [albator]
	int hom_rename;
	int homunculus_show_growth ;	//[orn]
	int homunculus_friendly_rate;
	int quest_exp_rate;
	int autotrade_mapflag;
	int at_timeout;
	int homunculus_autoloot;
	int idle_no_autoloot;
	int max_guild_alliance;
	int ksprotection;
	int auction_feeperhour;
	int auction_maximumprice;
	int homunculus_auto_vapor;	//Keep Homunculus from Vaporizing when master dies. [L0ne_W0lf]
	int display_status_timers;	//Show or hide skill buff/delay timers in recent clients [Sara]
	int skill_add_heal_rate;	//skills that bHealPower has effect on [Inkfish]
	int eq_single_target_reflectable;
	int invincible_nodamage;
	int mob_slave_keep_target;
	int autospell_check_range;	//Enable range check for autospell bonus. [L0ne_W0lf]
	int knockback_left;
	int client_reshuffle_dice;  // Reshuffle /dice
	int client_sort_storage;
	int feature_buying_store;
	int feature_search_stores;
	int searchstore_querydelay;
	int searchstore_maxresults;
	int display_party_name;
	int cashshop_show_points;
	int mail_show_status;
	int client_limit_unit_lv;
	int hom_max_level;
	int hom_S_max_level;
	int hom_S_growth_level;

	// [BattleGround Settings]
	int bg_update_interval;
	int bg_short_damage_rate;
	int bg_long_damage_rate;
	int bg_weapon_damage_rate;
	int bg_magic_damage_rate;
	int bg_misc_damage_rate;
	int bg_flee_penalty;

	// rAthena
	int max_third_parameter;
	int max_baby_third_parameter;
	int max_trans_parameter;
	int max_third_trans_parameter;
	int max_extended_parameter;
	int max_summoner_parameter;
	int max_third_aspd;
	int vcast_stat_scale;

	int mvp_tomb_enabled;
	int mvp_tomb_delay;

	int atcommand_suggestions_enabled;
	int min_npc_vendchat_distance;
	int atcommand_mobinfo_type;

	int mob_size_influence; // Enable modifications on earned experience, drop rates and monster status depending on monster size. [mkbu95]
	int skill_trap_type;
	int allow_consume_restricted_item;
	int allow_equip_restricted_item;
	int max_walk_path;
	int item_enabled_npc;
	int item_onfloor; // Whether to drop an undroppable item on the map or destroy it if inventory is full.
	int bowling_bash_area;
	int drop_rateincrease;
	int feature_auction;
	int feature_banking;
	int vip_storage_increase;
	int vip_base_exp_increase;
	int vip_job_exp_increase;
	int vip_zeny_penalty;
	int vip_bm_increase;
	int vip_drop_increase;
	int vip_gemstone;
	int vip_exp_penalty_base;
	int vip_exp_penalty_job;
	int vip_disp_rate;
	int mon_trans_disable_in_gvg;
	int emblem_woe_change;
	int emblem_transparency_limit;
	int discount_item_point_shop;
	int update_enemy_position;
	int devotion_rdamage;

	// autotrade persistency
	int feature_autotrade;
	int feature_autotrade_direction;
	int feature_autotrade_head_direction;
	int feature_autotrade_sit;
	int feature_autotrade_open_delay;

	// Fame points
	int fame_taekwon_mission;
	int fame_refine_lv1;
	int fame_refine_lv2;
	int fame_refine_lv3;
	int fame_forge;
	int fame_pharmacy_3;
	int fame_pharmacy_5;
	int fame_pharmacy_7;
	int fame_pharmacy_10;

	int disp_servervip_msg;
	int warg_can_falcon;
	int path_blown_halt;
	int rental_mount_speed_boost;
	int warp_suggestions_enabled;
	int taekwon_mission_mobname;
	int teleport_on_portal;
	int cart_revo_knockback;
	int guild_notice_changemap;
	int transcendent_status_points;
	int taekwon_ranker_min_lv;
	int revive_onwarp;
	int mail_delay;
	int autotrade_monsterignore;
	int idletime_option;
	int spawn_direction;
	int arrow_shower_knockback;
	int devotion_rdamage_skill_only;
	int max_extended_aspd;
	int mob_chase_refresh; //How often a monster should refresh its chase [Playtester]
	int mob_icewall_walk_block; //How a normal monster should be trapped in icewall [Playtester]
	int boss_icewall_walk_block; //How a boss monster should be trapped in icewall [Playtester]
	int snap_dodge; // Enable or disable dodging damage snapping away [csnv]
	int stormgust_knockback;
	int default_fixed_castrate;
	int default_bind_on_equip;
	int pet_ignore_infinite_def; // Makes fixed damage of petskillattack2 ignores infinite defense
	int homunculus_evo_intimacy_need;
	int homunculus_evo_intimacy_reset;
	int monster_loot_search_type;
	int feature_roulette;
	int monster_hp_bars_info;
	int min_body_style;
	int max_body_style;
	int save_body_style;
	int mob_eye_range_bonus; //Vulture's Eye and Snake's Eye range bonus
	int mob_stuck_warning; //Show warning if a monster is stuck too long
	int skill_eightpath_algorithm; //Official path algorithm
	int death_penalty_maxlv;
	int exp_cost_redemptio;
	int exp_cost_redemptio_limit;
	int exp_cost_inspiration;
	int mvp_exp_reward_message;
	int can_damage_skill; //Which BL types can damage traps
	int atcommand_levelup_events;
	int atcommand_disable_npc;
	int block_account_in_same_party;
	int tarotcard_equal_chance; //Official or equal chance for each card
	int change_party_leader_samemap;
	int dispel_song; //Can songs be dispelled?
	int guild_maprespawn_clones; // Should clones be killed by maprespawnguildid?
	int hide_fav_sell;
	int mail_daily_count;
	int mail_zeny_fee;
	int mail_attachment_price;
	int mail_attachment_weight;
	int banana_bomb_duration;
	int guild_leaderchange_delay;
	int guild_leaderchange_woe;
	int guild_alliance_onlygm;
	int feature_achievement;
	int allow_bound_sell;
	int event_refine_chance;
	int autoloot_adjust;
	int feature_petevolution;
	int feature_pet_autofeed;
	int feature_pet_autofeed_rate;
	int pet_autofeed_always;
	int broadcast_hide_name;
	int skill_drop_items_full;
	int switch_remove_edp;
	int feature_homunculus_autofeed;
	int feature_homunculus_autofeed_rate;
	int summoner_trait;
	int homunculus_autofeed_always;
	int feature_attendance;
	int feature_privateairship;
	int rental_transaction;
	int min_shop_buy;
	int min_shop_sell;
	int feature_equipswitch;
	int pet_walk_speed;
<<<<<<< HEAD
	int instance_block_leave;
	int instance_block_leaderchange;
	int instance_block_invite;
	int instance_block_expulsion;
=======
	int blacksmith_fame_refine_threshold;
	int mob_nopc_idleskill_rate;
	int mob_nopc_move_rate;
	int boss_nopc_idleskill_rate;
	int boss_nopc_move_rate;
>>>>>>> 4f0894c4

#include "../custom/battle_config_struct.inc"
};

extern struct Battle_Config battle_config;

void do_init_battle(void);
void do_final_battle(void);
extern int battle_config_read(const char *cfgName);
extern void battle_set_defaults(void);
int battle_set_value(const char* w1, const char* w2);
int battle_get_value(const char* w1);

//
struct block_list* battle_getenemyarea(struct block_list *src, int x, int y, int range, int type, int ignore_id);
/**
 * Royal Guard
 **/
int battle_damage_area( struct block_list *bl, va_list ap);

#endif /* BATTLE_HPP */<|MERGE_RESOLUTION|>--- conflicted
+++ resolved
@@ -658,18 +658,15 @@
 	int min_shop_sell;
 	int feature_equipswitch;
 	int pet_walk_speed;
-<<<<<<< HEAD
-	int instance_block_leave;
-	int instance_block_leaderchange;
-	int instance_block_invite;
-	int instance_block_expulsion;
-=======
 	int blacksmith_fame_refine_threshold;
 	int mob_nopc_idleskill_rate;
 	int mob_nopc_move_rate;
 	int boss_nopc_idleskill_rate;
 	int boss_nopc_move_rate;
->>>>>>> 4f0894c4
+	int instance_block_leave;
+	int instance_block_leaderchange;
+	int instance_block_invite;
+	int instance_block_expulsion;
 
 #include "../custom/battle_config_struct.inc"
 };
