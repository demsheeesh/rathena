--- conflicted
+++ resolved
@@ -647,13 +647,10 @@
 	int feature_homunculus_autofeed;
 	int summoner_trait;
 	int homunculus_autofeed_always;
-<<<<<<< HEAD
-	int feature_refineui;
-=======
 	int feature_attendance;
 	int feature_privateairship;
 	int rental_transaction;
->>>>>>> 8e7b9a57
+	int feature_refineui;
 
 #include "../custom/battle_config_struct.inc"
 };
