--- conflicted
+++ resolved
@@ -649,14 +649,11 @@
 	int homunculus_autofeed_always;
 	int feature_attendance;
 	int feature_privateairship;
-<<<<<<< HEAD
-	int display_tax_info;
-=======
 	int rental_transaction;
 	int min_shop_buy;
 	int min_shop_sell;
 	int feature_equipswitch;
->>>>>>> 913cf875
+	int display_tax_info;
 
 #include "../custom/battle_config_struct.inc"
 };
