// Copyright (c) rAthena Dev Teams - Licensed under GNU GPL
// For more information, see LICENCE in the main folder

#ifndef SCRIPT_HPP
#define SCRIPT_HPP

#include "../common/cbasetypes.hpp"
#include "../common/db.hpp"
#include "../common/mmo.hpp"
#include "../common/timer.hpp"

#define NUM_WHISPER_VAR 10

///////////////////////////////////////////////////////////////////////////////
//## TODO possible enhancements: [FlavioJS]
// - 'callfunc' supporting labels in the current npc "::LabelName"
// - 'callfunc' supporting labels in other npcs "NpcName::LabelName"
// - 'function FuncName;' function declarations reverting to global functions
//   if local label isn't found
// - join callfunc and callsub's functionality
// - remove dynamic allocation in add_word()
// - remove GETVALUE / SETVALUE
// - clean up the set_reg / set_val / setd_sub mess
// - detect invalid label references at parse-time

//
// struct script_state* st;
//

/// Returns the script_data at the target index
#define script_getdata(st,i) ( &((st)->stack->stack_data[(st)->start + (i)]) )
/// Returns if the stack contains data at the target index
#define script_hasdata(st,i) ( (st)->end > (st)->start + (i) )
/// Returns the index of the last data in the stack
#define script_lastdata(st) ( (st)->end - (st)->start - 1 )
/// Pushes an int into the stack
#define script_pushint(st,val) push_val((st)->stack, C_INT, (val))
/// Pushes a string into the stack (script engine frees it automatically)
#define script_pushstr(st,val) push_str((st)->stack, C_STR, (val))
/// Pushes a copy of a string into the stack
#define script_pushstrcopy(st,val) push_str((st)->stack, C_STR, aStrdup(val))
/// Pushes a constant string into the stack (must never change or be freed)
#define script_pushconststr(st,val) push_str((st)->stack, C_CONSTSTR, const_cast<char *>(val))
/// Pushes a nil into the stack
#define script_pushnil(st) push_val((st)->stack, C_NOP, 0)
/// Pushes a copy of the data in the target index
#define script_pushcopy(st,i) push_copy((st)->stack, (st)->start + (i))

#define script_isstring(st,i) data_isstring(get_val(st, script_getdata(st,i)))
#define script_isint(st,i) data_isint(get_val(st, script_getdata(st,i)))

#define script_getnum(st,val) conv_num(st, script_getdata(st,val))
#define script_getnum64(st,val) conv_num64(st, script_getdata(st,val))
#define script_getstr(st,val) conv_str(st, script_getdata(st,val))
#define script_getref(st,val) ( script_getdata(st,val)->ref )
// Returns name of currently running function
#define script_getfuncname(st) ( st->funcname )

// Note: "top" functions/defines use indexes relative to the top of the stack
//       -1 is the index of the data at the top

/// Returns the script_data at the target index relative to the top of the stack
#define script_getdatatop(st,i) ( &((st)->stack->stack_data[(st)->stack->sp + (i)]) )
/// Pushes a copy of the data in the target index relative to the top of the stack
#define script_pushcopytop(st,i) push_copy((st)->stack, (st)->stack->sp + (i))
/// Removes the range of values [start,end[ relative to the top of the stack
#define script_removetop(st,start,end) ( pop_stack((st), ((st)->stack->sp + (start)), (st)->stack->sp + (end)) )

//
// struct script_data* data;
//

/// Returns if the script data is a string
#define data_isstring(data) ( (data)->type == C_STR || (data)->type == C_CONSTSTR )
/// Returns if the script data is an int
#define data_isint(data) ( (data)->type == C_INT )
/// Returns if the script data is a reference
#define data_isreference(data) ( (data)->type == C_NAME )
/// Returns if the script data is a label
#define data_islabel(data) ( (data)->type == C_POS )
/// Returns if the script data is an internal script function label
#define data_isfunclabel(data) ( (data)->type == C_USERFUNC_POS )

/// Returns if this is a reference to a constant
#define reference_toconstant(data) ( str_data[reference_getid(data)].type == C_INT )
/// Returns if this a reference to a param
#define reference_toparam(data) ( str_data[reference_getid(data)].type == C_PARAM )
/// Returns if this a reference to a variable
//##TODO confirm it's C_NAME [FlavioJS]
#define reference_tovariable(data) ( str_data[reference_getid(data)].type == C_NAME )
/// Returns the unique id of the reference (id and index)
#define reference_getuid(data) ( (data)->u.num )
/// Returns the id of the reference
#define reference_getid(data) ( (int32)(int64)(reference_getuid(data) & 0xffffffff) )
/// Returns the array index of the reference
#define reference_getindex(data) ( (uint32)(int64)((reference_getuid(data) >> 32) & 0xffffffff) )
/// Returns the name of the reference
#define reference_getname(data) ( str_buf + str_data[reference_getid(data)].str )
/// Returns the linked list of uid-value pairs of the reference (can be NULL)
#define reference_getref(data) ( (data)->ref )
/// Returns the value of the constant
#define reference_getconstant(data) ( str_data[reference_getid(data)].val )
/// Returns the type of param
#define reference_getparamtype(data) ( str_data[reference_getid(data)].val )

/// Composes the uid of a reference from the id and the index
#define reference_uid(id,idx) ( (int64) ((uint64)(id) & 0xFFFFFFFF) | ((uint64)(idx) << 32) )

/// Checks whether two references point to the same variable (or array)
#define is_same_reference(data1, data2) \
	(  reference_getid(data1) == reference_getid(data2) \
	&& ( (data1->ref == data2->ref && data1->ref == NULL) \
	  || (data1->ref != NULL && data2->ref != NULL && data1->ref->vars == data2->ref->vars \
	     ) ) )

#define script_getvarid(var) ( (int32)(int64)(var & 0xFFFFFFFF) )
#define script_getvaridx(var) ( (uint32)(int64)((var >> 32) & 0xFFFFFFFF) )

#define not_server_variable(prefix) ( (prefix) != '$' && (prefix) != '.' && (prefix) != '\'')
#define is_string_variable(name) ( (name)[strlen(name) - 1] == '$' )

#define FETCH(n, t) \
		if( script_hasdata(st,n) ) \
			(t)=script_getnum(st,n);

/// Maximum amount of elements in script arrays
#define SCRIPT_MAX_ARRAYSIZE (UINT_MAX - 1)

enum script_cmd_result {
	SCRIPT_CMD_SUCCESS = 0, ///when a buildin cmd was correctly done
	SCRIPT_CMD_FAILURE = 1, ///when an errors appear in cmd, show_debug will follow
};

#define SCRIPT_BLOCK_SIZE 512
enum e_labelType { LABEL_NEXTLINE = 1, LABEL_START };

struct map_session_data;
struct eri;

extern int potion_flag; //For use on Alchemist improved potions/Potion Pitcher. [Skotlex]
extern int potion_hp, potion_per_hp, potion_sp, potion_per_sp;
extern int potion_target;
extern unsigned int *generic_ui_array;
extern unsigned int generic_ui_array_size;

struct Script_Config {
	unsigned warn_func_mismatch_argtypes : 1;
	unsigned warn_func_mismatch_paramnum : 1;
	int check_cmdcount;
	int check_gotocount;
	int input_min_value;
	int input_max_value;

	// PC related
	const char *die_event_name;
	const char *kill_pc_event_name;
	const char *kill_mob_event_name;
	const char *login_event_name;
	const char *logout_event_name;
	const char *loadmap_event_name;
	const char *baselvup_event_name;
	const char *joblvup_event_name;

	// NPC related
	const char* ontouch_event_name;
	const char* ontouch2_event_name;
	const char* ontouchnpc_event_name;
	const char* onwhisper_event_name;
	const char* oncommand_event_name;
	const char* onbuy_event_name;
	const char* onsell_event_name;

	// Init related
	const char* init_event_name;
	const char* inter_init_event_name;
	const char* inter_init_once_event_name;

	// Guild related
	const char* guild_break_event_name;
	const char* agit_start_event_name;
	const char* agit_init_event_name;
	const char* agit_end_event_name;
	const char* agit_start2_event_name;
	const char* agit_init2_event_name;
	const char* agit_end2_event_name;
	const char* agit_start3_event_name;
	const char* agit_init3_event_name;
	const char* agit_end3_event_name;

	// Timer related
	const char* timer_event_name;
	const char* timer_quit_event_name;
	const char* timer_minute_event_name;
	const char* timer_hour_event_name;
	const char* timer_clock_event_name;
	const char* timer_day_event_name;
	const char* timer_sunday_event_name;
	const char* timer_monday_event_name;
	const char* timer_tuesday_event_name;
	const char* timer_wednesday_event_name;
	const char* timer_thursday_event_name;
	const char* timer_friday_event_name;
	const char* timer_saturday_event_name;

	// Instance related
	const char* instance_init_event_name;
	const char* instance_destroy_event_name;
};
extern struct Script_Config script_config;

typedef enum c_op {
	C_NOP, // end of script/no value (nil)
	C_POS,
	C_INT, // number
	C_PARAM, // parameter variable (see pc_readparam/pc_setparam)
	C_FUNC, // buildin function call
	C_STR, // string (free'd automatically)
	C_CONSTSTR, // string (not free'd)
	C_ARG, // start of argument list
	C_NAME,
	C_EOL, // end of line (extra stack values are cleared)
	C_RETINFO,
	C_USERFUNC, // internal script function
	C_USERFUNC_POS, // internal script function label
	C_REF, // the next call to c_op2 should push back a ref to the left operand

	// operators
	C_OP3, // a ? b : c
	C_LOR, // a || b
	C_LAND, // a && b
	C_LE, // a <= b
	C_LT, // a < b
	C_GE, // a >= b
	C_GT, // a > b
	C_EQ, // a == b
	C_NE, // a != b
	C_XOR, // a ^ b
	C_OR, // a | b
	C_AND, // a & b
	C_ADD, // a + b
	C_SUB, // a - b
	C_MUL, // a * b
	C_DIV, // a / b
	C_MOD, // a % b
	C_NEG, // - a
	C_LNOT, // ! a
	C_NOT, // ~ a
	C_R_SHIFT, // a >> b
	C_L_SHIFT, // a << b
	C_ADD_POST, // a++
	C_SUB_POST, // a--
	C_ADD_PRE, // ++a
	C_SUB_PRE, // --a
} c_op;

/**
 * Generic reg database abstraction to be used with various types of regs/script variables.
 */
struct reg_db {
	struct DBMap *vars;
	struct DBMap *arrays;
};

struct script_retinfo {
	struct reg_db scope;        ///< scope variables
	struct script_code* script; ///< script code
	int pos;                    ///< script location
	int nargs;                  ///< argument count
	int defsp;                  ///< default stack pointer
};

struct script_data {
	enum c_op type;
	union script_data_val {
		int64 num;
		char *str;
		struct script_retinfo* ri;
	} u;
	struct reg_db *ref;
};

// Moved defsp from script_state to script_stack since
// it must be saved when script state is RERUNLINE. [Eoe / jA 1094]
struct script_code {
	int script_size;
	unsigned char* script_buf;
	struct reg_db local;
	unsigned short instances;
};

struct script_stack {
	int sp;                         ///< number of entries in the stack
	int sp_max;                     ///< capacity of the stack
	int defsp;
	struct script_data *stack_data; ///< stack
	struct reg_db scope;            ///< scope variables
};


//
// Script state
//
enum e_script_state { RUN,STOP,END,RERUNLINE,GOTO,RETFUNC,CLOSE };

struct script_state {
	struct script_stack* stack;
	int start,end;
	int pos;
	enum e_script_state state;
	int rid,oid;
	struct script_code *script;
	struct sleep_data {
		int tick,timer,charid;
	} sleep;
	//For backing up purposes
	struct script_state *bk_st;
	int bk_npcid;
	unsigned freeloop : 1;// used by buildin_freeloop
	unsigned op2ref : 1;// used by op_2
	unsigned npc_item_flag : 1;
	unsigned mes_active : 1;  // Store if invoking character has a NPC dialog box open.
	char* funcname; // Stores the current running function name
	unsigned int id;
};

struct script_reg {
	int64 index;
	int data;
};

struct script_regstr {
	int64 index;
	char* data;
};

struct script_array {
	unsigned int id;       ///< the first 32b of the 64b uid, aka the id
	unsigned int size;     ///< how many members
	unsigned int *members; ///< member list
};

enum script_parse_options {
	SCRIPT_USE_LABEL_DB = 0x1,// records labels in scriptlabel_db
	SCRIPT_IGNORE_EXTERNAL_BRACKETS = 0x2,// ignores the check for {} brackets around the script
	SCRIPT_RETURN_EMPTY_SCRIPT = 0x4// returns the script object instead of NULL for empty scripts
};

enum monsterinfo_types {
	MOB_NAME = 0,
	MOB_LV,
	MOB_MAXHP,
	MOB_BASEEXP,
	MOB_JOBEXP,
	MOB_ATK1,
	MOB_ATK2,
	MOB_DEF,
	MOB_MDEF,
	MOB_STR,
	MOB_AGI,
	MOB_VIT,
	MOB_INT,
	MOB_DEX,
	MOB_LUK,
	MOB_RANGE,
	MOB_RANGE2,
	MOB_RANGE3,
	MOB_SIZE,
	MOB_RACE,
	MOB_ELEMENT,
	MOB_MODE,
	MOB_MVPEXP
};

enum petinfo_types {
	PETINFO_ID = 0,
	PETINFO_CLASS,
	PETINFO_NAME,
	PETINFO_INTIMATE,
	PETINFO_HUNGRY,
	PETINFO_RENAMED,
	PETINFO_LEVEL,
	PETINFO_BLOCKID,
	PETINFO_EGGID,
	PETINFO_FOODID
};

enum e_questinfo_types {
	QTYPE_QUEST = 0,
	QTYPE_QUEST2,
	QTYPE_JOB,
	QTYPE_JOB2,
	QTYPE_EVENT,
	QTYPE_EVENT2,
	QTYPE_WARG,
	QTYPE_CLICKME = QTYPE_WARG,
	QTYPE_DAILYQUEST,
	QTYPE_WARG2,
	QTYPE_EVENT3 = QTYPE_WARG2,
	QTYPE_JOBQUEST,
	QTYPE_JUMPING_PORING,
	// 11 - 9998 = free
	QTYPE_NONE = 9999
};

enum e_questinfo_markcolor : uint8 {
	QMARK_NONE = 0,
	QMARK_YELLOW,
	QMARK_GREEN,
	QMARK_PURPLE,
	QMARK_MAX
};

#ifndef WIN32
	// These are declared in wingdi.h
	/* Font Weights */
	#define FW_DONTCARE         0
	#define FW_THIN             100
	#define FW_EXTRALIGHT       200
	#define FW_LIGHT            300
	#define FW_NORMAL           400
	#define FW_MEDIUM           500
	#define FW_SEMIBOLD         600
	#define FW_BOLD             700
	#define FW_EXTRABOLD        800
	#define FW_HEAVY            900
#endif

enum unitdata_mobtypes {
	UMOB_SIZE = 0,
	UMOB_LEVEL,
	UMOB_HP,
	UMOB_MAXHP,
	UMOB_MASTERAID,
	UMOB_MAPID,
	UMOB_X,
	UMOB_Y,
	UMOB_SPEED,
	UMOB_MODE,
	UMOB_AI,
	UMOB_SCOPTION,
	UMOB_SEX,
	UMOB_CLASS,
	UMOB_HAIRSTYLE,
	UMOB_HAIRCOLOR,
	UMOB_HEADBOTTOM,
	UMOB_HEADMIDDLE,
	UMOB_HEADTOP,
	UMOB_CLOTHCOLOR,
	UMOB_SHIELD,
	UMOB_WEAPON,
	UMOB_LOOKDIR,
	UMOB_CANMOVETICK,
	UMOB_STR,
	UMOB_AGI,
	UMOB_VIT,
	UMOB_INT,
	UMOB_DEX,
	UMOB_LUK,
	UMOB_SLAVECPYMSTRMD,
	UMOB_DMGIMMUNE,
	UMOB_ATKRANGE,
	UMOB_ATKMIN,
	UMOB_ATKMAX,
	UMOB_MATKMIN,
	UMOB_MATKMAX,
	UMOB_DEF,
	UMOB_MDEF,
	UMOB_HIT,
	UMOB_FLEE,
	UMOB_PDODGE,
	UMOB_CRIT,
	UMOB_RACE,
	UMOB_ELETYPE,
	UMOB_ELELEVEL,
	UMOB_AMOTION,
	UMOB_ADELAY,
	UMOB_DMOTION,
	UMOB_TARGETID,
	UMOB_ROBE,
	UMOB_BODY2,
	UMOB_GROUP_ID,
};

enum unitdata_homuntypes {
	UHOM_SIZE = 0,
	UHOM_LEVEL,
	UHOM_HP,
	UHOM_MAXHP,
	UHOM_SP,
	UHOM_MAXSP,
	UHOM_MASTERCID,
	UHOM_MAPID,
	UHOM_X,
	UHOM_Y,
	UHOM_HUNGER,
	UHOM_INTIMACY,
	UHOM_SPEED,
	UHOM_LOOKDIR,
	UHOM_CANMOVETICK,
	UHOM_STR,
	UHOM_AGI,
	UHOM_VIT,
	UHOM_INT,
	UHOM_DEX,
	UHOM_LUK,
	UHOM_DMGIMMUNE,
	UHOM_ATKRANGE,
	UHOM_ATKMIN,
	UHOM_ATKMAX,
	UHOM_MATKMIN,
	UHOM_MATKMAX,
	UHOM_DEF,
	UHOM_MDEF,
	UHOM_HIT,
	UHOM_FLEE,
	UHOM_PDODGE,
	UHOM_CRIT,
	UHOM_RACE,
	UHOM_ELETYPE,
	UHOM_ELELEVEL,
	UHOM_AMOTION,
	UHOM_ADELAY,
	UHOM_DMOTION,
	UHOM_TARGETID,
	UHOM_GROUP_ID,
};

enum unitdata_pettypes {
	UPET_SIZE = 0,
	UPET_LEVEL,
	UPET_HP,
	UPET_MAXHP,
	UPET_MASTERAID,
	UPET_MAPID,
	UPET_X,
	UPET_Y,
	UPET_HUNGER,
	UPET_INTIMACY,
	UPET_SPEED,
	UPET_LOOKDIR,
	UPET_CANMOVETICK,
	UPET_STR,
	UPET_AGI,
	UPET_VIT,
	UPET_INT,
	UPET_DEX,
	UPET_LUK,
	UPET_DMGIMMUNE,
	UPET_ATKRANGE,
	UPET_ATKMIN,
	UPET_ATKMAX,
	UPET_MATKMIN,
	UPET_MATKMAX,
	UPET_DEF,
	UPET_MDEF,
	UPET_HIT,
	UPET_FLEE,
	UPET_PDODGE,
	UPET_CRIT,
	UPET_RACE,
	UPET_ELETYPE,
	UPET_ELELEVEL,
	UPET_AMOTION,
	UPET_ADELAY,
	UPET_DMOTION,
	UPET_GROUP_ID,
};

enum unitdata_merctypes {
	UMER_SIZE = 0,
	UMER_HP,
	UMER_MAXHP,
	UMER_MASTERCID,
	UMER_MAPID,
	UMER_X,
	UMER_Y,
	UMER_KILLCOUNT,
	UMER_LIFETIME,
	UMER_SPEED,
	UMER_LOOKDIR,
	UMER_CANMOVETICK,
	UMER_STR,
	UMER_AGI,
	UMER_VIT,
	UMER_INT,
	UMER_DEX,
	UMER_LUK,
	UMER_DMGIMMUNE,
	UMER_ATKRANGE,
	UMER_ATKMIN,
	UMER_ATKMAX,
	UMER_MATKMIN,
	UMER_MATKMAX,
	UMER_DEF,
	UMER_MDEF,
	UMER_HIT,
	UMER_FLEE,
	UMER_PDODGE,
	UMER_CRIT,
	UMER_RACE,
	UMER_ELETYPE,
	UMER_ELELEVEL,
	UMER_AMOTION,
	UMER_ADELAY,
	UMER_DMOTION,
	UMER_TARGETID,
	UMER_GROUP_ID,
};

enum unitdata_elemtypes {
	UELE_SIZE = 0,
	UELE_HP,
	UELE_MAXHP,
	UELE_SP,
	UELE_MAXSP,
	UELE_MASTERCID,
	UELE_MAPID,
	UELE_X,
	UELE_Y,
	UELE_LIFETIME,
	UELE_MODE,
	UELE_SPEED,
	UELE_LOOKDIR,
	UELE_CANMOVETICK,
	UELE_STR,
	UELE_AGI,
	UELE_VIT,
	UELE_INT,
	UELE_DEX,
	UELE_LUK,
	UELE_DMGIMMUNE,
	UELE_ATKRANGE,
	UELE_ATKMIN,
	UELE_ATKMAX,
	UELE_MATKMIN,
	UELE_MATKMAX,
	UELE_DEF,
	UELE_MDEF,
	UELE_HIT,
	UELE_FLEE,
	UELE_PDODGE,
	UELE_CRIT,
	UELE_RACE,
	UELE_ELETYPE,
	UELE_ELELEVEL,
	UELE_AMOTION,
	UELE_ADELAY,
	UELE_DMOTION,
	UELE_TARGETID,
	UELE_GROUP_ID,
};

enum unitdata_npctypes {
	UNPC_LEVEL = 0,
	UNPC_HP,
	UNPC_MAXHP,
	UNPC_MAPID,
	UNPC_X,
	UNPC_Y,
	UNPC_LOOKDIR,
	UNPC_STR,
	UNPC_AGI,
	UNPC_VIT,
	UNPC_INT,
	UNPC_DEX,
	UNPC_LUK,
	UNPC_PLUSALLSTAT,
	UNPC_DMGIMMUNE,
	UNPC_ATKRANGE,
	UNPC_ATKMIN,
	UNPC_ATKMAX,
	UNPC_MATKMIN,
	UNPC_MATKMAX,
	UNPC_DEF,
	UNPC_MDEF,
	UNPC_HIT,
	UNPC_FLEE,
	UNPC_PDODGE,
	UNPC_CRIT,
	UNPC_RACE,
	UNPC_ELETYPE,
	UNPC_ELELEVEL,
	UNPC_AMOTION,
	UNPC_ADELAY,
	UNPC_DMOTION,
	UNPC_SEX,
	UNPC_CLASS,
	UNPC_HAIRSTYLE,
	UNPC_HAIRCOLOR,
	UNPC_HEADBOTTOM,
	UNPC_HEADMIDDLE,
	UNPC_HEADTOP,
	UNPC_CLOTHCOLOR,
	UNPC_SHIELD,
	UNPC_WEAPON,
	UNPC_ROBE,
	UNPC_BODY2,
	UNPC_DEADSIT,
	UNPC_GROUP_ID,
};

enum navigation_service {
	NAV_NONE = 0, ///< 0
	NAV_AIRSHIP_ONLY = 1, ///< 1 (actually 1-9)
	NAV_SCROLL_ONLY = 10, ///< 10
	NAV_AIRSHIP_AND_SCROLL = NAV_AIRSHIP_ONLY + NAV_SCROLL_ONLY, ///< 11 (actually 11-99)
	NAV_KAFRA_ONLY = 100, ///< 100
	NAV_KAFRA_AND_AIRSHIP = NAV_KAFRA_ONLY + NAV_AIRSHIP_ONLY, ///< 101 (actually 101-109)
	NAV_KAFRA_AND_SCROLL = NAV_KAFRA_ONLY + NAV_SCROLL_ONLY, ///< 110
	NAV_ALL = NAV_AIRSHIP_ONLY + NAV_SCROLL_ONLY + NAV_KAFRA_ONLY ///< 111 (actually 111-255)
};

enum random_option_attribute {
	ROA_ID = 0,
	ROA_VALUE,
	ROA_PARAM,
};

enum instance_info_type {
	IIT_ID,
	IIT_TIME_LIMIT,
	IIT_IDLE_TIMEOUT,
	IIT_ENTER_MAP,
	IIT_ENTER_X,
	IIT_ENTER_Y,
	IIT_MAPCOUNT,
	IIT_MAP
};

enum e_instance_live_info_type : uint8 {
	ILI_NAME,
	ILI_MODE,
	ILI_OWNER
};

enum vip_status_type {
	VIP_STATUS_ACTIVE = 1,
	VIP_STATUS_EXPIRE,
	VIP_STATUS_REMAINING
};

enum e_special_effects {
	EF_NONE = -1,
	EF_HIT1,
	EF_HIT2,
	EF_HIT3,
	EF_HIT4,
	EF_HIT5,
	EF_HIT6,
	EF_ENTRY,
	EF_EXIT,
	EF_WARP,
	EF_ENHANCE,
	EF_COIN,
	EF_ENDURE,
	EF_BEGINSPELL,
	EF_GLASSWALL,
	EF_HEALSP,
	EF_SOULSTRIKE,
	EF_BASH,
	EF_MAGNUMBREAK,
	EF_STEAL,
	EF_HIDING,
	EF_PATTACK,
	EF_DETOXICATION,
	EF_SIGHT,
	EF_STONECURSE,
	EF_FIREBALL,
	EF_FIREWALL,
	EF_ICEARROW,
	EF_FROSTDIVER,
	EF_FROSTDIVER2,
	EF_LIGHTBOLT,
	EF_THUNDERSTORM,
	EF_FIREARROW,
	EF_NAPALMBEAT,
	EF_RUWACH,
	EF_TELEPORTATION,
	EF_READYPORTAL,
	EF_PORTAL,
	EF_INCAGILITY,
	EF_DECAGILITY,
	EF_AQUA,
	EF_SIGNUM,
	EF_ANGELUS,
	EF_BLESSING,
	EF_INCAGIDEX,
	EF_SMOKE,
	EF_FIREFLY,
	EF_SANDWIND,
	EF_TORCH,
	EF_SPRAYPOND,
	EF_FIREHIT,
	EF_FIRESPLASHHIT,
	EF_COLDHIT,
	EF_WINDHIT,
	EF_POISONHIT,
	EF_BEGINSPELL2,
	EF_BEGINSPELL3,
	EF_BEGINSPELL4,
	EF_BEGINSPELL5,
	EF_BEGINSPELL6,
	EF_BEGINSPELL7,
	EF_LOCKON,
	EF_WARPZONE,
	EF_SIGHTRASHER,
	EF_BARRIER,
	EF_ARROWSHOT,
	EF_INVENOM,
	EF_CURE,
	EF_PROVOKE,
	EF_MVP,
	EF_SKIDTRAP,
	EF_BRANDISHSPEAR,
	EF_CONE,
	EF_SPHERE,
	EF_BOWLINGBASH,
	EF_ICEWALL,
	EF_GLORIA,
	EF_MAGNIFICAT,
	EF_RESURRECTION,
	EF_RECOVERY,
	EF_EARTHSPIKE,
	EF_SPEARBMR,
	EF_PIERCE,
	EF_TURNUNDEAD,
	EF_SANCTUARY,
	EF_IMPOSITIO,
	EF_LEXAETERNA,
	EF_ASPERSIO,
	EF_LEXDIVINA,
	EF_SUFFRAGIUM,
	EF_STORMGUST,
	EF_LORD,
	EF_BENEDICTIO,
	EF_METEORSTORM,
	EF_YUFITEL,
	EF_YUFITELHIT,
	EF_QUAGMIRE,
	EF_FIREPILLAR,
	EF_FIREPILLARBOMB,
	EF_HASTEUP,
	EF_FLASHER,
	EF_REMOVETRAP,
	EF_REPAIRWEAPON,
	EF_CRASHEARTH,
	EF_PERFECTION,
	EF_MAXPOWER,
	EF_BLASTMINE,
	EF_BLASTMINEBOMB,
	EF_CLAYMORE,
	EF_FREEZING,
	EF_BUBBLE,
	EF_GASPUSH,
	EF_SPRINGTRAP,
	EF_KYRIE,
	EF_MAGNUS,
	EF_BOTTOM,
	EF_BLITZBEAT,
	EF_WATERBALL,
	EF_WATERBALL2,
	EF_FIREIVY,
	EF_DETECTING,
	EF_CLOAKING,
	EF_SONICBLOW,
	EF_SONICBLOWHIT,
	EF_GRIMTOOTH,
	EF_VENOMDUST,
	EF_ENCHANTPOISON,
	EF_POISONREACT,
	EF_POISONREACT2,
	EF_OVERTHRUST,
	EF_SPLASHER,
	EF_TWOHANDQUICKEN,
	EF_AUTOCOUNTER,
	EF_GRIMTOOTHATK,
	EF_FREEZE,
	EF_FREEZED,
	EF_ICECRASH,
	EF_SLOWPOISON,
	EF_BOTTOM2,
	EF_FIREPILLARON,
	EF_SANDMAN,
	EF_REVIVE,
	EF_PNEUMA,
	EF_HEAVENSDRIVE,
	EF_SONICBLOW2,
	EF_BRANDISH2,
	EF_SHOCKWAVE,
	EF_SHOCKWAVEHIT,
	EF_EARTHHIT,
	EF_PIERCESELF,
	EF_BOWLINGSELF,
	EF_SPEARSTABSELF,
	EF_SPEARBMRSELF,
	EF_HOLYHIT,
	EF_CONCENTRATION,
	EF_REFINEOK,
	EF_REFINEFAIL,
	EF_JOBCHANGE,
	EF_LVUP,
	EF_JOBLVUP,
	EF_TOPRANK,
	EF_PARTY,
	EF_RAIN,
	EF_SNOW,
	EF_SAKURA,
	EF_STATUS_STATE,
	EF_BANJJAKII,
	EF_MAKEBLUR,
	EF_TAMINGSUCCESS,
	EF_TAMINGFAILED,
	EF_ENERGYCOAT,
	EF_CARTREVOLUTION,
	EF_VENOMDUST2,
	EF_CHANGEDARK,
	EF_CHANGEFIRE,
	EF_CHANGECOLD,
	EF_CHANGEWIND,
	EF_CHANGEFLAME,
	EF_CHANGEEARTH,
	EF_CHAINGEHOLY,
	EF_CHANGEPOISON,
	EF_HITDARK,
	EF_MENTALBREAK,
	EF_MAGICALATTHIT,
	EF_SUI_EXPLOSION,
	EF_DARKATTACK,
	EF_SUICIDE,
	EF_COMBOATTACK1,
	EF_COMBOATTACK2,
	EF_COMBOATTACK3,
	EF_COMBOATTACK4,
	EF_COMBOATTACK5,
	EF_GUIDEDATTACK,
	EF_POISONATTACK,
	EF_SILENCEATTACK,
	EF_STUNATTACK,
	EF_PETRIFYATTACK,
	EF_CURSEATTACK,
	EF_SLEEPATTACK,
	EF_TELEKHIT,
	EF_PONG,
	EF_LEVEL99,
	EF_LEVEL99_2,
	EF_LEVEL99_3,
	EF_GUMGANG,
	EF_POTION1,
	EF_POTION2,
	EF_POTION3,
	EF_POTION4,
	EF_POTION5,
	EF_POTION6,
	EF_POTION7,
	EF_POTION8,
	EF_DARKBREATH,
	EF_DEFFENDER,
	EF_KEEPING,
	EF_SUMMONSLAVE,
	EF_BLOODDRAIN,
	EF_ENERGYDRAIN,
	EF_POTION_CON,
	EF_POTION_,
	EF_POTION_BERSERK,
	EF_POTIONPILLAR,
	EF_DEFENDER,
	EF_GANBANTEIN,
	EF_WIND,
	EF_VOLCANO,
	EF_GRANDCROSS,
	EF_INTIMIDATE,
	EF_CHOOKGI,
	EF_CLOUD,
	EF_CLOUD2,
	EF_MAPPILLAR,
	EF_LINELINK,
	EF_CLOUD3,
	EF_SPELLBREAKER,
	EF_DISPELL,
	EF_DELUGE,
	EF_VIOLENTGALE,
	EF_LANDPROTECTOR,
	EF_BOTTOM_VO,
	EF_BOTTOM_DE,
	EF_BOTTOM_VI,
	EF_BOTTOM_LA,
	EF_FASTMOVE,
	EF_MAGICROD,
	EF_HOLYCROSS,
	EF_SHIELDCHARGE,
	EF_MAPPILLAR2,
	EF_PROVIDENCE,
	EF_SHIELDBOOMERANG,
	EF_SPEARQUICKEN,
	EF_DEVOTION,
	EF_REFLECTSHIELD,
	EF_ABSORBSPIRITS,
	EF_STEELBODY,
	EF_FLAMELAUNCHER,
	EF_FROSTWEAPON,
	EF_LIGHTNINGLOADER,
	EF_SEISMICWEAPON,
	EF_MAPPILLAR3,
	EF_MAPPILLAR4,
	EF_GUMGANG2,
	EF_TEIHIT1,
	EF_GUMGANG3,
	EF_TEIHIT2,
	EF_TANJI,
	EF_TEIHIT1X,
	EF_CHIMTO,
	EF_STEALCOIN,
	EF_STRIPWEAPON,
	EF_STRIPSHIELD,
	EF_STRIPARMOR,
	EF_STRIPHELM,
	EF_CHAINCOMBO,
	EF_RG_COIN,
	EF_BACKSTAP,
	EF_TEIHIT3,
	EF_BOTTOM_DISSONANCE,
	EF_BOTTOM_LULLABY,
	EF_BOTTOM_RICHMANKIM,
	EF_BOTTOM_ETERNALCHAOS,
	EF_BOTTOM_DRUMBATTLEFIELD,
	EF_BOTTOM_RINGNIBELUNGEN,
	EF_BOTTOM_ROKISWEIL,
	EF_BOTTOM_INTOABYSS,
	EF_BOTTOM_SIEGFRIED,
	EF_BOTTOM_WHISTLE,
	EF_BOTTOM_ASSASSINCROSS,
	EF_BOTTOM_POEMBRAGI,
	EF_BOTTOM_APPLEIDUN,
	EF_BOTTOM_UGLYDANCE,
	EF_BOTTOM_HUMMING,
	EF_BOTTOM_DONTFORGETME,
	EF_BOTTOM_FORTUNEKISS,
	EF_BOTTOM_SERVICEFORYOU,
	EF_TALK_FROSTJOKE,
	EF_TALK_SCREAM,
	EF_POKJUK,
	EF_THROWITEM,
	EF_THROWITEM2,
	EF_CHEMICALPROTECTION,
	EF_POKJUK_SOUND,
	EF_DEMONSTRATION,
	EF_CHEMICAL2,
	EF_TELEPORTATION2,
	EF_PHARMACY_OK,
	EF_PHARMACY_FAIL,
	EF_FORESTLIGHT,
	EF_THROWITEM3,
	EF_FIRSTAID,
	EF_SPRINKLESAND,
	EF_LOUD,
	EF_HEAL,
	EF_HEAL2,
	EF_EXIT2,
	EF_GLASSWALL2,
	EF_READYPORTAL2,
	EF_PORTAL2,
	EF_BOTTOM_MAG,
	EF_BOTTOM_SANC,
	EF_HEAL3,
	EF_WARPZONE2,
	EF_FORESTLIGHT2,
	EF_FORESTLIGHT3,
	EF_FORESTLIGHT4,
	EF_HEAL4,
	EF_FOOT,
	EF_FOOT2,
	EF_BEGINASURA,
	EF_TRIPLEATTACK,
	EF_HITLINE,
	EF_HPTIME,
	EF_SPTIME,
	EF_MAPLE,
	EF_BLIND,
	EF_POISON,
	EF_GUARD,
	EF_JOBLVUP50,
	EF_ANGEL2,
	EF_MAGNUM2,
	EF_CALLZONE,
	EF_PORTAL3,
	EF_COUPLECASTING,
	EF_HEARTCASTING,
	EF_ENTRY2,
	EF_SAINTWING,
	EF_SPHEREWIND,
	EF_COLORPAPER,
	EF_LIGHTSPHERE,
	EF_WATERFALL,
	EF_WATERFALL_90,
	EF_WATERFALL_SMALL,
	EF_WATERFALL_SMALL_90,
	EF_WATERFALL_T2,
	EF_WATERFALL_T2_90,
	EF_WATERFALL_SMALL_T2,
	EF_WATERFALL_SMALL_T2_90,
	EF_MINI_TETRIS,
	EF_GHOST,
	EF_BAT,
	EF_BAT2,
	EF_SOULBREAKER,
	EF_LEVEL99_4,
	EF_VALLENTINE,
	EF_VALLENTINE2,
	EF_PRESSURE,
	EF_BASH3D,
	EF_AURABLADE,
	EF_REDBODY,
	EF_LKCONCENTRATION,
	EF_BOTTOM_GOSPEL,
	EF_ANGEL,
	EF_DEVIL,
	EF_DRAGONSMOKE,
	EF_BOTTOM_BASILICA,
	EF_ASSUMPTIO,
	EF_HITLINE2,
	EF_BASH3D2,
	EF_ENERGYDRAIN2,
	EF_TRANSBLUEBODY,
	EF_MAGICCRASHER,
	EF_LIGHTSPHERE2,
	EF_LIGHTBLADE,
	EF_ENERGYDRAIN3,
	EF_LINELINK2,
	EF_LINKLIGHT,
	EF_TRUESIGHT,
	EF_FALCONASSAULT,
	EF_TRIPLEATTACK2,
	EF_PORTAL4,
	EF_MELTDOWN,
	EF_CARTBOOST,
	EF_REJECTSWORD,
	EF_TRIPLEATTACK3,
	EF_SPHEREWIND2,
	EF_LINELINK3,
	EF_PINKBODY,
	EF_LEVEL99_5,
	EF_LEVEL99_6,
	EF_BASH3D3,
	EF_BASH3D4,
	EF_NAPALMVALCAN,
	EF_PORTAL5,
	EF_MAGICCRASHER2,
	EF_BOTTOM_SPIDER,
	EF_BOTTOM_FOGWALL,
	EF_SOULBURN,
	EF_SOULCHANGE,
	EF_BABY,
	EF_SOULBREAKER2,
	EF_RAINBOW,
	EF_PEONG,
	EF_TANJI2,
	EF_PRESSEDBODY,
	EF_SPINEDBODY,
	EF_KICKEDBODY,
	EF_AIRTEXTURE,
	EF_HITBODY,
	EF_DOUBLEGUMGANG,
	EF_REFLECTBODY,
	EF_BABYBODY,
	EF_BABYBODY2,
	EF_GIANTBODY,
	EF_GIANTBODY2,
	EF_ASURABODY,
	EF_4WAYBODY,
	EF_QUAKEBODY,
	EF_ASURABODY_MONSTER,
	EF_HITLINE3,
	EF_HITLINE4,
	EF_HITLINE5,
	EF_HITLINE6,
	EF_ELECTRIC,
	EF_ELECTRIC2,
	EF_HITLINE7,
	EF_STORMKICK,
	EF_HALFSPHERE,
	EF_ATTACKENERGY,
	EF_ATTACKENERGY2,
	EF_CHEMICAL3,
	EF_ASSUMPTIO2,
	EF_BLUECASTING,
	EF_RUN,
	EF_STOPRUN,
	EF_STOPEFFECT,
	EF_JUMPBODY,
	EF_LANDBODY,
	EF_FOOT3,
	EF_FOOT4,
	EF_TAE_READY,
	EF_GRANDCROSS2,
	EF_SOULSTRIKE2,
	EF_YUFITEL2,
	EF_NPC_STOP,
	EF_DARKCASTING,
	EF_GUMGANGNPC,
	EF_AGIUP,
	EF_JUMPKICK,
	EF_QUAKEBODY2,
	EF_STORMKICK1,
	EF_STORMKICK2,
	EF_STORMKICK3,
	EF_STORMKICK4,
	EF_STORMKICK5,
	EF_STORMKICK6,
	EF_STORMKICK7,
	EF_SPINEDBODY2,
	EF_BEGINASURA1,
	EF_BEGINASURA2,
	EF_BEGINASURA3,
	EF_BEGINASURA4,
	EF_BEGINASURA5,
	EF_BEGINASURA6,
	EF_BEGINASURA7,
	EF_AURABLADE2,
	EF_DEVIL1,
	EF_DEVIL2,
	EF_DEVIL3,
	EF_DEVIL4,
	EF_DEVIL5,
	EF_DEVIL6,
	EF_DEVIL7,
	EF_DEVIL8,
	EF_DEVIL9,
	EF_DEVIL10,
	EF_DOUBLEGUMGANG2,
	EF_DOUBLEGUMGANG3,
	EF_BLACKDEVIL,
	EF_FLOWERCAST,
	EF_FLOWERCAST2,
	EF_FLOWERCAST3,
	EF_MOCHI,
	EF_LAMADAN,
	EF_EDP,
	EF_SHIELDBOOMERANG2,
	EF_RG_COIN2,
	EF_GUARD2,
	EF_SLIM,
	EF_SLIM2,
	EF_SLIM3,
	EF_CHEMICALBODY,
	EF_CASTSPIN,
	EF_PIERCEBODY,
	EF_SOULLINK,
	EF_CHOOKGI2,
	EF_MEMORIZE,
	EF_SOULLIGHT,
	EF_MAPAE,
	EF_ITEMPOKJUK,
	EF_05VAL,
	EF_BEGINASURA11,
	EF_NIGHT,
	EF_CHEMICAL2DASH,
	EF_GROUNDSAMPLE,
	EF_GI_EXPLOSION,
	EF_CLOUD4,
	EF_CLOUD5,
	EF_BOTTOM_HERMODE,
	EF_CARTTER,
	EF_ITEMFAST,
	EF_SHIELDBOOMERANG3,
	EF_DOUBLECASTBODY,
	EF_GRAVITATION,
	EF_TAROTCARD1,
	EF_TAROTCARD2,
	EF_TAROTCARD3,
	EF_TAROTCARD4,
	EF_TAROTCARD5,
	EF_TAROTCARD6,
	EF_TAROTCARD7,
	EF_TAROTCARD8,
	EF_TAROTCARD9,
	EF_TAROTCARD10,
	EF_TAROTCARD11,
	EF_TAROTCARD12,
	EF_TAROTCARD13,
	EF_TAROTCARD14,
	EF_ACIDDEMON,
	EF_GREENBODY,
	EF_THROWITEM4,
	EF_BABYBODY_BACK,
	EF_THROWITEM5,
	EF_BLUEBODY,
	EF_HATED,
	EF_REDLIGHTBODY,
	EF_RO2YEAR,
	EF_SMA_READY,
	EF_STIN,
	EF_RED_HIT,
	EF_BLUE_HIT,
	EF_QUAKEBODY3,
	EF_SMA,
	EF_SMA2,
	EF_STIN2,
	EF_HITTEXTURE,
	EF_STIN3,
	EF_SMA3,
	EF_BLUEFALL,
	EF_BLUEFALL_90,
	EF_FASTBLUEFALL,
	EF_FASTBLUEFALL_90,
	EF_BIG_PORTAL,
	EF_BIG_PORTAL2,
	EF_SCREEN_QUAKE,
	EF_HOMUNCASTING,
	EF_HFLIMOON1,
	EF_HFLIMOON2,
	EF_HFLIMOON3,
	EF_HO_UP,
	EF_HAMIDEFENCE,
	EF_HAMICASTLE,
	EF_HAMIBLOOD,
	EF_HATED2,
	EF_TWILIGHT1,
	EF_TWILIGHT2,
	EF_TWILIGHT3,
	EF_ITEM_THUNDER,
	EF_ITEM_CLOUD,
	EF_ITEM_CURSE,
	EF_ITEM_ZZZ,
	EF_ITEM_RAIN,
	EF_ITEM_LIGHT,
	EF_ANGEL3,
	EF_M01,
	EF_M02,
	EF_M03,
	EF_M04,
	EF_M05,
	EF_M06,
	EF_M07,
	EF_KAIZEL,
	EF_KAAHI,
	EF_CLOUD6,
	EF_FOOD01,
	EF_FOOD02,
	EF_FOOD03,
	EF_FOOD04,
	EF_FOOD05,
	EF_FOOD06,
	EF_SHRINK,
	EF_THROWITEM6,
	EF_SIGHT2,
	EF_QUAKEBODY4,
	EF_FIREHIT2,
	EF_NPC_STOP2,
	EF_NPC_STOP2_DEL,
	EF_FVOICE,
	EF_WINK,
	EF_COOKING_OK,
	EF_COOKING_FAIL,
	EF_TEMP_OK,
	EF_TEMP_FAIL,
	EF_HAPGYEOK,
	EF_THROWITEM7,
	EF_THROWITEM8,
	EF_THROWITEM9,
	EF_THROWITEM10,
	EF_BUNSINJYUTSU,
	EF_KOUENKA,
	EF_HYOUSENSOU,
	EF_BOTTOM_SUITON,
	EF_STIN4,
	EF_THUNDERSTORM2,
	EF_CHEMICAL4,
	EF_STIN5,
	EF_MADNESS_BLUE,
	EF_MADNESS_RED,
	EF_RG_COIN3,
	EF_BASH3D5,
	EF_CHOOKGI3,
	EF_KIRIKAGE,
	EF_TATAMI,
	EF_KASUMIKIRI,
	EF_ISSEN,
	EF_KAEN,
	EF_BAKU,
	EF_HYOUSYOURAKU,
	EF_DESPERADO,
	EF_LIGHTNING_S,
	EF_BLIND_S,
	EF_POISON_S,
	EF_FREEZING_S,
	EF_FLARE_S,
	EF_RAPIDSHOWER,
	EF_MAGICALBULLET,
	EF_SPREADATTACK,
	EF_TRACKCASTING,
	EF_TRACKING,
	EF_TRIPLEACTION,
	EF_BULLSEYE,
	EF_MAP_MAGICZONE,
	EF_MAP_MAGICZONE2,
	EF_DAMAGE1,
	EF_DAMAGE1_2,
	EF_DAMAGE1_3,
	EF_UNDEADBODY,
	EF_UNDEADBODY_DEL,
	EF_GREEN_NUMBER,
	EF_BLUE_NUMBER,
	EF_RED_NUMBER,
	EF_PURPLE_NUMBER,
	EF_BLACK_NUMBER,
	EF_WHITE_NUMBER,
	EF_YELLOW_NUMBER,
	EF_PINK_NUMBER,
	EF_BUBBLE_DROP,
	EF_NPC_EARTHQUAKE,
	EF_DA_SPACE,
	EF_DRAGONFEAR,
	EF_BLEEDING,
	EF_WIDECONFUSE,
	EF_BOTTOM_RUNNER,
	EF_BOTTOM_TRANSFER,
	EF_CRYSTAL_BLUE,
	EF_BOTTOM_EVILLAND,
	EF_GUARD3,
	EF_NPC_SLOWCAST,
	EF_CRITICALWOUND,
	EF_GREEN99_3,
	EF_GREEN99_5,
	EF_GREEN99_6,
	EF_MAPSPHERE,
	EF_POK_LOVE,
	EF_POK_WHITE,
	EF_POK_VALEN,
	EF_POK_BIRTH,
	EF_POK_CHRISTMAS,
	EF_MAP_MAGICZONE3,
	EF_MAP_MAGICZONE4,
	EF_DUST,
	EF_TORCH_RED,
	EF_TORCH_GREEN,
	EF_MAP_GHOST,
	EF_GLOW1,
	EF_GLOW2,
	EF_GLOW4,
	EF_TORCH_PURPLE,
	EF_CLOUD7,
	EF_CLOUD8,
	EF_FLOWERLEAF,
	EF_MAPSPHERE2,
	EF_GLOW11,
	EF_GLOW12,
	EF_CIRCLELIGHT,
	EF_ITEM315,
	EF_ITEM316,
	EF_ITEM317,
	EF_ITEM318,
	EF_STORM_MIN,
	EF_POK_JAP,
	EF_MAP_GREENLIGHT,
	EF_MAP_MAGICWALL,
	EF_MAP_GREENLIGHT2,
	EF_YELLOWFLY1,
	EF_YELLOWFLY2,
	EF_BOTTOM_BLUE,
	EF_BOTTOM_BLUE2,
	EF_WEWISH,
	EF_FIREPILLARON2,
	EF_FORESTLIGHT5,
	EF_SOULBREAKER3,
	EF_ADO_STR,
	EF_IGN_STR,
	EF_CHIMTO2,
	EF_WINDCUTTER,
	EF_DETECT2,
	EF_FROSTMYSTY,
	EF_CRIMSON_STR,
	EF_HELL_STR,
	EF_SPR_MASH,
	EF_SPR_SOULE,
	EF_DHOWL_STR,
	EF_EARTHWALL,
	EF_SOULBREAKER4,
	EF_CHAINL_STR,
	EF_CHOOKGI_FIRE,
	EF_CHOOKGI_WIND,
	EF_CHOOKGI_WATER,
	EF_CHOOKGI_GROUND,
	EF_MAGENTA_TRAP,
	EF_COBALT_TRAP,
	EF_MAIZE_TRAP,
	EF_VERDURE_TRAP,
	EF_NORMAL_TRAP,
	EF_CLOAKING2,
	EF_AIMED_STR,
	EF_ARROWSTORM_STR,
	EF_LAULAMUS_STR,
	EF_LAUAGNUS_STR,
	EF_MILSHIELD_STR,
	EF_CONCENTRATION2,
	EF_FIREBALL2,
	EF_BUNSINJYUTSU2,
	EF_CLEARTIME,
	EF_GLASSWALL3,
	EF_ORATIO,
	EF_POTION_BERSERK2,
	EF_CIRCLEPOWER,
	EF_ROLLING1,
	EF_ROLLING2,
	EF_ROLLING3,
	EF_ROLLING4,
	EF_ROLLING5,
	EF_ROLLING6,
	EF_ROLLING7,
	EF_ROLLING8,
	EF_ROLLING9,
	EF_ROLLING10,
	EF_PURPLEBODY,
	EF_STIN6,
	EF_RG_COIN4,
	EF_POISONWAV,
	EF_POISONSMOKE,
	EF_GUMGANG4,
	EF_SHIELDBOOMERANG4,
	EF_CASTSPIN2,
	EF_VULCANWAV,
	EF_AGIUP2,
	EF_DETECT3,
	EF_AGIUP3,
	EF_DETECT4,
	EF_ELECTRIC3,
	EF_GUARD4,
	EF_BOTTOM_BARRIER,
	EF_BOTTOM_STEALTH,
	EF_REPAIRTIME,
	EF_NC_ANAL,
	EF_FIRETHROW,
	EF_VENOMIMPRESS,
	EF_FROSTMISTY,
	EF_BURNING,
	EF_COLDTHROW,
	EF_MAKEHALLU,
	EF_HALLUTIME,
	EF_INFRAREDSCAN,
	EF_CRASHAXE,
	EF_GTHUNDER,
	EF_STONERING,
	EF_INTIMIDATE2,
	EF_STASIS,
	EF_REDLINE,
	EF_FROSTDIVER3,
	EF_BOTTOM_BASILICA2,
	EF_RECOGNIZED,
	EF_TETRA,
	EF_TETRACASTING,
	EF_FIREBALL3,
	EF_INTIMIDATE3,
	EF_RECOGNIZED2,
	EF_CLOAKING3,
	EF_INTIMIDATE4,
	EF_STRETCH,
	EF_BLACKBODY,
	EF_ENERVATION,
	EF_ENERVATION2,
	EF_ENERVATION3,
	EF_ENERVATION4,
	EF_ENERVATION5,
	EF_ENERVATION6,
	EF_LINELINK4,
	EF_RG_COIN5,
	EF_WATERFALL_ANI,
	EF_BOTTOM_MANHOLE,
	EF_MANHOLE,
	EF_MAKEFEINT,
	EF_FORESTLIGHT6,
	EF_DARKCASTING2,
	EF_BOTTOM_ANI,
	EF_BOTTOM_MAELSTROM,
	EF_BOTTOM_BLOODYLUST,
	EF_BEGINSPELL_N1,
	EF_BEGINSPELL_N2,
	EF_HEAL_N,
	EF_CHOOKGI_N,
	EF_JOBLVUP50_2,
	EF_CHEMICAL2DASH2,
	EF_CHEMICAL2DASH3,
	EF_ROLLINGCAST,
	EF_WATER_BELOW,
	EF_WATER_FADE,
	EF_BEGINSPELL_N3,
	EF_BEGINSPELL_N4,
	EF_BEGINSPELL_N5,
	EF_BEGINSPELL_N6,
	EF_BEGINSPELL_N7,
	EF_BEGINSPELL_N8,
	EF_WATER_SMOKE,
	EF_DANCE1,
	EF_DANCE2,
	EF_LINKPARTICLE,
	EF_SOULLIGHT2,
	EF_SPR_PARTICLE,
	EF_SPR_PARTICLE2,
	EF_SPR_PLANT,
	EF_CHEMICAL_V,
	EF_SHOOTPARTICLE,
	EF_BOT_REVERB,
	EF_RAIN_PARTICLE,
	EF_CHEMICAL_V2,
	EF_SECRA,
	EF_BOT_REVERB2,
	EF_CIRCLEPOWER2,
	EF_SECRA2,
	EF_CHEMICAL_V3,
	EF_ENERVATION7,
	EF_CIRCLEPOWER3,
	EF_SPR_PLANT2,
	EF_CIRCLEPOWER4,
	EF_SPR_PLANT3,
	EF_RG_COIN6,
	EF_SPR_PLANT4,
	EF_CIRCLEPOWER5,
	EF_SPR_PLANT5,
	EF_CIRCLEPOWER6,
	EF_SPR_PLANT6,
	EF_CIRCLEPOWER7,
	EF_SPR_PLANT7,
	EF_CIRCLEPOWER8,
	EF_SPR_PLANT8,
	EF_HEARTASURA,
	EF_BEGINSPELL_150,
	EF_LEVEL99_150,
	EF_PRIMECHARGE,
	EF_GLASSWALL4,
	EF_GRADIUS_LASER,
	EF_BASH3D6,
	EF_GUMGANG5,
	EF_HITLINE8,
	EF_ELECTRIC4,
	EF_TEIHIT1T,
	EF_SPINMOVE,
	EF_FIREBALL4,
	EF_TRIPLEATTACK4,
	EF_CHEMICAL3S,
	EF_GROUNDSHAKE,
	EF_DQ9_CHARGE,
	EF_DQ9_CHARGE2,
	EF_DQ9_CHARGE3,
	EF_DQ9_CHARGE4,
	EF_BLUELINE,
	EF_SELFSCROLL,
	EF_SPR_LIGHTPRINT,
	EF_PNG_TEST,
	EF_BEGINSPELL_YB,
	EF_CHEMICAL2DASH4,
	EF_GROUNDSHAKE2,
	EF_PRESSURE2,
	EF_RG_COIN7,
	EF_PRIMECHARGE2,
	EF_PRIMECHARGE3,
	EF_PRIMECHARGE4,
	EF_GREENCASTING,
	EF_WALLOFTHORN,
	EF_FIREBALL5,
	EF_THROWITEM11,
	EF_SPR_PLANT9,
	EF_DEMONICFIRE,
	EF_DEMONICFIRE2,
	EF_DEMONICFIRE3,
	EF_HELLSPLANT,
	EF_FIREWALL2,
	EF_VACUUM,
	EF_SPR_PLANT10,
	EF_SPR_LIGHTPRINT2,
	EF_POISONSMOKE2,
	EF_MAKEHALLU2,
	EF_SHOCKWAVE2,
	EF_SPR_PLANT11,
	EF_COLDTHROW2,
	EF_DEMONICFIRE4,
	EF_PRESSURE3,
	EF_LINKPARTICLE2,
	EF_SOULLIGHT3,
	EF_CHAREFFECT,
	EF_GUMGANG6,
	EF_FIREBALL6,
	EF_GUMGANG7,
	EF_GUMGANG8,
	EF_GUMGANG9,
	EF_BOTTOM_DE2,
	EF_COLDSTATUS,
	EF_SPR_LIGHTPRINT3,
	EF_WATERBALL3,
	EF_HEAL_N2,
	EF_RAIN_PARTICLE2,
	EF_CLOUD9,
	EF_YELLOWFLY3,
	EF_EL_GUST,
	EF_EL_BLAST,
	EF_EL_AQUAPLAY,
	EF_EL_UPHEAVAL,
	EF_EL_WILD_STORM,
	EF_EL_CHILLY_AIR,
	EF_EL_CURSED_SOIL,
	EF_EL_COOLER,
	EF_EL_TROPIC,
	EF_EL_PYROTECHNIC,
	EF_EL_PETROLOGY,
	EF_EL_HEATER,
	EF_POISON_MIST,
	EF_ERASER_CUTTER,
	EF_SILENT_BREEZE,
	EF_MAGMA_FLOW,
	EF_GRAYBODY,
	EF_LAVA_SLIDE,
	EF_SONIC_CLAW,
	EF_TINDER_BREAKER,
	EF_MIDNIGHT_FRENZY,
	EF_MACRO,
	EF_CHEMICAL_ALLRANGE,
	EF_TETRA_FIRE,
	EF_TETRA_WATER,
	EF_TETRA_WIND,
	EF_TETRA_GROUND,
	EF_EMITTER,
	EF_VOLCANIC_ASH,
	EF_LEVEL99_ORB1,
	EF_LEVEL99_ORB2,
	EF_LEVEL150,
	EF_LEVEL150_SUB,
	EF_THROWITEM4_1,
	EF_THROW_HAPPOKUNAI,
	EF_THROW_MULTIPLE_COIN,
	EF_THROW_BAKURETSU,
	EF_ROTATE_HUUMARANKA,
	EF_ROTATE_BG,
	EF_ROTATE_LINE_GRAY,
	EF_2011RWC,
	EF_2011RWC2,
	EF_KAIHOU,
	EF_GROUND_EXPLOSION,
	EF_KG_KAGEHUMI,
	EF_KO_ZENKAI_WATER,
	EF_KO_ZENKAI_LAND,
	EF_KO_ZENKAI_FIRE,
	EF_KO_ZENKAI_WIND,
	EF_KO_JYUMONJIKIRI,
	EF_KO_SETSUDAN,
	EF_RED_CROSS,
	EF_KO_IZAYOI,
	EF_ROTATE_LINE_BLUE,
	EF_KG_KYOMU,
	EF_KO_HUUMARANKA,
	EF_BLUELIGHTBODY,
	EF_KAGEMUSYA,
	EF_OB_GENSOU,
	EF_NO100_FIRECRACKER,
	EF_KO_MAKIBISHI,
	EF_KAIHOU1,
	EF_AKAITSUKI,
	EF_ZANGETSU,
	EF_GENSOU,
	EF_HAT_EFFECT,
	EF_CHERRYBLOSSOM,
	EF_EVENT_CLOUD,
	EF_RUN_MAKE_OK,
	EF_RUN_MAKE_FAILURE,
	EF_MIRESULT_MAKE_OK,
	EF_MIRESULT_MAKE_FAIL,
	EF_ALL_RAY_OF_PROTECTION,
	EF_VENOMFOG,
	EF_DUSTSTORM,
	EF_LEVEL160,
	EF_LEVEL160_SUB,
	EF_MAPCHAIN,
	EF_MAGIC_FLOOR,
	EF_ICEMINE,
	EF_FLAMECORSS,
	EF_ICEMINE_1,
	EF_DANCE_BLADE_ATK,
	EF_DARKPIERCING,
	EF_INVINCIBLEOFF2,
	EF_MAXPAIN,
	EF_DEATHSUMMON,
	EF_MOONSTAR,
	EF_STRANGELIGHTS,
	EF_SUPER_STAR,
	EF_YELLOBODY,
	EF_COLORPAPER2,
	EF_EVILS_PAW,
	EF_GC_DARKCROW,
	EF_RK_DRAGONBREATH_WATER,
	EF_ALL_FULL_THROTTLE,
	EF_SR_FLASHCOMBO,
	EF_RK_LUXANIMA,
	EF_CLOUD10,
	EF_SO_ELEMENTAL_SHIELD,
	EF_AB_OFFERTORIUM,
	EF_WL_TELEKINESIS_INTENSE,
	EF_GN_ILLUSIONDOPING,
	EF_NC_MAGMA_ERUPTION,
	EF_LG_KINGS_GRACE,
	EF_BLOODDRAIN2,
	EF_NPC_WIDEWEB,
	EF_NPC_BURNT,
	EF_NPC_CHILL,
	EF_RA_UNLIMIT,
	EF_AB_OFFERTORIUM_RING,
	EF_SC_ESCAPE,
	EF_WM_FRIGG_SONG,
	EF_FLICKER,
	EF_C_MAKER,
	EF_HAMMER_OF_GOD,
	EF_MASS_SPIRAL,
	EF_FIRE_RAIN,
	EF_WHITEBODY,
	EF_BANISHING_BUSTER,
	EF_SLUGSHOT,
	EF_D_TAIL,
	EF_BIND_TRAP1,
	EF_BIND_TRAP2,
	EF_BIND_TRAP3,
	EF_JUMPBODY1,
	EF_ANIMATED_EMITTER,
	EF_RL_EXPLOSION,
	EF_C_MAKER_1,
	EF_QD_SHOT,
	EF_P_ALTER,
	EF_S_STORM,
	EF_MUSIC_HAT,
	EF_CLOUD_KILL,
	EF_ESCAPE,
	EF_XENO_SLASHER,
	EF_FLOWERSMOKE,
	EF_FSTONE,
	EF_QSCARABA,
	EF_LJOSALFAR,
	EF_HAPPINESSSTAR,
	EF_POWER_OF_GAIA,
	EF_MAPLE_FALLS,
	EF_MARKING_USE_CHANGEMONSTER,
	EF_MAGICAL_FEATHER,
	EF_MERMAID_LONGING,
	EF_GIFT_OF_SNOW,
	EF_ACH_COMPLETE,
	EF_TIME_ACCESSORY,
	EF_SPRITEMABLE,
	EF_TUNAPARTY,
	EF_MAX
};

enum e_hat_effects {
	HAT_EF_MIN = 0,
	HAT_EF_BLOSSOM_FLUTTERING,
	HAT_EF_MERMAID_LONGING,
	HAT_EF_RL_BANISHING_BUSTER,
	HAT_EF_LJOSALFAR,
	HAT_EF_CLOCKING,
	HAT_EF_SNOW,
	HAT_EF_MAKEBLUR,
	HAT_EF_SLEEPATTACK,
	HAT_EF_GUMGANG,
	HAT_EF_TALK_FROSTJOKE,
	HAT_EF_DEMONSTRATION,
	HAT_EF_FLUTTER_BUTTERFLY,
	HAT_EF_ANGEL_FLUTTERING,
	HAT_EF_BLESSING_OF_ANGELS,
	HAT_EF_ELECTRIC,
	HAT_EF_GREEN_FLOOR,
	HAT_EF_SHRINK,
	HAT_EF_VALHALLA_IDOL,
	HAT_EF_ANGEL_STAIRS,
	HAT_EF_GLOW_OF_NEW_YEAR,
	HAT_EF_BOTTOM_FORTUNEKISS,
	HAT_EF_PINKBODY,
	HAT_EF_DOUBLEGUMGANG,
	HAT_EF_GIANTBODY,
	HAT_EF_GREEN99_6,
	HAT_EF_CIRCLEPOWER,
	HAT_EF_BOTTOM_BLOODYLUST,
	HAT_EF_WATER_BELOW,
	HAT_EF_LEVEL99_150,
	HAT_EF_YELLOWFLY3,
	HAT_EF_KAGEMUSYA,
	HAT_EF_CHERRYBLOSSOM,
	HAT_EF_STRANGELIGHTS,
	HAT_EF_WL_TELEKINESIS_INTENSE,
	HAT_EF_AB_OFFERTORIUM_RING,
	HAT_EF_WHITEBODY2,
	HAT_EF_SAKURA,
	HAT_EF_CLOUD2,
	HAT_EF_FEATHER_FLUTTERING,
	HAT_EF_CAMELLIA_HAIR_PIN,
	HAT_EF_JP_EV_EFFECT01,
	HAT_EF_JP_EV_EFFECT02,
	HAT_EF_JP_EV_EFFECT03,
	HAT_EF_FLORAL_WALTZ,
	HAT_EF_MAGICAL_FEATHER,
	HAT_EF_HAT_EFFECT,
	HAT_EF_BAKURETSU_HADOU,
	HAT_EF_GOLD_SHOWER,
	HAT_EF_WHITEBODY,
	HAT_EF_WATER_BELOW2,
	HAT_EF_FIREWORK,
	HAT_EF_RETURN_TW_1ST_HAT,
	HAT_EF_C_FLUTTERBUTTERFLY_BL,
	HAT_EF_QSCARABA,
	HAT_EF_FSTONE,
	HAT_EF_MAGICCIRCLE,
	HAT_EF_GODCLASS,
	HAT_EF_GODCLASS2,
	HAT_EF_LEVEL99_RED,
	HAT_EF_LEVEL99_ULTRAMARINE,
	HAT_EF_LEVEL99_CYAN,
	HAT_EF_LEVEL99_LIME,
	HAT_EF_LEVEL99_VIOLET,
	HAT_EF_LEVEL99_LILAC,
	HAT_EF_LEVEL99_SUN_ORANGE,
	HAT_EF_LEVEL99_DEEP_PINK,
	HAT_EF_LEVEL99_BLACK,
	HAT_EF_LEVEL99_WHITE,
	HAT_EF_LEVEL160_RED,
	HAT_EF_LEVEL160_ULTRAMARINE,
	HAT_EF_LEVEL160_CYAN,
	HAT_EF_LEVEL160_LIME,
	HAT_EF_LEVEL160_VIOLET,
	HAT_EF_LEVEL160_LILAC,
	HAT_EF_LEVEL160_SUN_ORANGE,
	HAT_EF_LEVEL160_DEEP_PINK,
	HAT_EF_LEVEL160_BLACK,
	HAT_EF_LEVEL160_WHITE,
	HAT_EF_FULL_BLOOMCHERRY_TREE,
	HAT_EF_C_BLESSINGS_OF_SOUL,
	HAT_EF_MANYSTARS,
	HAT_EF_SUBJECT_AURA_GOLD,
	HAT_EF_SUBJECT_AURA_WHITE,
	HAT_EF_SUBJECT_AURA_RED,
	HAT_EF_C_SHINING_ANGEL_WING,
	HAT_EF_MAGIC_STAR_TW,
	HAT_EF_DIGITAL_SPACE,
	HAT_EF_SLEIPNIR,
	HAT_EF_C_MAPLE_WHICH_FALLS_RD,
	HAT_EF_MAGICCIRCLERAINBOW,
	HAT_EF_SNOWFLAKE_TIARA,
	HAT_EF_MIDGARTS_GLORY,
	HAT_EF_LEVEL99_TIGER,
	HAT_EF_LEVEL160_TIGER,
	HAT_EF_FLUFFYWING,
	HAT_EF_C_GHOST_EFFECT,
	HAT_EF_C_POPPING_PORING_AURA,
	HAT_EF_RESONATETAEGO,
	HAT_EF_99LV_RUNE_RED,
	HAT_EF_99LV_ROYAL_GUARD_BLUE,
	HAT_EF_99LV_WARLOCK_VIOLET,
	HAT_EF_99LV_SORCERER_LBLUE,
	HAT_EF_99LV_RANGER_GREEN,
	HAT_EF_99LV_MINSTREL_PINK,
	HAT_EF_99LV_ARCHBISHOP_WHITE,
	HAT_EF_99LV_GUILL_SILVER,
	HAT_EF_99LV_SHADOWC_BLACK,
	HAT_EF_99LV_MECHANIC_GOLD,
	HAT_EF_99LV_GENETIC_YGREEN,
	HAT_EF_160LV_RUNE_RED,
	HAT_EF_160LV_ROYAL_G_BLUE,
	HAT_EF_160LV_WARLOCK_VIOLET,
	HAT_EF_160LV_SORCERER_LBLUE,
	HAT_EF_160LV_RANGER_GREEN,
	HAT_EF_160LV_MINSTREL_PINK,
	HAT_EF_160LV_ARCHB_WHITE,
	HAT_EF_160LV_GUILL_SILVER,
	HAT_EF_160LV_SHADOWC_BLACK,
	HAT_EF_160LV_MECHANIC_GOLD,
	HAT_EF_160LV_GENETIC_YGREEN,
	HAT_EF_WATER_BELOW3,
	HAT_EF_WATER_BELOW4,
	HAT_EF_C_VALKYRIE_WING,
	HAT_EF_2019RTC_CELEAURA_TW,
	HAT_EF_2019RTC1ST_TW,
	HAT_EF_2019RTC2ST_TW,
	HAT_EF_2019RTC3ST_TW,
	HAT_EF_CONS_OF_WIND,
	HAT_EF_MAPLE_FALLS,
	HAT_EF_BJ_HEADSETB,
	HAT_EF_VIP_HAIR,
	HAT_EF_C_MAGIC_HEIR_TW,
	HAT_EF_C_SUDDEN_WEALTH_TW,
	HAT_EF_C_ROMANCE_ROSE_TW,
	HAT_EF_C_DISAPEAR_TIME_TW,
	HAT_EF_MAX
};

<<<<<<< HEAD
enum e_mapwarp_type {
	MAPWARP_ALL = 0,
	MAPWARP_GUILD,
	MAPWARP_PARTY,
	MAPWARP_CLAN
=======
enum e_convertpcinfo_type : uint8 {
	CPC_NAME      = 0,
	CPC_CHAR      = 1,
	CPC_ACCOUNT   = 2
};

/**
 * Player blocking actions related flags.
 */
enum e_pcblock_action_flag : uint16 {
	PCBLOCK_MOVE     = 0x001,
	PCBLOCK_ATTACK   = 0x002,
	PCBLOCK_SKILL    = 0x004,
	PCBLOCK_USEITEM  = 0x008,
	PCBLOCK_CHAT     = 0x010,
	PCBLOCK_IMMUNE   = 0x020,
	PCBLOCK_SITSTAND = 0x040,
	PCBLOCK_COMMANDS = 0x080,
	PCBLOCK_NPCCLICK = 0x100,
	PCBLOCK_NPC      = 0x18D,
	PCBLOCK_EMOTION  = 0x200,
	PCBLOCK_ALL      = 0x3FF,
>>>>>>> 9991b098
};

/**
 * used to generate quick script_array entries
 **/
extern struct eri *array_ers;
extern DBMap *st_db;
extern unsigned int active_scripts;
extern unsigned int next_id;
extern struct eri *st_ers;
extern struct eri *stack_ers;

const char* skip_space(const char* p);
void script_error(const char* src, const char* file, int start_line, const char* error_msg, const char* error_pos);
void script_warning(const char* src, const char* file, int start_line, const char* error_msg, const char* error_pos);

bool is_number(const char *p);
struct script_code* parse_script(const char* src,const char* file,int line,int options);
void run_script(struct script_code *rootscript,int pos,int rid,int oid);

bool set_reg_num(struct script_state* st, struct map_session_data* sd, int64 num, const char* name, const int64 value, struct reg_db *ref);
bool set_reg_str(struct script_state* st, struct map_session_data* sd, int64 num, const char* name, const char* value, struct reg_db* ref);
bool set_var_str(struct map_session_data *sd, const char* name, const char* val);
bool clear_reg( struct script_state* st, struct map_session_data* sd, int64 num, const char* name, struct reg_db *ref );
int64 conv_num64(struct script_state *st, struct script_data *data);
int conv_num(struct script_state *st, struct script_data *data);
const char* conv_str(struct script_state *st,struct script_data *data);
void pop_stack(struct script_state* st, int start, int end);
TIMER_FUNC(run_script_timer);
void script_stop_sleeptimers(int id);
struct linkdb_node *script_erase_sleepdb(struct linkdb_node *n);
void script_attach_state(struct script_state* st);
void script_detach_rid(struct script_state* st);
void run_script_main(struct script_state *st);

void script_stop_scriptinstances(struct script_code *code);
void script_free_code(struct script_code* code);
void script_free_vars(struct DBMap *storage);
struct script_state* script_alloc_state(struct script_code* rootscript, int pos, int rid, int oid);
void script_free_state(struct script_state* st);

struct DBMap* script_get_label_db(void);
struct DBMap* script_get_userfunc_db(void);
void script_run_autobonus(const char *autobonus, struct map_session_data *sd, unsigned int pos);

const char* script_get_constant_str(const char* prefix, int64 value);
bool script_get_parameter(const char* name, int64* value);
bool script_get_constant(const char* name, int64* value);
void script_set_constant_(const char* name, int64 value, const char* constant_name, bool isparameter, bool deprecated);
#define script_set_constant(name, value, isparameter, deprecated) script_set_constant_(name, value, NULL, isparameter, deprecated)
void script_hardcoded_constants(void);

void script_cleararray_pc(struct map_session_data* sd, const char* varname);
void script_setarray_pc(struct map_session_data* sd, const char* varname, uint32 idx, int64 value, int* refcache);

int script_config_read(const char *cfgName);
void do_init_script(void);
void do_final_script(void);
int add_str(const char* p);
const char* get_str(int id);
void script_reload(void);

void setd_sub_num( struct script_state* st, struct map_session_data* sd, const char* varname, int elem, int64 value, struct reg_db* ref );
void setd_sub_str( struct script_state* st, struct map_session_data* sd, const char* varname, int elem, const char* value, struct reg_db* ref );

/**
 * Array Handling
 **/
struct reg_db *script_array_src(struct script_state *st, struct map_session_data *sd, const char *name, struct reg_db *ref);
void script_array_update(struct reg_db *src, int64 num, bool empty);
void script_array_delete(struct reg_db *src, struct script_array *sa);
void script_array_remove_member(struct reg_db *src, struct script_array *sa, unsigned int idx);
void script_array_add_member(struct script_array *sa, unsigned int idx);
unsigned int script_array_size(struct script_state *st, struct map_session_data *sd, const char *name, struct reg_db *ref);
unsigned int script_array_highest_key(struct script_state *st, struct map_session_data *sd, const char *name, struct reg_db *ref);
void script_array_ensure_zero(struct script_state *st, struct map_session_data *sd, int64 uid, struct reg_db *ref);
int script_free_array_db(DBKey key, DBData *data, va_list ap);
/* */
void script_reg_destroy_single(struct map_session_data *sd, int64 reg, struct script_reg_state *data);
int script_reg_destroy(DBKey key, DBData *data, va_list ap);
/* */
void script_generic_ui_array_expand(unsigned int plus);
unsigned int *script_array_cpy_list(struct script_array *sa);

bool script_check_RegistryVariableLength(int pType, const char *val, size_t* vlen);

#endif /* SCRIPT_HPP */<|MERGE_RESOLUTION|>--- conflicted
+++ resolved
@@ -1982,13 +1982,6 @@
 	HAT_EF_MAX
 };
 
-<<<<<<< HEAD
-enum e_mapwarp_type {
-	MAPWARP_ALL = 0,
-	MAPWARP_GUILD,
-	MAPWARP_PARTY,
-	MAPWARP_CLAN
-=======
 enum e_convertpcinfo_type : uint8 {
 	CPC_NAME      = 0,
 	CPC_CHAR      = 1,
@@ -2011,7 +2004,13 @@
 	PCBLOCK_NPC      = 0x18D,
 	PCBLOCK_EMOTION  = 0x200,
 	PCBLOCK_ALL      = 0x3FF,
->>>>>>> 9991b098
+};
+
+enum e_mapwarp_type : uint8 {
+	MAPWARP_ALL = 0,
+	MAPWARP_GUILD,
+	MAPWARP_PARTY,
+	MAPWARP_CLAN
 };
 
 /**
