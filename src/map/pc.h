--- conflicted
+++ resolved
@@ -600,20 +600,7 @@
 	struct vip_info vip;
 	bool disableshowrate; //State to disable clif_display_pinfo(). [Cydh]
 #endif
-<<<<<<< HEAD
-	///Timed bonus 'bonus_script' struct [Cydh]
-	struct s_script {
-		struct script_code *script;
-		char script_str[MAX_BONUS_SCRIPT_LENGTH]; //Used for comparing and storing on table
-		uint32 tick;
-		uint16 flag;
-		char type; //0 - Ignore; 1 - Buff; 2 - Debuff
-		int16 icon;
-		int tid;
-	} bonus_script[MAX_PC_BONUS_SCRIPT];
-=======
 	struct s_bonus_script bonus_script[MAX_PC_BONUS_SCRIPT]; ///Bonus Script [Cydh]
->>>>>>> 6c5d4a73
 	
 	struct s_pc_itemgrouphealrate **itemgrouphealrate; /// List of Item Group Heal rate bonus
 	uint8 itemgrouphealrate_count; /// Number of rate bonuses
