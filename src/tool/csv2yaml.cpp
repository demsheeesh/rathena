--- conflicted
+++ resolved
@@ -275,22 +275,14 @@
 	}
 
 	skill_txt_data( path_db_mode, path_db );
-<<<<<<< HEAD
-	if (!process("SKILL_DB", 2, { path_db_mode }, "skill_db", [](const std::string& path, const std::string& name_ext) -> bool {
-=======
 	if (!process("SKILL_DB", 3, { path_db_mode }, "skill_db", [](const std::string& path, const std::string& name_ext) -> bool {
->>>>>>> ec7879c9
 		return sv_readdb(path.c_str(), name_ext.c_str(), ',', 18, 18, -1, &skill_parse_row_skilldb, false);
 	})){
 		return 0;
 	}
 
 	skill_txt_data( path_db_import, path_db_import );
-<<<<<<< HEAD
-	if (!process("SKILL_DB", 2, { path_db_import }, "skill_db", [](const std::string& path, const std::string& name_ext) -> bool {
-=======
 	if (!process("SKILL_DB", 3, { path_db_import }, "skill_db", [](const std::string& path, const std::string& name_ext) -> bool {
->>>>>>> ec7879c9
 		return sv_readdb(path.c_str(), name_ext.c_str(), ',', 18, 18, -1, &skill_parse_row_skilldb, false);
 	})){
 		return 0;
