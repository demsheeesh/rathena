--- conflicted
+++ resolved
@@ -520,7 +520,32 @@
 		return 0;
 	}
 
-<<<<<<< HEAD
+	skilltree_txt_data(path_db_mode, path_db);
+	if (!process("SKILL_TREE_DB", 1, { path_db_mode }, "skill_tree", [](const std::string &path, const std::string &name_ext) -> bool {
+		return pc_readdb_skilltree_yaml();
+	})) {
+		return 0;
+	}
+
+	skilltree_txt_data(path_db_import, path_db_import);
+	if (!process("SKILL_TREE_DB", 1, { path_db_import }, "skill_tree", [](const std::string &path, const std::string &name_ext) -> bool {
+		return pc_readdb_skilltree_yaml();
+	})) {
+		return 0;
+	}
+
+	if (!process("COMBO_DB", 1, { path_db_mode }, "item_combo_db", [](const std::string& path, const std::string& name_ext) -> bool {
+		return itemdb_read_combos((path + name_ext).c_str());
+	}, "item_combos")) {
+		return 0;
+	}
+
+	if (!process("COMBO_DB", 1, { path_db_import }, "item_combo_db", [](const std::string& path, const std::string& name_ext) -> bool {
+		return itemdb_read_combos((path + name_ext).c_str());
+	}, "item_combos")) {
+		return 0;
+	}
+
 	homunculus_txt_data(path_db, path_db);
 	if (!process("HOMUNCULUS_DB", 1, { path_db_mode }, "homunculus_db", [](const std::string& path, const std::string& name_ext) -> bool {
 		return sv_readdb(path.c_str(), name_ext.c_str(), ',', 50, 50, MAX_HOMUNCULUS_CLASS, read_homunculusdb, false);
@@ -531,37 +556,10 @@
 	homunculus_txt_data(path_db_import, path_db_import);
 	if (!process("HOMUNCULUS_DB", 1, { path_db_import }, "homunculus_db", [](const std::string& path, const std::string& name_ext) -> bool {
 		return sv_readdb(path.c_str(), name_ext.c_str(), ',', 50, 50, MAX_HOMUNCULUS_CLASS, read_homunculusdb, false);
-=======
-	skilltree_txt_data(path_db_mode, path_db);
-	if (!process("SKILL_TREE_DB", 1, { path_db_mode }, "skill_tree", [](const std::string &path, const std::string &name_ext) -> bool {
-		return pc_readdb_skilltree_yaml();
 	})) {
 		return 0;
 	}
 
-	skilltree_txt_data(path_db_import, path_db_import);
-	if (!process("SKILL_TREE_DB", 1, { path_db_import }, "skill_tree", [](const std::string &path, const std::string &name_ext) -> bool {
-		return pc_readdb_skilltree_yaml();
->>>>>>> 21340601
-	})) {
-		return 0;
-	}
-
-<<<<<<< HEAD
-=======
-	if (!process("COMBO_DB", 1, { path_db_mode }, "item_combo_db", [](const std::string& path, const std::string& name_ext) -> bool {
-		return itemdb_read_combos((path + name_ext).c_str());
-	}, "item_combos")) {
-		return 0;
-	}
-
-	if (!process("COMBO_DB", 1, { path_db_import }, "item_combo_db", [](const std::string& path, const std::string& name_ext) -> bool {
-		return itemdb_read_combos((path + name_ext).c_str());
-	}, "item_combos")) {
-		return 0;
-	}
-
->>>>>>> 21340601
 	// TODO: add implementations ;-)
 
 	return 0;
@@ -4712,28 +4710,6 @@
 	return true;
 }
 
-<<<<<<< HEAD
-// homunculus_db.yml function
-//---------------------------
-static bool read_homunculus_skilldb(char* split[], int columns, int current) {
-	s_homun_skill_tree_entry entry = {};
-
-	entry.id = atoi(split[1]);
-	entry.max = atoi(split[2]);
-	entry.need_level = atoi(split[3]);
-	entry.intimacy = atoi(split[14]);
-
-	for (int i = 0; i < MAX_HOM_SKILL_REQUIRE; i++) {
-		if (atoi(split[4 + i * 2]) > 0)
-			entry.need.emplace(atoi(split[4 + i * 2]), atoi(split[4 + i * 2 + 1]));
-	}
-
-	if (util::umap_find(hom_skill_tree, atoi(split[0])))
-		hom_skill_tree[(uint16)atoi(split[0])].push_back(entry);
-	else {
-		hom_skill_tree[(uint16)atoi(split[0])] = std::vector<s_homun_skill_tree_entry>();
-		hom_skill_tree[(uint16)atoi(split[0])].push_back(entry);
-=======
 // Copied and adjusted from pc.cpp
 static bool pc_readdb_skilltree(char* fields[], int columns, int current) {
 	uint16 baselv, joblv, offset;
@@ -4804,208 +4780,11 @@
 
 		tree.push_back(entry);
 		skill_tree.insert({ class_, tree });
->>>>>>> 21340601
-	}
-
-	return true;
-}
-
-<<<<<<< HEAD
-// Copied and adjusted from homunculus.cpp
-static bool read_homunculusdb(char* str[], int columns, int current) {
-	body << YAML::BeginMap;
-	body << YAML::Key << "BaseClass" << YAML::Value << name2Upper(constant_lookup(atoi(str[0]), "MER_") + 4);
-	if (atoi(str[0]) != atoi(str[1]))
-		body << YAML::Key << "EvolutionClass" << YAML::Value << name2Upper(constant_lookup(atoi(str[1]), "MER_") + 4);
-	body << YAML::Key << "Name" << YAML::Value << str[2];
-	if (atoi(str[3]) != ITEMID_PET_FOOD)
-		body << YAML::Key << "Food" << YAML::Value << name2Upper(*util::umap_find(aegis_itemnames, (t_itemid)atoi(str[3])));
-	if (atoi(str[4]) != 60000)
-		body << YAML::Key << "HungryDelay" << YAML::Value << atoi(str[4]);
-	if (atoi(str[9]) != 700)
-		body << YAML::Key << "BaseAspd" << YAML::Value << atoi(str[9]);
-	body << YAML::Key << "Status";
-
-	body << YAML::BeginMap;
-	body << YAML::Key << "Race" << YAML::Value << name2Upper(constant_lookup(atoi(str[7]), "RC_") + 3);
-	body << YAML::Key << "Element" << YAML::Value << name2Upper(constant_lookup(atoi(str[8]), "ELE_") + 4);
-	body << YAML::Key << "Size";
-	body << YAML::BeginMap;
-	body << YAML::Key << "Base" << YAML::Value << name2Upper(constant_lookup(atoi(str[5]), "Size_") + 5);
-	body << YAML::Key << "Evolution" << YAML::Value << name2Upper(constant_lookup(atoi(str[6]), "Size_") + 5);
-	body << YAML::EndMap;
-
-	body << YAML::Key << "Hp";
-	body << YAML::BeginMap;
-	body << YAML::Key << "Base" << YAML::Value << atoi(str[10]);
-	body << YAML::Key << "GrowthBonus";
-	body << YAML::BeginMap;
-	body << YAML::Key << "Min" << YAML::Value << atoi(str[18]);
-	body << YAML::Key << "Max" << YAML::Value << atoi(str[19]);
-	body << YAML::EndMap;
-	body << YAML::Key << "EvolutionBonus";
-	body << YAML::BeginMap;
-	body << YAML::Key << "Min" << YAML::Value << atoi(str[34]);
-	body << YAML::Key << "Max" << YAML::Value << atoi(str[35]);
-	body << YAML::EndMap;
-
-	body << YAML::Key << "Sp";
-	body << YAML::BeginMap;
-	body << YAML::Key << "Base" << YAML::Value << atoi(str[11]);
-	body << YAML::Key << "GrowthBonus";
-	body << YAML::BeginMap;
-	body << YAML::Key << "Min" << YAML::Value << atoi(str[20]);
-	body << YAML::Key << "Max" << YAML::Value << atoi(str[21]);
-	body << YAML::EndMap;
-	body << YAML::Key << "EvolutionBonus";
-	body << YAML::BeginMap;
-	body << YAML::Key << "Min" << YAML::Value << atoi(str[36]);
-	body << YAML::Key << "Max" << YAML::Value << atoi(str[37]);
-	body << YAML::EndMap;
-
-	body << YAML::Key << "Str";
-	body << YAML::BeginMap;
-	body << YAML::Key << "Base" << YAML::Value << atoi(str[12]);
-	body << YAML::Key << "GrowthBonus";
-	body << YAML::BeginMap;
-	body << YAML::Key << "Min" << YAML::Value << atoi(str[22]);
-	body << YAML::Key << "Max" << YAML::Value << atoi(str[23]);
-	body << YAML::EndMap;
-	body << YAML::Key << "EvolutionBonus";
-	body << YAML::BeginMap;
-	body << YAML::Key << "Min" << YAML::Value << atoi(str[38]);
-	body << YAML::Key << "Max" << YAML::Value << atoi(str[39]);
-	body << YAML::EndMap;
-
-	body << YAML::Key << "Agi";
-	body << YAML::BeginMap;
-	body << YAML::Key << "Base" << YAML::Value << atoi(str[13]);
-	body << YAML::Key << "GrowthBonus";
-	body << YAML::BeginMap;
-	body << YAML::Key << "Min" << YAML::Value << atoi(str[24]);
-	body << YAML::Key << "Max" << YAML::Value << atoi(str[25]);
-	body << YAML::EndMap;
-	body << YAML::Key << "EvolutionBonus";
-	body << YAML::BeginMap;
-	body << YAML::Key << "Min" << YAML::Value << atoi(str[40]);
-	body << YAML::Key << "Max" << YAML::Value << atoi(str[41]);
-	body << YAML::EndMap;
-
-	body << YAML::Key << "Vit";
-	body << YAML::BeginMap;
-	body << YAML::Key << "Base" << YAML::Value << atoi(str[14]);
-	body << YAML::Key << "GrowthBonus";
-	body << YAML::BeginMap;
-	body << YAML::Key << "Min" << YAML::Value << atoi(str[26]);
-	body << YAML::Key << "Max" << YAML::Value << atoi(str[27]);
-	body << YAML::EndMap;
-	body << YAML::Key << "EvolutionBonus";
-	body << YAML::BeginMap;
-	body << YAML::Key << "Min" << YAML::Value << atoi(str[42]);
-	body << YAML::Key << "Max" << YAML::Value << atoi(str[43]);
-	body << YAML::EndMap;
-
-	body << YAML::Key << "Int";
-	body << YAML::BeginMap;
-	body << YAML::Key << "Base" << YAML::Value << atoi(str[15]);
-	body << YAML::Key << "GrowthBonus";
-	body << YAML::BeginMap;
-	body << YAML::Key << "Min" << YAML::Value << atoi(str[28]);
-	body << YAML::Key << "Max" << YAML::Value << atoi(str[29]);
-	body << YAML::EndMap;
-	body << YAML::Key << "EvolutionBonus";
-	body << YAML::BeginMap;
-	body << YAML::Key << "Min" << YAML::Value << atoi(str[44]);
-	body << YAML::Key << "Max" << YAML::Value << atoi(str[45]);
-	body << YAML::EndMap;
-
-	body << YAML::Key << "Dex";
-	body << YAML::BeginMap;
-	body << YAML::Key << "Base" << YAML::Value << atoi(str[16]);
-	body << YAML::Key << "GrowthBonus";
-	body << YAML::BeginMap;
-	body << YAML::Key << "Min" << YAML::Value << atoi(str[30]);
-	body << YAML::Key << "Max" << YAML::Value << atoi(str[31]);
-	body << YAML::EndMap;
-	body << YAML::Key << "EvolutionBonus";
-	body << YAML::BeginMap;
-	body << YAML::Key << "Min" << YAML::Value << atoi(str[46]);
-	body << YAML::Key << "Max" << YAML::Value << atoi(str[47]);
-	body << YAML::EndMap;
-
-	body << YAML::Key << "Luk";
-	body << YAML::BeginMap;
-	body << YAML::Key << "Base" << YAML::Value << atoi(str[17]);
-	body << YAML::Key << "GrowthBonus";
-	body << YAML::BeginMap;
-	body << YAML::Key << "Min" << YAML::Value << atoi(str[32]);
-	body << YAML::Key << "Max" << YAML::Value << atoi(str[33]);
-	body << YAML::EndMap;
-	body << YAML::Key << "EvolutionBonus";
-	body << YAML::BeginMap;
-	body << YAML::Key << "Min" << YAML::Value << atoi(str[48]);
-	body << YAML::Key << "Max" << YAML::Value << atoi(str[49]);
-	body << YAML::EndMap;
-
-	body << YAML::EndMap;
-
-	for (const auto &homskit : hom_skill_tree) {
-		if (homskit.first != atoi(str[0]))
-			continue;
-
-		body << YAML::Key << "SkillTree";
-		body << YAML::BeginSeq;
-
-		for (const auto &skillit : homskit.second) {
-			std::string *skill_name = util::umap_find(aegis_skillnames, skillit.id);
-
-			if (skill_name == nullptr) {
-				ShowError("Skill name for homunculus skill ID %hu is not known.\n", skillit.id);
-				return false;
-			}
-
-			body << YAML::BeginMap;
-			body << YAML::Key << "Skill" << YAML::Value << *skill_name;
-			body << YAML::Key << "MaxLevel" << YAML::Value << (int)skillit.max;
-			if (skillit.need_level > 0)
-				body << YAML::Key << "RequiredLevel" << YAML::Value << (int)skillit.need_level;
-			if (skillit.intimacy > 0)
-				body << YAML::Key << "RequiredIntimacy" << YAML::Value << skillit.intimacy;
-			if (!skillit.need.empty()) {
-				body << YAML::Key << "Required";
-				body << YAML::BeginSeq;
-
-				for (const auto &it : skillit.need) {
-					uint16 required_skill_id = it.first;
-					uint16 required_skill_level = it.second;
-
-					if (required_skill_id == 0 || required_skill_level == 0)
-						continue;
-
-					std::string* required_name = util::umap_find(aegis_skillnames, required_skill_id);
-
-					if (required_name == nullptr) {
-						ShowError("Skill name for required skill id %hu is not known.\n", required_skill_id);
-						return false;
-					}
-
-					body << YAML::BeginMap;
-					body << YAML::Key << "Skill" << YAML::Value << *required_name;
-					body << YAML::Key << "Level" << YAML::Value << required_skill_level;
-					body << YAML::EndMap;
-				}
-
-				body << YAML::EndSeq;
-			}
-
-			body << YAML::EndMap;
-		}
-
-		body << YAML::EndSeq;
-	}
-
-	body << YAML::EndMap;
-=======
+	}
+
+	return true;
+}
+
 static bool pc_readdb_skilltree_yaml(void) {
 	for (const auto &it : skill_tree) {
 		body << YAML::BeginMap;
@@ -5158,7 +4937,229 @@
 	}
 	fclose(fp);
 	ShowStatus("Done reading '" CL_WHITE "%d" CL_RESET "' entries in '" CL_WHITE "%s" CL_RESET "'.\n", count, file);
->>>>>>> 21340601
+
+	return true;
+}
+
+// homunculus_db.yml function
+//---------------------------
+static bool read_homunculus_skilldb(char* split[], int columns, int current) {
+	s_homun_skill_tree_entry entry = {};
+
+	entry.id = atoi(split[1]);
+	entry.max = atoi(split[2]);
+	entry.need_level = atoi(split[3]);
+	entry.intimacy = atoi(split[14]);
+
+	for (int i = 0; i < MAX_HOM_SKILL_REQUIRE; i++) {
+		if (atoi(split[4 + i * 2]) > 0)
+			entry.need.emplace(atoi(split[4 + i * 2]), atoi(split[4 + i * 2 + 1]));
+	}
+
+	if (util::umap_find(hom_skill_tree, atoi(split[0])))
+		hom_skill_tree[(uint16)atoi(split[0])].push_back(entry);
+	else {
+		hom_skill_tree[(uint16)atoi(split[0])] = std::vector<s_homun_skill_tree_entry>();
+		hom_skill_tree[(uint16)atoi(split[0])].push_back(entry);
+	}
+
+	return true;
+}
+
+// Copied and adjusted from homunculus.cpp
+static bool read_homunculusdb(char* str[], int columns, int current) {
+	body << YAML::BeginMap;
+	body << YAML::Key << "BaseClass" << YAML::Value << name2Upper(constant_lookup(atoi(str[0]), "MER_") + 4);
+	if (atoi(str[0]) != atoi(str[1]))
+		body << YAML::Key << "EvolutionClass" << YAML::Value << name2Upper(constant_lookup(atoi(str[1]), "MER_") + 4);
+	body << YAML::Key << "Name" << YAML::Value << str[2];
+	if (atoi(str[3]) != ITEMID_PET_FOOD)
+		body << YAML::Key << "Food" << YAML::Value << name2Upper(*util::umap_find(aegis_itemnames, (t_itemid)atoi(str[3])));
+	if (atoi(str[4]) != 60000)
+		body << YAML::Key << "HungryDelay" << YAML::Value << atoi(str[4]);
+	if (atoi(str[9]) != 700)
+		body << YAML::Key << "BaseAspd" << YAML::Value << atoi(str[9]);
+	body << YAML::Key << "Status";
+
+	body << YAML::BeginMap;
+	body << YAML::Key << "Race" << YAML::Value << name2Upper(constant_lookup(atoi(str[7]), "RC_") + 3);
+	body << YAML::Key << "Element" << YAML::Value << name2Upper(constant_lookup(atoi(str[8]), "ELE_") + 4);
+	body << YAML::Key << "Size";
+	body << YAML::BeginMap;
+	body << YAML::Key << "Base" << YAML::Value << name2Upper(constant_lookup(atoi(str[5]), "Size_") + 5);
+	body << YAML::Key << "Evolution" << YAML::Value << name2Upper(constant_lookup(atoi(str[6]), "Size_") + 5);
+	body << YAML::EndMap;
+
+	body << YAML::Key << "Hp";
+	body << YAML::BeginMap;
+	body << YAML::Key << "Base" << YAML::Value << atoi(str[10]);
+	body << YAML::Key << "GrowthBonus";
+	body << YAML::BeginMap;
+	body << YAML::Key << "Min" << YAML::Value << atoi(str[18]);
+	body << YAML::Key << "Max" << YAML::Value << atoi(str[19]);
+	body << YAML::EndMap;
+	body << YAML::Key << "EvolutionBonus";
+	body << YAML::BeginMap;
+	body << YAML::Key << "Min" << YAML::Value << atoi(str[34]);
+	body << YAML::Key << "Max" << YAML::Value << atoi(str[35]);
+	body << YAML::EndMap;
+
+	body << YAML::Key << "Sp";
+	body << YAML::BeginMap;
+	body << YAML::Key << "Base" << YAML::Value << atoi(str[11]);
+	body << YAML::Key << "GrowthBonus";
+	body << YAML::BeginMap;
+	body << YAML::Key << "Min" << YAML::Value << atoi(str[20]);
+	body << YAML::Key << "Max" << YAML::Value << atoi(str[21]);
+	body << YAML::EndMap;
+	body << YAML::Key << "EvolutionBonus";
+	body << YAML::BeginMap;
+	body << YAML::Key << "Min" << YAML::Value << atoi(str[36]);
+	body << YAML::Key << "Max" << YAML::Value << atoi(str[37]);
+	body << YAML::EndMap;
+
+	body << YAML::Key << "Str";
+	body << YAML::BeginMap;
+	body << YAML::Key << "Base" << YAML::Value << atoi(str[12]);
+	body << YAML::Key << "GrowthBonus";
+	body << YAML::BeginMap;
+	body << YAML::Key << "Min" << YAML::Value << atoi(str[22]);
+	body << YAML::Key << "Max" << YAML::Value << atoi(str[23]);
+	body << YAML::EndMap;
+	body << YAML::Key << "EvolutionBonus";
+	body << YAML::BeginMap;
+	body << YAML::Key << "Min" << YAML::Value << atoi(str[38]);
+	body << YAML::Key << "Max" << YAML::Value << atoi(str[39]);
+	body << YAML::EndMap;
+
+	body << YAML::Key << "Agi";
+	body << YAML::BeginMap;
+	body << YAML::Key << "Base" << YAML::Value << atoi(str[13]);
+	body << YAML::Key << "GrowthBonus";
+	body << YAML::BeginMap;
+	body << YAML::Key << "Min" << YAML::Value << atoi(str[24]);
+	body << YAML::Key << "Max" << YAML::Value << atoi(str[25]);
+	body << YAML::EndMap;
+	body << YAML::Key << "EvolutionBonus";
+	body << YAML::BeginMap;
+	body << YAML::Key << "Min" << YAML::Value << atoi(str[40]);
+	body << YAML::Key << "Max" << YAML::Value << atoi(str[41]);
+	body << YAML::EndMap;
+
+	body << YAML::Key << "Vit";
+	body << YAML::BeginMap;
+	body << YAML::Key << "Base" << YAML::Value << atoi(str[14]);
+	body << YAML::Key << "GrowthBonus";
+	body << YAML::BeginMap;
+	body << YAML::Key << "Min" << YAML::Value << atoi(str[26]);
+	body << YAML::Key << "Max" << YAML::Value << atoi(str[27]);
+	body << YAML::EndMap;
+	body << YAML::Key << "EvolutionBonus";
+	body << YAML::BeginMap;
+	body << YAML::Key << "Min" << YAML::Value << atoi(str[42]);
+	body << YAML::Key << "Max" << YAML::Value << atoi(str[43]);
+	body << YAML::EndMap;
+
+	body << YAML::Key << "Int";
+	body << YAML::BeginMap;
+	body << YAML::Key << "Base" << YAML::Value << atoi(str[15]);
+	body << YAML::Key << "GrowthBonus";
+	body << YAML::BeginMap;
+	body << YAML::Key << "Min" << YAML::Value << atoi(str[28]);
+	body << YAML::Key << "Max" << YAML::Value << atoi(str[29]);
+	body << YAML::EndMap;
+	body << YAML::Key << "EvolutionBonus";
+	body << YAML::BeginMap;
+	body << YAML::Key << "Min" << YAML::Value << atoi(str[44]);
+	body << YAML::Key << "Max" << YAML::Value << atoi(str[45]);
+	body << YAML::EndMap;
+
+	body << YAML::Key << "Dex";
+	body << YAML::BeginMap;
+	body << YAML::Key << "Base" << YAML::Value << atoi(str[16]);
+	body << YAML::Key << "GrowthBonus";
+	body << YAML::BeginMap;
+	body << YAML::Key << "Min" << YAML::Value << atoi(str[30]);
+	body << YAML::Key << "Max" << YAML::Value << atoi(str[31]);
+	body << YAML::EndMap;
+	body << YAML::Key << "EvolutionBonus";
+	body << YAML::BeginMap;
+	body << YAML::Key << "Min" << YAML::Value << atoi(str[46]);
+	body << YAML::Key << "Max" << YAML::Value << atoi(str[47]);
+	body << YAML::EndMap;
+
+	body << YAML::Key << "Luk";
+	body << YAML::BeginMap;
+	body << YAML::Key << "Base" << YAML::Value << atoi(str[17]);
+	body << YAML::Key << "GrowthBonus";
+	body << YAML::BeginMap;
+	body << YAML::Key << "Min" << YAML::Value << atoi(str[32]);
+	body << YAML::Key << "Max" << YAML::Value << atoi(str[33]);
+	body << YAML::EndMap;
+	body << YAML::Key << "EvolutionBonus";
+	body << YAML::BeginMap;
+	body << YAML::Key << "Min" << YAML::Value << atoi(str[48]);
+	body << YAML::Key << "Max" << YAML::Value << atoi(str[49]);
+	body << YAML::EndMap;
+
+	body << YAML::EndMap;
+
+	for (const auto &homskit : hom_skill_tree) {
+		if (homskit.first != atoi(str[0]))
+			continue;
+
+		body << YAML::Key << "SkillTree";
+		body << YAML::BeginSeq;
+
+		for (const auto &skillit : homskit.second) {
+			std::string *skill_name = util::umap_find(aegis_skillnames, skillit.id);
+
+			if (skill_name == nullptr) {
+				ShowError("Skill name for homunculus skill ID %hu is not known.\n", skillit.id);
+				return false;
+			}
+
+			body << YAML::BeginMap;
+			body << YAML::Key << "Skill" << YAML::Value << *skill_name;
+			body << YAML::Key << "MaxLevel" << YAML::Value << (int)skillit.max;
+			if (skillit.need_level > 0)
+				body << YAML::Key << "RequiredLevel" << YAML::Value << (int)skillit.need_level;
+			if (skillit.intimacy > 0)
+				body << YAML::Key << "RequiredIntimacy" << YAML::Value << skillit.intimacy;
+			if (!skillit.need.empty()) {
+				body << YAML::Key << "Required";
+				body << YAML::BeginSeq;
+
+				for (const auto &it : skillit.need) {
+					uint16 required_skill_id = it.first;
+					uint16 required_skill_level = it.second;
+
+					if (required_skill_id == 0 || required_skill_level == 0)
+						continue;
+
+					std::string* required_name = util::umap_find(aegis_skillnames, required_skill_id);
+
+					if (required_name == nullptr) {
+						ShowError("Skill name for required skill id %hu is not known.\n", required_skill_id);
+						return false;
+					}
+
+					body << YAML::BeginMap;
+					body << YAML::Key << "Skill" << YAML::Value << *required_name;
+					body << YAML::Key << "Level" << YAML::Value << required_skill_level;
+					body << YAML::EndMap;
+				}
+
+				body << YAML::EndSeq;
+			}
+
+			body << YAML::EndMap;
+		}
+
+		body << YAML::EndSeq;
+	}
+
+	body << YAML::EndMap;
 
 	return true;
 }