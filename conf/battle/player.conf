--- conflicted
+++ resolved
@@ -94,22 +94,12 @@
 // Same as max_parameter, but for baby classes.
 max_baby_parameter: 80
 
-<<<<<<< HEAD
-// Max armor def/mdef
+// Max armor def/mdef 
 // NOTE: This setting have no effect if server is run on Renewal Mode (RRMODE) 
-=======
-// Same as max_parameter, but for third classes.
-max_third_parameter: 120
-
-// Same as max_parameter, but for baby third classes.
-max_baby_third_parameter: 108
-
-// Max armor def/mdef 
->>>>>>> 3710eab8
 // NOTE: does not affects skills and status effects like Mental Strength
 // If weapon_defense_type is non-zero, it won't apply to max def.
 // If magic_defense_type is non-zero, it won't apply to max mdef.
-max_def: 32767
+max_def: 99
 
 // Def to Def2 conversion bonus. If the armor def/mdef exceeds max_def,
 // the remaining is converted to vit def/int mdef using this multiplier
