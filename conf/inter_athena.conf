--- conflicted
+++ resolved
@@ -14,15 +14,9 @@
 
 // You can specify the codepage to use in your MySQL tables here.
 // (Note that this feature requires MySQL 4.1+)
-<<<<<<< HEAD
-//default_codepage: 
-
-// For IPs, ideally under linux, you want to use localhost instead of 127.0.0.1 
-=======
 //default_codepage:
 
 // For IPs, ideally under linux, you want to use localhost instead of 127.0.0.1
->>>>>>> 557aaa23
 // Under windows, you want to use 127.0.0.1.  If you see a message like
 // "Can't connect to local MySQL server through socket '/tmp/mysql.sock' (2)"
 // and you have localhost, switch it to 127.0.0.1
@@ -43,11 +37,7 @@
 ipban_db_ip: 127.0.0.1
 ipban_db_port: 3306
 ipban_db_id: ragnarok
-<<<<<<< HEAD
-ipban_db_pw: ragnarok 
-=======
 ipban_db_pw: ragnarok
->>>>>>> 557aaa23
 ipban_db_db: ragnarok
 ipban_codepage:
 
